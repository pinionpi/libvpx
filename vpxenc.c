--- conflicted
+++ resolved
@@ -2245,11 +2245,6 @@
 
 #if CONFIG_DECODERS
   if (global->test_decode != TEST_DECODE_OFF) {
-<<<<<<< HEAD
-=======
-    int width, height;
-
->>>>>>> 8015a9ae
     vpx_codec_dec_init(&stream->decoder, global->codec->dx_iface(), NULL, 0);
   }
 #endif
@@ -2331,11 +2326,8 @@
         if (!(pkt->data.frame.flags & VPX_FRAME_IS_FRAGMENT)) {
           stream->frames_out++;
         }
-<<<<<<< HEAD
         if (!global->quiet)
           fprintf(stderr, " %6luF", (unsigned long)pkt->data.frame.sz);
-=======
->>>>>>> 8015a9ae
 
         update_rate_histogram(&stream->rate_hist, cfg, pkt);
         if (stream->config.write_webm) {
@@ -2398,6 +2390,8 @@
           stream->psnr_sse_total += pkt->data.psnr.sse[0];
           stream->psnr_samples_total += pkt->data.psnr.samples[0];
           for (i = 0; i < 4; i++) {
+            if (!global->quiet)
+              fprintf(stderr, "%.3f ", pkt->data.psnr.psnr[i]);
             stream->psnr_totals[i] += pkt->data.psnr.psnr[i];
           }
           stream->psnr_count++;
@@ -2436,7 +2430,6 @@
 
 
 static void test_decode(struct stream_state  *stream,
-<<<<<<< HEAD
                         enum TestDecodeFatality fatal,
                         const struct codec_item *codec) {
   vpx_image_t enc_img, dec_img;
@@ -2469,17 +2462,9 @@
     vpx_codec_control(&stream->decoder, VP9_GET_REFERENCE, &ref);
     dec_img = ref.img;
   }
-=======
-                        enum TestDecodeFatality fatal) {
-  if (stream->mismatch_seen)
-    return;
-
-  vpx_codec_control(&stream->encoder, VP8_COPY_REFERENCE, &stream->ref_enc);
->>>>>>> 8015a9ae
   ctx_exit_on_error(&stream->encoder, "Failed to get encoder reference frame");
   ctx_exit_on_error(&stream->decoder, "Failed to get decoder reference frame");
 
-<<<<<<< HEAD
   if (!compare_img(&enc_img, &dec_img)) {
     int y[4], u[4], v[4];
     find_mismatch(&enc_img, &dec_img, y, u, v);
@@ -2493,40 +2478,11 @@
                           y[0], y[1], y[2], y[3],
                           u[0], u[1], u[2], u[3],
                           v[0], v[1], v[2], v[3]);
-=======
-  if (!compare_img(&stream->ref_enc.img, &stream->ref_dec.img)) {
-    int y[2], u[2], v[2];
-    find_mismatch(&stream->ref_enc.img, &stream->ref_dec.img,
-                  y, u, v);
-    warn_or_exit_on_error(&stream->decoder, fatal == TEST_DECODE_FATAL,
-                          "Stream %d: Encode/decode mismatch on frame %d"
-                          " at Y[%d, %d], U[%d, %d], V[%d, %d]",
-                          stream->index, stream->frames_out,
-                          y[0], y[1], u[0], u[1], v[0], v[1]);
->>>>>>> 8015a9ae
     stream->mismatch_seen = stream->frames_out;
   }
 
   vpx_img_free(&enc_img);
   vpx_img_free(&dec_img);
-}
-
-
-static void print_time(const char *label, int64_t etl) {
-  int hours, mins, secs;
-
-  if (etl >= 0) {
-    hours = etl / 3600;
-    etl -= hours * 3600;
-    mins = etl / 60;
-    etl -= mins * 60;
-    secs = etl;
-
-    fprintf(stderr, "[%3s %2d:%02d:%02d] ",
-            label, hours, mins, secs);
-  } else {
-    fprintf(stderr, "[%3s  unknown] ", label);
-  }
 }
 
 
@@ -2604,11 +2560,7 @@
     usage_exit();
 
   for (pass = global.pass ? global.pass - 1 : 0; pass < global.passes; pass++) {
-<<<<<<< HEAD
-    int frames_in = 0;
-=======
     int frames_in = 0, seen_frames = 0;
->>>>>>> 8015a9ae
     int64_t estimated_time_left = -1;
     int64_t average_rate = -1;
     off_t lagged_count = 0;
@@ -2692,11 +2644,7 @@
                           frames_in - global.skip_frames : 0;
 
         if (!global.quiet) {
-<<<<<<< HEAD
-          float fps = usec_to_fps(cx_time, frames_in);
-=======
           float fps = usec_to_fps(cx_time, seen_frames);
->>>>>>> 8015a9ae
           fprintf(stderr, "\rPass %d/%d ", pass + 1, global.passes);
 
           if (stream_cnt == 1)
@@ -2732,28 +2680,17 @@
         FOREACH_STREAM(get_cx_data(stream, &global, &got_data));
 
         if (!got_data && input.length && !streams->frames_out) {
-<<<<<<< HEAD
-          lagged_count = global.limit ? frames_in : ftello(input.file);
-=======
           lagged_count = global.limit ? seen_frames : ftello(input.file);
->>>>>>> 8015a9ae
         } else if (input.length) {
           int64_t remaining;
           int64_t rate;
 
           if (global.limit) {
-<<<<<<< HEAD
-            int frame_in_lagged = (frames_in - lagged_count) * 1000;
-
-            rate = cx_time ? frame_in_lagged * (int64_t)1000000 / cx_time : 0;
-            remaining = 1000 * (global.limit - frames_in + lagged_count);
-=======
             int frame_in_lagged = (seen_frames - lagged_count) * 1000;
 
             rate = cx_time ? frame_in_lagged * (int64_t)1000000 / cx_time : 0;
             remaining = 1000 * (global.limit - global.skip_frames
                                 - seen_frames + lagged_count);
->>>>>>> 8015a9ae
           } else {
             off_t input_pos = ftello(input.file);
             off_t input_pos_lagged = input_pos - lagged_count;
@@ -2770,11 +2707,7 @@
         }
 
         if (got_data && global.test_decode != TEST_DECODE_OFF)
-<<<<<<< HEAD
           FOREACH_STREAM(test_decode(stream, global.test_decode, global.codec));
-=======
-          FOREACH_STREAM(test_decode(stream, global.test_decode));
->>>>>>> 8015a9ae
       }
 
       fflush(stdout);
