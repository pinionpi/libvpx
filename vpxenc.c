--- conflicted
+++ resolved
@@ -179,32 +179,6 @@
   {"warn",  TEST_DECODE_WARN},
   {NULL, 0}
 };
-<<<<<<< HEAD
-static const arg_def_t recontest = ARG_DEF_ENUM(NULL, "test-decode", 1,
-                                                "Test encode/decode mismatch",
-                                                test_decode_enum);
-static const arg_def_t framerate        = ARG_DEF(NULL, "fps", 1,
-                                                  "Stream frame rate (rate/scale)");
-static const arg_def_t use_ivf          = ARG_DEF(NULL, "ivf", 0,
-                                                  "Output IVF (default is WebM if WebM IO is enabled)");
-static const arg_def_t out_part = ARG_DEF("P", "output-partitions", 0,
-                                          "Makes encoder output partitions. Requires IVF output!");
-static const arg_def_t q_hist_n         = ARG_DEF(NULL, "q-hist", 1,
-                                                  "Show quantizer histogram (n-buckets)");
-static const arg_def_t rate_hist_n         = ARG_DEF(NULL, "rate-hist", 1,
-                                                     "Show rate histogram (n-buckets)");
-static const arg_def_t disable_warnings =
-    ARG_DEF(NULL, "disable-warnings", 0,
-            "Disable warnings about potentially incorrect encode settings.");
-static const arg_def_t disable_warning_prompt =
-    ARG_DEF("y", "disable-warning-prompt", 0,
-            "Display warnings, but do not prompt user to continue.");
-static const arg_def_t experimental_bitstream =
-    ARG_DEF(NULL, "experimental-bitstream", 0,
-            "Allow experimental bitstream features.");
-
-#if CONFIG_VP9_HIGH
-=======
 static const arg_def_t recontest = ARG_DEF_ENUM(
     NULL, "test-decode", 1, "Test encode/decode mismatch", test_decode_enum);
 static const arg_def_t framerate = ARG_DEF(
@@ -226,7 +200,6 @@
     "Display warnings, but do not prompt user to continue.");
 
 #if CONFIG_VP9 && CONFIG_VP9_HIGHBITDEPTH
->>>>>>> e59c053e
 static const arg_def_t test16bitinternalarg = ARG_DEF(
     NULL, "test-16bit-internal", 0, "Force use of 16 bit internal buffer");
 #endif
@@ -240,19 +213,6 @@
   NULL
 };
 
-<<<<<<< HEAD
-static const arg_def_t usage            = ARG_DEF("u", "usage", 1,
-                                                  "Usage profile number to use");
-static const arg_def_t threads          = ARG_DEF("t", "threads", 1,
-                                                  "Max number of threads to use");
-static const arg_def_t profile          = ARG_DEF(NULL, "profile", 1,
-                                                  "Bitstream profile number to use");
-static const arg_def_t width            = ARG_DEF("w", "width", 1,
-                                                  "Frame width");
-static const arg_def_t height           = ARG_DEF("h", "height", 1,
-                                                  "Frame height");
-
-=======
 static const arg_def_t usage = ARG_DEF(
     "u", "usage", 1, "Usage profile number to use");
 static const arg_def_t threads = ARG_DEF(
@@ -261,7 +221,6 @@
     NULL, "profile", 1, "Bitstream profile number to use");
 static const arg_def_t width = ARG_DEF("w", "width", 1, "Frame width");
 static const arg_def_t height = ARG_DEF("h", "height", 1, "Frame height");
->>>>>>> e59c053e
 #if CONFIG_WEBM_IO
 static const struct arg_enum_list stereo_mode_enum[] = {
   {"mono", STEREO_FORMAT_MONO},
@@ -290,11 +249,7 @@
 #endif
   &timebase, &framerate,
   &error_resilient,
-<<<<<<< HEAD
-#if CONFIG_VP9_HIGH
-=======
 #if CONFIG_VP9 && CONFIG_VP9_HIGHBITDEPTH
->>>>>>> e59c053e
   &test16bitinternalarg,
 #endif
   &lag_in_frames, NULL
@@ -415,40 +370,23 @@
 #endif
 
 #if CONFIG_VP9_ENCODER
-<<<<<<< HEAD
-static const struct arg_enum_list aq_mode_enum[] = {
-  {"off", 0},
-  {"variance", 1},
-  {"complexity", 2},
-  {"cyclic", 3},
-  {NULL, 0}
-};
-static const arg_def_t tile_cols =
-    ARG_DEF(NULL, "tile-columns", 1, "Number of tile columns to use, log2");
-static const arg_def_t tile_rows =
-    ARG_DEF(NULL, "tile-rows", 1, "Number of tile rows to use, log2");
-static const arg_def_t lossless = ARG_DEF(NULL, "lossless", 1, "Lossless mode");
-=======
 static const arg_def_t tile_cols = ARG_DEF(
     NULL, "tile-columns", 1, "Number of tile columns to use, log2");
 static const arg_def_t tile_rows = ARG_DEF(
     NULL, "tile-rows", 1, "Number of tile rows to use, log2");
 static const arg_def_t lossless = ARG_DEF(
     NULL, "lossless", 1, "Lossless mode");
->>>>>>> e59c053e
 static const arg_def_t frame_parallel_decoding = ARG_DEF(
     NULL, "frame-parallel", 1, "Enable frame parallel decodability features");
-static const arg_def_t aq_mode = ARG_DEF_ENUM(
-    NULL, "aq-mode", 1, "Adaptive quantization mode", aq_mode_enum);
+static const arg_def_t aq_mode = ARG_DEF(
+    NULL, "aq-mode", 1,
+    "Adaptive quantization mode (0: off (default), 1: variance 2: complexity, "
+    "3: cyclic refresh)");
 static const arg_def_t frame_periodic_boost = ARG_DEF(
     NULL, "frame-boost", 1,
     "Enable frame periodic boost (0: off (default), 1: on)");
 
-<<<<<<< HEAD
-#if CONFIG_VP9_HIGH
-=======
 #if CONFIG_VP9 && CONFIG_VP9_HIGHBITDEPTH
->>>>>>> e59c053e
 static const struct arg_enum_list bitdepth_enum[] = {
   {"8",  VPX_BITS_8},
   {"10", VPX_BITS_10},
@@ -456,22 +394,12 @@
   {NULL, 0}
 };
 
-<<<<<<< HEAD
-static const arg_def_t bitdeptharg   = ARG_DEF_ENUM("b", "bit-depth", 1,
-                                                    "Bit depth for codec "
-                                                    "(8 for version <=1, "
-                                                    "10 or 12 for version 2)",
-                                                    bitdepth_enum);
-static const arg_def_t inbitdeptharg = ARG_DEF(NULL, "input-bit-depth", 1,
-                                               "Bit depth of input");
-=======
 static const arg_def_t bitdeptharg = ARG_DEF_ENUM(
     "b", "bit-depth", 1,
     "Bit depth for codec (8 for version <=1, 10 or 12 for version 2)",
     bitdepth_enum);
 static const arg_def_t inbitdeptharg = ARG_DEF(
     NULL, "input-bit-depth", 1, "Bit depth of input");
->>>>>>> e59c053e
 #endif
 
 static const struct arg_enum_list tune_content_enum[] = {
@@ -487,14 +415,9 @@
   &cpu_used, &auto_altref, &sharpness, &static_thresh,
   &tile_cols, &tile_rows, &arnr_maxframes, &arnr_strength, &arnr_type,
   &tune_ssim, &cq_level, &max_intra_rate_pct, &lossless,
-<<<<<<< HEAD
-  &frame_parallel_decoding, &aq_mode, &frame_periodic_boost, &tune_content,
-#if CONFIG_VP9_HIGH
-=======
   &frame_parallel_decoding, &aq_mode, &frame_periodic_boost,
   &noise_sens, &tune_content,
 #if CONFIG_VP9 && CONFIG_VP9_HIGHBITDEPTH
->>>>>>> e59c053e
   &bitdeptharg, &inbitdeptharg,
 #endif
   NULL
@@ -554,11 +477,7 @@
 
 #define mmin(a, b)  ((a) < (b) ? (a) : (b))
 
-<<<<<<< HEAD
-#if CONFIG_VP9_HIGH
-=======
 #if CONFIG_VP9 && CONFIG_VP9_HIGHBITDEPTH
->>>>>>> e59c053e
 static void find_mismatch_high(const vpx_image_t *const img1,
                                const vpx_image_t *const img2,
                                int yloc[4], int uloc[4], int vloc[4]) {
@@ -746,10 +665,6 @@
 static int compare_img(const vpx_image_t *const img1,
                        const vpx_image_t *const img2) {
   uint32_t l_w = img1->d_w;
-<<<<<<< HEAD
-  const uint32_t l_h = img1->d_h;
-=======
->>>>>>> e59c053e
   uint32_t c_w =
       (img1->d_w + img1->x_chroma_shift) >> img1->x_chroma_shift;
   const uint32_t c_h =
@@ -760,18 +675,14 @@
   match &= (img1->fmt == img2->fmt);
   match &= (img1->d_w == img2->d_w);
   match &= (img1->d_h == img2->d_h);
-<<<<<<< HEAD
-#if CONFIG_VP9_HIGH
-=======
 #if CONFIG_VP9 && CONFIG_VP9_HIGHBITDEPTH
->>>>>>> e59c053e
   if (img1->fmt & VPX_IMG_FMT_HIGHBITDEPTH) {
     l_w *= 2;
     c_w *= 2;
   }
 #endif
 
-  for (i = 0; i < l_h; ++i)
+  for (i = 0; i < img1->d_h; ++i)
     match &= (memcmp(img1->planes[VPX_PLANE_Y] + i * img1->stride[VPX_PLANE_Y],
                      img2->planes[VPX_PLANE_Y] + i * img2->stride[VPX_PLANE_Y],
                      l_w) == 0);
@@ -819,15 +730,12 @@
   int                       arg_ctrl_cnt;
   int                       write_webm;
   int                       have_kf_max_dist;
-<<<<<<< HEAD
-#if CONFIG_VP9_HIGH
-=======
 #if CONFIG_VP9 && CONFIG_VP9_HIGHBITDEPTH
->>>>>>> e59c053e
   // whether to use 16bit internal buffers
   int                       use_16bit_internal;
 #endif
 };
+
 
 struct stream_state {
   int                       index;
@@ -853,6 +761,7 @@
   vpx_codec_ctx_t           decoder;
   int                       mismatch_seen;
 };
+
 
 void validate_positive_rational(const char          *msg,
                                 struct vpx_rational *rat) {
@@ -1062,7 +971,6 @@
      */
     stream->config.cfg.g_w = 0;
     stream->config.cfg.g_h = 0;
-    stream->config.cfg.g_in_bit_depth = 0;
 
     /* Initialize remaining stream parameters */
     stream->config.write_webm = 1;
@@ -1098,11 +1006,7 @@
   static const int        *ctrl_args_map = NULL;
   struct stream_config    *config = &stream->config;
   int                      eos_mark_found = 0;
-<<<<<<< HEAD
-#if CONFIG_VP9_HIGH
-=======
 #if CONFIG_VP9 && CONFIG_VP9_HIGHBITDEPTH
->>>>>>> e59c053e
   int                      test_16bit_internal = 0;
 #endif
 
@@ -1153,19 +1057,11 @@
       config->cfg.g_w = arg_parse_uint(&arg);
     } else if (arg_match(&arg, &height, argi)) {
       config->cfg.g_h = arg_parse_uint(&arg);
-<<<<<<< HEAD
-#if CONFIG_VP9_HIGH
-    } else if (arg_match(&arg, &bitdeptharg, argi)) {
-      config->cfg.g_bit_depth = arg_parse_enum(&arg);
-    } else if (arg_match(&arg, &inbitdeptharg, argi)) {
-      config->cfg.g_in_bit_depth = arg_parse_uint(&arg);
-=======
 #if CONFIG_VP9 && CONFIG_VP9_HIGHBITDEPTH
     } else if (arg_match(&arg, &bitdeptharg, argi)) {
       config->cfg.g_bit_depth = arg_parse_enum_or_int(&arg);
     } else if (arg_match(&arg, &inbitdeptharg, argi)) {
       config->cfg.g_input_bit_depth = arg_parse_uint(&arg);
->>>>>>> e59c053e
 #endif
 #if CONFIG_WEBM_IO
     } else if (arg_match(&arg, &stereo_mode, argi)) {
@@ -1234,11 +1130,7 @@
       config->have_kf_max_dist = 1;
     } else if (arg_match(&arg, &kf_disabled, argi)) {
       config->cfg.kf_mode = VPX_KF_DISABLED;
-<<<<<<< HEAD
-#if CONFIG_VP9_HIGH
-=======
 #if CONFIG_VP9 && CONFIG_VP9_HIGHBITDEPTH
->>>>>>> e59c053e
     } else if (arg_match(&arg, &test16bitinternalarg, argi)) {
       if (strcmp(global->codec->name, "vp9") == 0) {
         test_16bit_internal = 1;
@@ -1273,11 +1165,7 @@
         argj++;
     }
   }
-<<<<<<< HEAD
-#if CONFIG_VP9_HIGH
-=======
 #if CONFIG_VP9 && CONFIG_VP9_HIGHBITDEPTH
->>>>>>> e59c053e
   if (strcmp(global->codec->name, "vp9") == 0) {
     config->use_16bit_internal = test_16bit_internal |
                                  (config->cfg.g_profile > 1);
@@ -1310,14 +1198,6 @@
     fatal("Stream %d: codec bit depth (%d) less than input bit depth (%d)",
           stream->index, (int)stream->config.cfg.g_bit_depth,
           stream->config.cfg.g_input_bit_depth);
-  }
-
-  // Check that the codec bit depth is greater than the input bit depth
-  if (stream->config.cfg.g_in_bit_depth >
-      (unsigned int)stream->config.cfg.g_bit_depth) {
-    fatal("Stream %d: codec bit depth (%d) less than input bit depth (%d)",
-          stream->index, (unsigned int)stream->config.cfg.g_bit_depth,
-          stream->config.cfg.g_in_bit_depth);
   }
 
   for (streami = stream; streami; streami = streami->next) {
@@ -1371,6 +1251,7 @@
     stream->config.cfg.g_h = h * stream->config.cfg.g_w / w;
   }
 }
+
 
 static void set_default_kf_interval(struct stream_state *stream,
                                     struct VpxEncoderConfig *global) {
@@ -1433,11 +1314,7 @@
   SHOW(g_w);
   SHOW(g_h);
   SHOW(g_bit_depth);
-<<<<<<< HEAD
-  SHOW(g_in_bit_depth);
-=======
   SHOW(g_input_bit_depth);
->>>>>>> e59c053e
   SHOW(g_timebase.num);
   SHOW(g_timebase.den);
   SHOW(g_error_resilient);
@@ -1570,13 +1447,8 @@
 
   flags |= global->show_psnr ? VPX_CODEC_USE_PSNR : 0;
   flags |= global->out_part ? VPX_CODEC_USE_OUTPUT_PARTITION : 0;
-<<<<<<< HEAD
-#if CONFIG_VP9_HIGH
-  flags |= stream->config.use_16bit_internal ? VPX_CODEC_USE_HIGH : 0;
-=======
 #if CONFIG_VP9 && CONFIG_VP9_HIGHBITDEPTH
   flags |= stream->config.use_16bit_internal ? VPX_CODEC_USE_HIGHBITDEPTH : 0;
->>>>>>> e59c053e
 #endif
 
   /* Construct Encoder Context */
@@ -1619,15 +1491,11 @@
                  * global->framerate.den)
                 / cfg->g_timebase.num / global->framerate.num;
   next_frame_start = (cfg->g_timebase.den * (int64_t)(frames_in)
-                      * global->framerate.den) /
-                     cfg->g_timebase.num / global->framerate.num;
+                      * global->framerate.den)
+                     / cfg->g_timebase.num / global->framerate.num;
 
   /* Scale if necessary */
-<<<<<<< HEAD
-#if CONFIG_VP9_HIGH
-=======
 #if CONFIG_VP9 && CONFIG_VP9_HIGHBITDEPTH
->>>>>>> e59c053e
   if (img) {
     if ((img->fmt & VPX_IMG_FMT_HIGHBITDEPTH) &&
         (img->d_w != cfg->g_w || img->d_h != cfg->g_h)) {
@@ -1636,16 +1504,10 @@
         exit(EXIT_FAILURE);
       }
 #if CONFIG_LIBYUV
-<<<<<<< HEAD
-      if (!stream->img)
-        stream->img = vpx_img_alloc(NULL, VPX_IMG_FMT_I42016,
-                                    cfg->g_w, cfg->g_h, 16);
-=======
       if (!stream->img) {
         stream->img = vpx_img_alloc(NULL, VPX_IMG_FMT_I42016,
                                     cfg->g_w, cfg->g_h, 16);
       }
->>>>>>> e59c053e
       I420Scale_16((uint16*)img->planes[VPX_PLANE_Y],
                    img->stride[VPX_PLANE_Y]/2,
                    (uint16*)img->planes[VPX_PLANE_U],
@@ -1828,11 +1690,7 @@
 }
 
 
-<<<<<<< HEAD
-static void show_psnr(struct stream_state *stream, double peak) {
-=======
 static void show_psnr(struct stream_state  *stream, double peak) {
->>>>>>> e59c053e
   int i;
   double ovpsnr;
 
@@ -1855,135 +1713,6 @@
   return (float)(usec > 0 ? frames * 1000000.0 / (float)usec : 0);
 }
 
-<<<<<<< HEAD
-#if CONFIG_VP9_HIGH
-static void high_img_upshift(vpx_image_t *dst, vpx_image_t *src,
-                             int input_shift) {
-  // Note the offset is 1 less than half
-  const int offset = input_shift > 0 ? (1 << (input_shift - 1)) - 1 : 0;
-  int plane;
-  if (dst->w != src->w || dst->h != src->h ||
-      dst->x_chroma_shift != src->x_chroma_shift ||
-      dst->y_chroma_shift != src->y_chroma_shift ||
-      dst->fmt != src->fmt || input_shift < 0) {
-    fatal("Unsupported image conversion");
-  }
-  switch (src->fmt) {
-    case VPX_IMG_FMT_I42016:
-    case VPX_IMG_FMT_I42216:
-    case VPX_IMG_FMT_I44416:
-      break;
-    default:
-      fatal("Unsupported image conversion");
-      break;
-  }
-  for (plane = 0; plane < 3; plane++) {
-    int w = src->w;
-    int h = src->h;
-    int x, y;
-    if (plane) {
-      w >>= src->x_chroma_shift;
-      h >>= src->y_chroma_shift;
-    }
-    for (y = 0; y < h; y++) {
-      uint16_t *p_src = (uint16_t *)(src->planes[plane] +
-                                     y * src->stride[plane]);
-      uint16_t *p_dst = (uint16_t *)(dst->planes[plane] +
-                                     y * dst->stride[plane]);
-      for (x = 0; x < w; x++)
-        *p_dst++ = (*p_src++ << input_shift) + offset;
-    }
-  }
-}
-
-static void low_img_upshift(vpx_image_t *dst, vpx_image_t *src,
-                            int input_shift) {
-  // Note the offset is 1 less than half
-  const int offset = input_shift > 0 ? (1 << (input_shift - 1)) - 1 : 0;
-  int plane;
-  if (dst->w != src->w || dst->h != src->h ||
-      dst->x_chroma_shift != src->x_chroma_shift ||
-      dst->y_chroma_shift != src->y_chroma_shift ||
-      dst->fmt != src->fmt + VPX_IMG_FMT_HIGHBITDEPTH ||
-      input_shift < 0) {
-    fatal("Unsupported image conversion");
-  }
-  switch (src->fmt) {
-    case VPX_IMG_FMT_I420:
-    case VPX_IMG_FMT_I422:
-    case VPX_IMG_FMT_I444:
-      break;
-    default:
-      fatal("Unsupported image conversion");
-      break;
-  }
-  for (plane = 0; plane < 3; plane++) {
-    int w = src->w;
-    int h = src->h;
-    int x, y;
-    if (plane) {
-      w >>= src->x_chroma_shift;
-      h >>= src->y_chroma_shift;
-    }
-    for (y = 0; y < h; y++) {
-      uint8_t *p_src = src->planes[plane] + y * src->stride[plane];
-      uint16_t *p_dst = (uint16_t *)(dst->planes[plane] +
-                                     y * dst->stride[plane]);
-      for (x = 0; x < w; x++) {
-        *p_dst++ = (*p_src++ << input_shift) + offset;
-      }
-    }
-  }
-}
-
-static void img_upshift(vpx_image_t *dst, vpx_image_t *src,
-                        int input_shift) {
-  if (src->fmt & VPX_IMG_FMT_HIGHBITDEPTH) {
-    high_img_upshift(dst, src, input_shift);
-  } else {
-    low_img_upshift(dst, src, input_shift);
-  }
-}
-
-static void img_cast_16_to_8(vpx_image_t *dst, vpx_image_t *src) {
-  int plane;
-  if (dst->fmt + VPX_IMG_FMT_HIGHBITDEPTH != src->fmt ||
-      dst->d_w != src->d_w || dst->d_h != src->d_h ||
-      dst->x_chroma_shift != src->x_chroma_shift ||
-      dst->y_chroma_shift != src->y_chroma_shift) {
-    fatal("Unsupported image conversion");
-  }
-  switch (dst->fmt) {
-    case VPX_IMG_FMT_I420:
-    case VPX_IMG_FMT_I422:
-    case VPX_IMG_FMT_I444:
-      break;
-    default:
-      fatal("Unsupported image conversion");
-      break;
-  }
-  for (plane = 0; plane < 3; plane++) {
-    int w = src->d_w;
-    int h = src->d_h;
-    int x, y;
-    if (plane) {
-      w >>= src->x_chroma_shift;
-      h >>= src->y_chroma_shift;
-    }
-    for (y = 0; y < h; y++) {
-      uint16_t *p_src = (uint16_t *)(src->planes[plane] +
-                                     y * src->stride[plane]);
-      uint8_t *p_dst = dst->planes[plane] + y * dst->stride[plane];
-      for (x = 0; x < w; x++) {
-        *p_dst++ = *p_src++;
-      }
-    }
-  }
-}
-#endif
-
-=======
->>>>>>> e59c053e
 static void test_decode(struct stream_state  *stream,
                         enum TestDecodeFatality fatal,
                         const VpxInterface *codec) {
@@ -2017,19 +1746,6 @@
     enc_img = ref_enc.img;
     vpx_codec_control(&stream->decoder, VP9_GET_REFERENCE, &ref_dec);
     dec_img = ref_dec.img;
-<<<<<<< HEAD
-#if CONFIG_VP9_HIGH
-    if ((enc_img.fmt & VPX_IMG_FMT_HIGHBITDEPTH) != (dec_img.fmt & VPX_IMG_FMT_HIGHBITDEPTH)) {
-      if (enc_img.fmt & VPX_IMG_FMT_HIGHBITDEPTH) {
-        vpx_img_alloc(&enc_img, enc_img.fmt - VPX_IMG_FMT_HIGHBITDEPTH, enc_img.d_w,
-                      enc_img.d_h, 16);
-        img_cast_16_to_8(&enc_img, &ref_enc.img);
-      }
-      if (dec_img.fmt & VPX_IMG_FMT_HIGHBITDEPTH) {
-        vpx_img_alloc(&dec_img, dec_img.fmt - VPX_IMG_FMT_HIGHBITDEPTH, dec_img.d_w,
-                      dec_img.d_h, 16);
-        img_cast_16_to_8(&dec_img, &ref_dec.img);
-=======
 #if CONFIG_VP9 && CONFIG_VP9_HIGHBITDEPTH
     if ((enc_img.fmt & VPX_IMG_FMT_HIGHBITDEPTH) !=
         (dec_img.fmt & VPX_IMG_FMT_HIGHBITDEPTH)) {
@@ -2042,7 +1758,6 @@
         vpx_img_alloc(&dec_img, dec_img.fmt - VPX_IMG_FMT_HIGHBITDEPTH,
                       dec_img.d_w, dec_img.d_h, 16);
         vpx_img_truncate_16_to_8(&dec_img, &ref_dec.img);
->>>>>>> e59c053e
       }
     }
 #endif
@@ -2052,11 +1767,7 @@
 
   if (!compare_img(&enc_img, &dec_img)) {
     int y[4], u[4], v[4];
-<<<<<<< HEAD
-#if CONFIG_VP9_HIGH
-=======
 #if CONFIG_VP9 && CONFIG_VP9_HIGHBITDEPTH
->>>>>>> e59c053e
     if (enc_img.fmt & VPX_IMG_FMT_HIGHBITDEPTH) {
       find_mismatch_high(&enc_img, &dec_img, y, u, v);
     } else {
@@ -2102,14 +1813,11 @@
   }
 }
 
+
 int main(int argc, const char **argv_) {
   int pass;
   vpx_image_t raw;
-<<<<<<< HEAD
-#if CONFIG_VP9_HIGH
-=======
 #if CONFIG_VP9 && CONFIG_VP9_HIGHBITDEPTH
->>>>>>> e59c053e
   vpx_image_t raw_shift;
   int allocated_raw_shift = 0;
   int use_16bit_internal = 0;
@@ -2206,16 +1914,6 @@
     /* If the input file doesn't specify its w/h (raw files), try to get
      * the data from the first stream's configuration.
      */
-<<<<<<< HEAD
-    if (!input.width || !input.height)
-      FOREACH_STREAM({
-      if (stream->config.cfg.g_w && stream->config.cfg.g_h) {
-        input.width = stream->config.cfg.g_w;
-        input.height = stream->config.cfg.g_h;
-        break;
-      }
-    });
-=======
     if (!input.width || !input.height) {
       FOREACH_STREAM({
         if (stream->config.cfg.g_w && stream->config.cfg.g_h) {
@@ -2225,7 +1923,6 @@
         }
       });
     }
->>>>>>> e59c053e
 
     /* Update stream configurations from the input file's parameters */
     if (!input.width || !input.height)
@@ -2239,28 +1936,16 @@
      */
     if (!input.bit_depth) {
       FOREACH_STREAM({
-<<<<<<< HEAD
-        if (stream->config.cfg.g_in_bit_depth)
-          input.bit_depth = stream->config.cfg.g_in_bit_depth;
-        else
-          input.bit_depth = stream->config.cfg.g_in_bit_depth =
-              (unsigned int)stream->config.cfg.g_bit_depth;
-=======
         if (stream->config.cfg.g_input_bit_depth)
           input.bit_depth = stream->config.cfg.g_input_bit_depth;
         else
           input.bit_depth = stream->config.cfg.g_input_bit_depth =
               (int)stream->config.cfg.g_bit_depth;
->>>>>>> e59c053e
       });
       if (input.bit_depth > 8) input.fmt |= VPX_IMG_FMT_HIGHBITDEPTH;
     } else {
       FOREACH_STREAM({
-<<<<<<< HEAD
-        stream->config.cfg.g_in_bit_depth = input.bit_depth;
-=======
         stream->config.cfg.g_input_bit_depth = input.bit_depth;
->>>>>>> e59c053e
       });
     }
 
@@ -2295,6 +1980,10 @@
 
     FOREACH_STREAM(set_default_kf_interval(stream, &global));
 
+    /* Show configuration */
+    if (global.verbose && pass == 0)
+      FOREACH_STREAM(show_stream_config(stream, &global, &input));
+
     if (pass == (global.pass ? global.pass - 1 : 0)) {
       if (input.file_type == FILE_TYPE_Y4M)
         /*The Y4M reader does its own allocation.
@@ -2305,23 +1994,15 @@
         vpx_img_alloc(&raw, input.fmt, input.width, input.height, 32);
 
       FOREACH_STREAM(stream->rate_hist =
-                     init_rate_histogram(&stream->config.cfg,
-                                         &global.framerate));
+                         init_rate_histogram(&stream->config.cfg,
+                                             &global.framerate));
     }
 
     FOREACH_STREAM(setup_pass(stream, &global, pass));
     FOREACH_STREAM(open_output_file(stream, &global));
     FOREACH_STREAM(initialize_encoder(stream, &global));
 
-<<<<<<< HEAD
-    /* Show configuration */
-    if (global.verbose && pass == 0)
-      FOREACH_STREAM(show_stream_config(stream, &global, &input));
-
-#if CONFIG_VP9_HIGH
-=======
 #if CONFIG_VP9 && CONFIG_VP9_HIGHBITDEPTH
->>>>>>> e59c053e
     if (strcmp(global.codec->name, "vp9") == 0) {
       // Check to see if at least one stream uses 16 bit internal.
       // Currently assume that the bit_depths for all streams using
@@ -2333,13 +2014,8 @@
         if (stream->config.cfg.g_profile == 0) {
           input_shift = 0;
         } else {
-<<<<<<< HEAD
-          input_shift = (unsigned int)stream->config.cfg.g_bit_depth -
-              stream->config.cfg.g_in_bit_depth;
-=======
           input_shift = (int)stream->config.cfg.g_bit_depth -
               stream->config.cfg.g_input_bit_depth;
->>>>>>> e59c053e
         }
       });
     }
@@ -2382,11 +2058,7 @@
         frame_avail = 0;
 
       if (frames_in > global.skip_frames) {
-<<<<<<< HEAD
-#if CONFIG_VP9_HIGH
-=======
 #if CONFIG_VP9 && CONFIG_VP9_HIGHBITDEPTH
->>>>>>> e59c053e
         vpx_image_t *frame_to_encode;
         if (input_shift || (use_16bit_internal && input.bit_depth == 8)) {
           assert(use_16bit_internal);
@@ -2397,11 +2069,7 @@
                           input.width, input.height, 32);
             allocated_raw_shift = 1;
           }
-<<<<<<< HEAD
-          img_upshift(&raw_shift, &raw, input_shift);
-=======
           vpx_img_upshift(&raw_shift, &raw, input_shift);
->>>>>>> e59c053e
           frame_to_encode = &raw_shift;
         } else {
           frame_to_encode = &raw;
@@ -2446,6 +2114,7 @@
 
           if (global.limit) {
             const int64_t frame_in_lagged = (seen_frames - lagged_count) * 1000;
+
             rate = cx_time ? frame_in_lagged * (int64_t)1000000 / cx_time : 0;
             remaining = 1000 * (global.limit - global.skip_frames
                                 - seen_frames + lagged_count);
@@ -2453,9 +2122,11 @@
             const int64_t input_pos = ftello(input.file);
             const int64_t input_pos_lagged = input_pos - lagged_count;
             const int64_t limit = input.length;
+
             rate = cx_time ? input_pos_lagged * (int64_t)1000000 / cx_time : 0;
             remaining = limit - input_pos + lagged_count;
           }
+
           average_rate = (average_rate <= 0)
               ? rate
               : (average_rate * 7 + rate) / 8;
@@ -2465,6 +2136,7 @@
         if (got_data && global.test_decode != TEST_DECODE_OFF)
           FOREACH_STREAM(test_decode(stream, global.test_decode, global.codec));
       }
+
       fflush(stdout);
       if (!global.quiet)
         fprintf(stderr, "\033[K");
@@ -2473,30 +2145,6 @@
     if (stream_cnt > 1)
       fprintf(stderr, "\n");
 
-<<<<<<< HEAD
-    if (!global.quiet)
-      FOREACH_STREAM(fprintf(
-                       stderr,
-                       "\rPass %d/%d frame %4d/%-4d %7"PRId64"B %7lub/f %7"PRId64"b/s"
-                       " %7"PRId64" %s (%.2f fps)\033[K\n", pass + 1,
-                       global.passes, frames_in, stream->frames_out, (int64_t)stream->nbytes,
-                       seen_frames ? (unsigned long)(stream->nbytes * 8 / seen_frames) : 0,
-                       seen_frames ? (int64_t)stream->nbytes * 8
-                       * (int64_t)global.framerate.num / global.framerate.den
-                       / seen_frames
-                       : 0,
-                       stream->cx_time > 9999999 ? stream->cx_time / 1000 : stream->cx_time,
-                       stream->cx_time > 9999999 ? "ms" : "us",
-                       usec_to_fps(stream->cx_time, seen_frames));
-                    );
-
-    if (global.show_psnr) {
-      if (global.codec->fourcc == VP9_FOURCC) {
-        FOREACH_STREAM({
-          const unsigned int bit_depth = stream->config.cfg.g_in_bit_depth;
-          show_psnr(stream, (1 << bit_depth) - 1);
-        });
-=======
     if (!global.quiet) {
       FOREACH_STREAM(fprintf(stderr,
           "\rPass %d/%d frame %4d/%-4d %7"PRId64"B %7"PRId64"b/f %7"PRId64"b/s"
@@ -2516,7 +2164,6 @@
       if (global.codec->fourcc == VP9_FOURCC) {
         FOREACH_STREAM(
             show_psnr(stream, (1 << stream->config.cfg.g_input_bit_depth) - 1));
->>>>>>> e59c053e
       } else {
         FOREACH_STREAM(show_psnr(stream, 255.0));
       }
@@ -2572,11 +2219,7 @@
     });
 #endif
 
-<<<<<<< HEAD
-#if CONFIG_VP9_HIGH
-=======
 #if CONFIG_VP9 && CONFIG_VP9_HIGHBITDEPTH
->>>>>>> e59c053e
   if (allocated_raw_shift)
     vpx_img_free(&raw_shift);
 #endif
