/*
 *  Copyright (c) 2012 The WebM project authors. All Rights Reserved.
 *
 *  Use of this source code is governed by a BSD-style license
 *  that can be found in the LICENSE file in the root of the source
 *  tree. An additional intellectual property rights grant can be found
 *  in the file PATENTS.  All contributing project authors may
 *  be found in the AUTHORS file in the root of the source tree.
 */

#include <math.h>
#include <stdlib.h>
#include <string.h>

#include "third_party/googletest/src/include/gtest/gtest.h"
#include "test/acm_random.h"
#include "test/clear_system_state.h"
#include "test/register_state_check.h"
#include "test/util.h"

#include "./vp9_rtcd.h"
#include "vp9/common/vp9_entropy.h"
#include "vpx/vpx_integer.h"

extern "C" {
void vp9_idct4x4_16_add_c(const tran_low_t *input, uint8_t *output, int pitch);
}

using libvpx_test::ACMRandom;

namespace {
const int kNumCoeffs = 16;
typedef void (*fdct_t)(const int16_t *in, tran_low_t *out, int stride);
typedef void (*idct_t)(const tran_low_t *in, uint8_t *out, int stride);
typedef void (*fht_t) (const int16_t *in, tran_low_t *out, int stride,
                       int tx_type);
typedef void (*iht_t) (const tran_low_t *in, uint8_t *out, int stride,
                       int tx_type);

typedef std::tr1::tuple<fdct_t, idct_t, int, int> dct_4x4_param_t;
typedef std::tr1::tuple<fht_t, iht_t, int, int> ht_4x4_param_t;

void fdct4x4_ref(const int16_t *in, tran_low_t *out, int stride, int tx_type) {
  vp9_fdct4x4_c(in, out, stride);
}

void fht4x4_ref(const int16_t *in, tran_low_t *out, int stride, int tx_type) {
  vp9_fht4x4_c(in, out, stride, tx_type);
}

void fwht4x4_ref(const int16_t *in, tran_low_t *out, int stride, int tx_type) {
  vp9_fwht4x4_c(in, out, stride);
}

#if CONFIG_VP9_HIGH
void idct4x4_10(const tran_low_t *in, uint8_t *out, int stride) {
  vp9_high_idct4x4_16_add_c(in, out, stride, 10);
}

void idct4x4_12(const tran_low_t *in, uint8_t *out, int stride) {
  vp9_high_idct4x4_16_add_c(in, out, stride, 12);
}

void iht4x4_10(const tran_low_t *in, uint8_t *out, int stride, int tx_type) {
  vp9_high_iht4x4_16_add_c(in, out, stride, tx_type, 10);
}

void iht4x4_12(const tran_low_t *in, uint8_t *out, int stride, int tx_type) {
  vp9_high_iht4x4_16_add_c(in, out, stride, tx_type, 12);
}

void iwht4x4_10(const tran_low_t *in, uint8_t *out, int stride) {
  vp9_high_iwht4x4_16_add_c(in, out, stride, 10);
}

void iwht4x4_12(const tran_low_t *in, uint8_t *out, int stride) {
  vp9_high_iwht4x4_16_add_c(in, out, stride, 12);
}
#endif

class Trans4x4TestBase {
 public:
  virtual ~Trans4x4TestBase() {}

 protected:
  virtual void RunFwdTxfm(const int16_t *in, tran_low_t *out, int stride) = 0;

  virtual void RunInvTxfm(const tran_low_t *out, uint8_t *dst, int stride) = 0;

  void RunAccuracyCheck(int limit) {
    ACMRandom rnd(ACMRandom::DeterministicSeed());
    uint32_t max_error = 0;
    int64_t total_error = 0;
    const int count_test_block = 10000;
    for (int i = 0; i < count_test_block; ++i) {
      DECLARE_ALIGNED_ARRAY(16, int16_t, test_input_block, kNumCoeffs);
      DECLARE_ALIGNED_ARRAY(16, tran_low_t, test_temp_block, kNumCoeffs);
      DECLARE_ALIGNED_ARRAY(16, uint8_t, dst, kNumCoeffs);
      DECLARE_ALIGNED_ARRAY(16, uint16_t, dst16, kNumCoeffs);
      DECLARE_ALIGNED_ARRAY(16, uint8_t, src, kNumCoeffs);
      DECLARE_ALIGNED_ARRAY(16, uint16_t, src16, kNumCoeffs);

      // Initialize a test block with input range [-255, 255].
      for (int j = 0; j < kNumCoeffs; ++j) {
        if (bit_depth_ == 8) {
          src[j] = rnd.Rand8();
          dst[j] = rnd.Rand8();
          test_input_block[j] = src[j] - dst[j];
        } else {
          src16[j] = rnd.Rand16() & mask_;
          dst16[j] = rnd.Rand16() & mask_;
          test_input_block[j] = src16[j] - dst16[j];
        }
      }

<<<<<<< HEAD
      REGISTER_STATE_CHECK(RunFwdTxfm(test_input_block,
                                      test_temp_block, pitch_));
      if (bit_depth_ == 8)
        REGISTER_STATE_CHECK(RunInvTxfm(test_temp_block, dst, pitch_));
#if CONFIG_VP9_HIGH
      else
        REGISTER_STATE_CHECK(RunInvTxfm(test_temp_block,
                                        CONVERT_TO_BYTEPTR(dst16), pitch_));
#endif
=======
      ASM_REGISTER_STATE_CHECK(RunFwdTxfm(test_input_block,
                                          test_temp_block, pitch_));
      ASM_REGISTER_STATE_CHECK(RunInvTxfm(test_temp_block, dst, pitch_));
>>>>>>> 24715c79

      for (int j = 0; j < kNumCoeffs; ++j) {
        const uint32_t diff = bit_depth_ == 8 ? dst[j] - src[j] :
                                                dst16[j] - src16[j];
        const uint32_t error = diff * diff;
        if (max_error < error)
          max_error = error;
        total_error += error;
      }
    }

    EXPECT_GE(static_cast<uint32_t>(limit), max_error)
        << "Error: 4x4 FHT/IHT has an individual round trip error > "
        << limit;

    EXPECT_GE(count_test_block * limit, total_error)
        << "Error: 4x4 FHT/IHT has average round trip error > " << limit
        << " per block";
  }

  void RunCoeffCheck() {
    ACMRandom rnd(ACMRandom::DeterministicSeed());
    const int count_test_block = 5000;
    DECLARE_ALIGNED_ARRAY(16, int16_t, input_block, kNumCoeffs);
    DECLARE_ALIGNED_ARRAY(16, tran_low_t, output_ref_block, kNumCoeffs);
    DECLARE_ALIGNED_ARRAY(16, tran_low_t, output_block, kNumCoeffs);

    for (int i = 0; i < count_test_block; ++i) {
      // Initialize a test block with input range [-255, 255].
      for (int j = 0; j < kNumCoeffs; ++j)
        input_block[j] = (rnd.Rand16() & mask_) - (rnd.Rand16() & mask_);

      fwd_txfm_ref(input_block, output_ref_block, pitch_, tx_type_);
      ASM_REGISTER_STATE_CHECK(RunFwdTxfm(input_block, output_block, pitch_));

      // The minimum quant value is 4.
      for (int j = 0; j < kNumCoeffs; ++j)
        EXPECT_EQ(output_block[j], output_ref_block[j]);
    }
  }

  void RunMemCheck() {
    ACMRandom rnd(ACMRandom::DeterministicSeed());
    const int count_test_block = 5000;
    DECLARE_ALIGNED_ARRAY(16, int16_t, input_block, kNumCoeffs);
    DECLARE_ALIGNED_ARRAY(16, int16_t, input_extreme_block, kNumCoeffs);
    DECLARE_ALIGNED_ARRAY(16, tran_low_t, output_ref_block, kNumCoeffs);
    DECLARE_ALIGNED_ARRAY(16, tran_low_t, output_block, kNumCoeffs);

    for (int i = 0; i < count_test_block; ++i) {
      // Initialize a test block with input range [-mask_, mask_].
      for (int j = 0; j < kNumCoeffs; ++j) {
        input_block[j] = (rnd.Rand16() & mask_) - (rnd.Rand16() & mask_);
        input_extreme_block[j] = rnd.Rand8() % 2 ? mask_ : -mask_;
      }
      if (i == 0) {
        for (int j = 0; j < kNumCoeffs; ++j)
          input_extreme_block[j] = mask_;
      } else if (i == 1) {
        for (int j = 0; j < kNumCoeffs; ++j)
          input_extreme_block[j] = -mask_;
      }

      fwd_txfm_ref(input_extreme_block, output_ref_block, pitch_, tx_type_);
      ASM_REGISTER_STATE_CHECK(RunFwdTxfm(input_extreme_block,
                                          output_block, pitch_));

      // The minimum quant value is 4.
      for (int j = 0; j < kNumCoeffs; ++j) {
        EXPECT_EQ(output_block[j], output_ref_block[j]);
        EXPECT_GE(4 * DCT_MAX_VALUE << (bit_depth_ - 8), abs(output_block[j]))
            << "Error: 4x4 FDCT has coefficient larger than 4*DCT_MAX_VALUE";
      }
    }
  }

  void RunInvAccuracyCheck(int limit) {
    ACMRandom rnd(ACMRandom::DeterministicSeed());
    const int count_test_block = 1000;
    DECLARE_ALIGNED_ARRAY(16, int16_t, in, kNumCoeffs);
    DECLARE_ALIGNED_ARRAY(16, tran_low_t, coeff, kNumCoeffs);
    DECLARE_ALIGNED_ARRAY(16, uint8_t, dst, kNumCoeffs);
    DECLARE_ALIGNED_ARRAY(16, uint16_t, dst16, kNumCoeffs);
    DECLARE_ALIGNED_ARRAY(16, uint8_t, src, kNumCoeffs);
    DECLARE_ALIGNED_ARRAY(16, uint16_t, src16, kNumCoeffs);

    for (int i = 0; i < count_test_block; ++i) {
      // Initialize a test block with input range [-mask_, mask_].
      for (int j = 0; j < kNumCoeffs; ++j) {
        if (bit_depth_ == 8) {
          src[j] = rnd.Rand8();
          dst[j] = rnd.Rand8();
          in[j] = src[j] - dst[j];
        } else {
          src16[j] = rnd.Rand16() & mask_;
          dst16[j] = rnd.Rand16() & mask_;
          in[j] = src16[j] - dst16[j];
        }
      }

      fwd_txfm_ref(in, coeff, pitch_, tx_type_);

<<<<<<< HEAD
      if (bit_depth_ == 8)
        REGISTER_STATE_CHECK(RunInvTxfm(coeff, dst, pitch_));
#if CONFIG_VP9_HIGH
      else
        REGISTER_STATE_CHECK(RunInvTxfm(coeff, CONVERT_TO_BYTEPTR(dst16),
                                        pitch_));
#endif
=======
      ASM_REGISTER_STATE_CHECK(RunInvTxfm(coeff, dst, pitch_));
>>>>>>> 24715c79

      for (int j = 0; j < kNumCoeffs; ++j) {
        const uint32_t diff = bit_depth_ == 8 ? dst[j] - src[j] :
                                                dst16[j] - src16[j];
        const uint32_t error = diff * diff;
        EXPECT_GE(static_cast<uint32_t>(limit), error)
            << "Error: 4x4 IDCT has error " << error
            << " at index " << j;
      }
    }
  }

  int pitch_;
  int tx_type_;
  fht_t fwd_txfm_ref;
  int bit_depth_;
  int mask_;
};

class Trans4x4DCT
    : public Trans4x4TestBase,
      public ::testing::TestWithParam<dct_4x4_param_t> {
 public:
  virtual ~Trans4x4DCT() {}

  virtual void SetUp() {
    fwd_txfm_  = GET_PARAM(0);
    inv_txfm_  = GET_PARAM(1);
    tx_type_   = GET_PARAM(2);
    bit_depth_ = GET_PARAM(3);
    pitch_     = 4;
    fwd_txfm_ref = fdct4x4_ref;
    mask_ = (1 << bit_depth_) - 1;
  }
  virtual void TearDown() { libvpx_test::ClearSystemState(); }

 protected:
  void RunFwdTxfm(const int16_t *in, tran_low_t *out, int stride) {
    fwd_txfm_(in, out, stride);
  }
  void RunInvTxfm(const tran_low_t *out, uint8_t *dst, int stride) {
    inv_txfm_(out, dst, stride);
  }

  fdct_t fwd_txfm_;
  idct_t inv_txfm_;
};

TEST_P(Trans4x4DCT, AccuracyCheck) {
  RunAccuracyCheck(1);
}

TEST_P(Trans4x4DCT, CoeffCheck) {
  RunCoeffCheck();
}

TEST_P(Trans4x4DCT, MemCheck) {
  RunMemCheck();
}

TEST_P(Trans4x4DCT, InvAccuracyCheck) {
  RunInvAccuracyCheck(1);
}

class Trans4x4HT
    : public Trans4x4TestBase,
      public ::testing::TestWithParam<ht_4x4_param_t> {
 public:
  virtual ~Trans4x4HT() {}

  virtual void SetUp() {
    fwd_txfm_ = GET_PARAM(0);
    inv_txfm_ = GET_PARAM(1);
    tx_type_  = GET_PARAM(2);
    bit_depth_ = GET_PARAM(3);
    pitch_    = 4;
    fwd_txfm_ref = fht4x4_ref;
    mask_ = (1 << bit_depth_) - 1;
  }
  virtual void TearDown() { libvpx_test::ClearSystemState(); }

 protected:
  void RunFwdTxfm(const int16_t *in, tran_low_t *out, int stride) {
    fwd_txfm_(in, out, stride, tx_type_);
  }

  void RunInvTxfm(const tran_low_t *out, uint8_t *dst, int stride) {
    inv_txfm_(out, dst, stride, tx_type_);
  }

  fht_t fwd_txfm_;
  iht_t inv_txfm_;
};

TEST_P(Trans4x4HT, AccuracyCheck) {
  RunAccuracyCheck(1);
}

TEST_P(Trans4x4HT, CoeffCheck) {
  RunCoeffCheck();
}

TEST_P(Trans4x4HT, MemCheck) {
  RunMemCheck();
}

TEST_P(Trans4x4HT, InvAccuracyCheck) {
  RunInvAccuracyCheck(1);
}

class Trans4x4WHT
    : public Trans4x4TestBase,
      public ::testing::TestWithParam<dct_4x4_param_t> {
 public:
  virtual ~Trans4x4WHT() {}

  virtual void SetUp() {
    fwd_txfm_  = GET_PARAM(0);
    inv_txfm_  = GET_PARAM(1);
    tx_type_   = GET_PARAM(2);
    bit_depth_ = GET_PARAM(3);
    pitch_     = 4;
    fwd_txfm_ref = fwht4x4_ref;
    mask_ = (1 << bit_depth_) - 1;
  }
  virtual void TearDown() { libvpx_test::ClearSystemState(); }

 protected:
  void RunFwdTxfm(const int16_t *in, tran_low_t *out, int stride) {
    fwd_txfm_(in, out, stride);
  }
  void RunInvTxfm(const tran_low_t *out, uint8_t *dst, int stride) {
    inv_txfm_(out, dst, stride);
  }

  fdct_t fwd_txfm_;
  idct_t inv_txfm_;
};

TEST_P(Trans4x4WHT, AccuracyCheck) {
  RunAccuracyCheck(0);
}

TEST_P(Trans4x4WHT, CoeffCheck) {
  RunCoeffCheck();
}

TEST_P(Trans4x4WHT, MemCheck) {
  RunMemCheck();
}

TEST_P(Trans4x4WHT, InvAccuracyCheck) {
  RunInvAccuracyCheck(0);
}
using std::tr1::make_tuple;


INSTANTIATE_TEST_CASE_P(
    C, Trans4x4DCT,
    ::testing::Values(
#if CONFIG_VP9_HIGH && CONFIG_HIGH_TRANSFORMS
        make_tuple(&vp9_fdct4x4_c, &vp9_idct4x4_16_add_c, 0, 8),
        make_tuple(&vp9_high_fdct4x4_c, &idct4x4_10, 0, 10),
        make_tuple(&vp9_high_fdct4x4_c, &idct4x4_12, 0, 12)));
#else
        make_tuple(&vp9_fdct4x4_c, &vp9_idct4x4_16_add_c, 0, 8)));
#endif
INSTANTIATE_TEST_CASE_P(
    C, Trans4x4HT,
    ::testing::Values(
#if CONFIG_VP9_HIGH && CONFIG_HIGH_TRANSFORMS
        make_tuple(&vp9_fht4x4_c, &vp9_iht4x4_16_add_c, 0, 8),
        make_tuple(&vp9_fht4x4_c, &vp9_iht4x4_16_add_c, 1, 8),
        make_tuple(&vp9_fht4x4_c, &vp9_iht4x4_16_add_c, 2, 8),
        make_tuple(&vp9_fht4x4_c, &vp9_iht4x4_16_add_c, 3, 8),
        make_tuple(&vp9_high_fht4x4_c, &iht4x4_10, 0, 10),
        make_tuple(&vp9_high_fht4x4_c, &iht4x4_10, 1, 10),
        make_tuple(&vp9_high_fht4x4_c, &iht4x4_10, 2, 10),
        make_tuple(&vp9_high_fht4x4_c, &iht4x4_10, 3, 10),
        make_tuple(&vp9_high_fht4x4_c, &iht4x4_12, 0, 12),
        make_tuple(&vp9_high_fht4x4_c, &iht4x4_12, 1, 12),
        make_tuple(&vp9_high_fht4x4_c, &iht4x4_12, 2, 12),
        make_tuple(&vp9_high_fht4x4_c, &iht4x4_12, 3, 12)));
#else
        make_tuple(&vp9_fht4x4_c, &vp9_iht4x4_16_add_c, 0, 8),
        make_tuple(&vp9_fht4x4_c, &vp9_iht4x4_16_add_c, 1, 8),
        make_tuple(&vp9_fht4x4_c, &vp9_iht4x4_16_add_c, 2, 8),
        make_tuple(&vp9_fht4x4_c, &vp9_iht4x4_16_add_c, 3, 8)));
#endif
INSTANTIATE_TEST_CASE_P(
    C, Trans4x4WHT,
    ::testing::Values(
#if CONFIG_VP9_HIGH && CONFIG_HIGH_TRANSFORMS
        make_tuple(&vp9_fwht4x4_c, &vp9_iwht4x4_16_add_c, 0, 8),
        make_tuple(&vp9_high_fwht4x4_c, &iwht4x4_10, 0, 10),
        make_tuple(&vp9_high_fwht4x4_c, &iwht4x4_12, 0, 12)));
#else
        make_tuple(&vp9_fwht4x4_c, &vp9_iwht4x4_16_add_c, 0, 8)));
#endif

#if HAVE_NEON_ASM && !CONFIG_HIGH_TRANSFORMS
INSTANTIATE_TEST_CASE_P(
    NEON, Trans4x4DCT,
    ::testing::Values(
        make_tuple(&vp9_fdct4x4_c,
                   &vp9_idct4x4_16_add_neon, 0, 8)));
INSTANTIATE_TEST_CASE_P(
    DISABLED_NEON, Trans4x4HT,
    ::testing::Values(
        make_tuple(&vp9_fht4x4_c, &vp9_iht4x4_16_add_neon, 0, 8),
        make_tuple(&vp9_fht4x4_c, &vp9_iht4x4_16_add_neon, 1, 8),
        make_tuple(&vp9_fht4x4_c, &vp9_iht4x4_16_add_neon, 2, 8),
        make_tuple(&vp9_fht4x4_c, &vp9_iht4x4_16_add_neon, 3, 8)));
#endif

#if CONFIG_USE_X86INC && HAVE_MMX && !CONFIG_HIGH_TRANSFORMS
INSTANTIATE_TEST_CASE_P(
    MMX, Trans4x4WHT,
    ::testing::Values(
        make_tuple(&vp9_fwht4x4_mmx, &vp9_iwht4x4_16_add_c, 0, 8)));
#endif

#if HAVE_SSE2 && !CONFIG_HIGH_TRANSFORMS
INSTANTIATE_TEST_CASE_P(
    SSE2, Trans4x4DCT,
    ::testing::Values(
        make_tuple(&vp9_fdct4x4_sse2,
                   &vp9_idct4x4_16_add_sse2, 0, 8)));
INSTANTIATE_TEST_CASE_P(
    SSE2, Trans4x4HT,
    ::testing::Values(
        make_tuple(&vp9_fht4x4_sse2, &vp9_iht4x4_16_add_sse2, 0, 8),
        make_tuple(&vp9_fht4x4_sse2, &vp9_iht4x4_16_add_sse2, 1, 8),
        make_tuple(&vp9_fht4x4_sse2, &vp9_iht4x4_16_add_sse2, 2, 8),
        make_tuple(&vp9_fht4x4_sse2, &vp9_iht4x4_16_add_sse2, 3, 8)));
#endif

#if HAVE_AVX2 && !CONFIG_HIGH_TRANSFORMS
INSTANTIATE_TEST_CASE_P(
    AVX2, Trans4x4DCT,
    ::testing::Values(
        make_tuple(&vp9_fdct4x4_avx2,
                   &vp9_idct4x4_16_add_c, 0, 8)));
INSTANTIATE_TEST_CASE_P(
    AVX2, Trans4x4HT,
    ::testing::Values(
        make_tuple(&vp9_fht4x4_avx2, &vp9_iht4x4_16_add_c, 0, 8),
        make_tuple(&vp9_fht4x4_avx2, &vp9_iht4x4_16_add_c, 1, 8),
        make_tuple(&vp9_fht4x4_avx2, &vp9_iht4x4_16_add_c, 2, 8),
        make_tuple(&vp9_fht4x4_avx2, &vp9_iht4x4_16_add_c, 3, 8)));
#endif

}  // namespace<|MERGE_RESOLUTION|>--- conflicted
+++ resolved
@@ -113,21 +113,15 @@
         }
       }
 
-<<<<<<< HEAD
-      REGISTER_STATE_CHECK(RunFwdTxfm(test_input_block,
-                                      test_temp_block, pitch_));
+      ASM_REGISTER_STATE_CHECK(RunFwdTxfm(test_input_block,
+                                          test_temp_block, pitch_));
       if (bit_depth_ == 8)
-        REGISTER_STATE_CHECK(RunInvTxfm(test_temp_block, dst, pitch_));
+        ASM_REGISTER_STATE_CHECK(RunInvTxfm(test_temp_block, dst, pitch_));
 #if CONFIG_VP9_HIGH
       else
-        REGISTER_STATE_CHECK(RunInvTxfm(test_temp_block,
-                                        CONVERT_TO_BYTEPTR(dst16), pitch_));
-#endif
-=======
-      ASM_REGISTER_STATE_CHECK(RunFwdTxfm(test_input_block,
-                                          test_temp_block, pitch_));
-      ASM_REGISTER_STATE_CHECK(RunInvTxfm(test_temp_block, dst, pitch_));
->>>>>>> 24715c79
+        ASM_REGISTER_STATE_CHECK(RunInvTxfm(test_temp_block,
+                                            CONVERT_TO_BYTEPTR(dst16), pitch_));
+#endif
 
       for (int j = 0; j < kNumCoeffs; ++j) {
         const uint32_t diff = bit_depth_ == 8 ? dst[j] - src[j] :
@@ -230,17 +224,13 @@
 
       fwd_txfm_ref(in, coeff, pitch_, tx_type_);
 
-<<<<<<< HEAD
       if (bit_depth_ == 8)
-        REGISTER_STATE_CHECK(RunInvTxfm(coeff, dst, pitch_));
+        ASM_REGISTER_STATE_CHECK(RunInvTxfm(coeff, dst, pitch_));
 #if CONFIG_VP9_HIGH
       else
-        REGISTER_STATE_CHECK(RunInvTxfm(coeff, CONVERT_TO_BYTEPTR(dst16),
-                                        pitch_));
-#endif
-=======
-      ASM_REGISTER_STATE_CHECK(RunInvTxfm(coeff, dst, pitch_));
->>>>>>> 24715c79
+        ASM_REGISTER_STATE_CHECK(RunInvTxfm(coeff, CONVERT_TO_BYTEPTR(dst16),
+                                            pitch_));
+#endif
 
       for (int j = 0; j < kNumCoeffs; ++j) {
         const uint32_t diff = bit_depth_ == 8 ? dst[j] - src[j] :
