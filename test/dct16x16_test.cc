/*
 *  Copyright (c) 2012 The WebM project authors. All Rights Reserved.
 *
 *  Use of this source code is governed by a BSD-style license
 *  that can be found in the LICENSE file in the root of the source
 *  tree. An additional intellectual property rights grant can be found
 *  in the file PATENTS.  All contributing project authors may
 *  be found in the AUTHORS file in the root of the source tree.
 */

#include <math.h>
#include <stdlib.h>
#include <string.h>

#include "third_party/googletest/src/include/gtest/gtest.h"
#include "test/acm_random.h"
#include "test/clear_system_state.h"
#include "test/register_state_check.h"
#include "test/util.h"

#include "./vp9_rtcd.h"
#include "vp9/common/vp9_entropy.h"
#include "vpx/vpx_integer.h"

extern "C" {
void vp9_idct16x16_256_add_c(const tran_low_t *input, uint8_t *output,
                             int pitch);
}

using libvpx_test::ACMRandom;

namespace {

#ifdef _MSC_VER
static int round(double x) {
  if (x < 0)
    return static_cast<int>(ceil(x - 0.5));
  else
    return static_cast<int>(floor(x + 0.5));
}
#endif

const int kNumCoeffs = 256;
const double PI = 3.1415926535898;
void reference2_16x16_idct_2d(double *input, double *output) {
  double x;
  for (int l = 0; l < 16; ++l) {
    for (int k = 0; k < 16; ++k) {
      double s = 0;
      for (int i = 0; i < 16; ++i) {
        for (int j = 0; j < 16; ++j) {
          x = cos(PI * j * (l + 0.5) / 16.0) *
              cos(PI * i * (k + 0.5) / 16.0) *
              input[i * 16 + j] / 256;
          if (i != 0)
            x *= sqrt(2.0);
          if (j != 0)
            x *= sqrt(2.0);
          s += x;
        }
      }
      output[k*16+l] = s;
    }
  }
}


const double C1 = 0.995184726672197;
const double C2 = 0.98078528040323;
const double C3 = 0.956940335732209;
const double C4 = 0.923879532511287;
const double C5 = 0.881921264348355;
const double C6 = 0.831469612302545;
const double C7 = 0.773010453362737;
const double C8 = 0.707106781186548;
const double C9 = 0.634393284163646;
const double C10 = 0.555570233019602;
const double C11 = 0.471396736825998;
const double C12 = 0.38268343236509;
const double C13 = 0.290284677254462;
const double C14 = 0.195090322016128;
const double C15 = 0.098017140329561;

void butterfly_16x16_dct_1d(double input[16], double output[16]) {
  double step[16];
  double intermediate[16];
  double temp1, temp2;

  // step 1
  step[ 0] = input[0] + input[15];
  step[ 1] = input[1] + input[14];
  step[ 2] = input[2] + input[13];
  step[ 3] = input[3] + input[12];
  step[ 4] = input[4] + input[11];
  step[ 5] = input[5] + input[10];
  step[ 6] = input[6] + input[ 9];
  step[ 7] = input[7] + input[ 8];
  step[ 8] = input[7] - input[ 8];
  step[ 9] = input[6] - input[ 9];
  step[10] = input[5] - input[10];
  step[11] = input[4] - input[11];
  step[12] = input[3] - input[12];
  step[13] = input[2] - input[13];
  step[14] = input[1] - input[14];
  step[15] = input[0] - input[15];

  // step 2
  output[0] = step[0] + step[7];
  output[1] = step[1] + step[6];
  output[2] = step[2] + step[5];
  output[3] = step[3] + step[4];
  output[4] = step[3] - step[4];
  output[5] = step[2] - step[5];
  output[6] = step[1] - step[6];
  output[7] = step[0] - step[7];

  temp1 = step[ 8] * C7;
  temp2 = step[15] * C9;
  output[ 8] = temp1 + temp2;

  temp1 = step[ 9] * C11;
  temp2 = step[14] * C5;
  output[ 9] = temp1 - temp2;

  temp1 = step[10] * C3;
  temp2 = step[13] * C13;
  output[10] = temp1 + temp2;

  temp1 = step[11] * C15;
  temp2 = step[12] * C1;
  output[11] = temp1 - temp2;

  temp1 = step[11] * C1;
  temp2 = step[12] * C15;
  output[12] = temp2 + temp1;

  temp1 = step[10] * C13;
  temp2 = step[13] * C3;
  output[13] = temp2 - temp1;

  temp1 = step[ 9] * C5;
  temp2 = step[14] * C11;
  output[14] = temp2 + temp1;

  temp1 = step[ 8] * C9;
  temp2 = step[15] * C7;
  output[15] = temp2 - temp1;

  // step 3
  step[ 0] = output[0] + output[3];
  step[ 1] = output[1] + output[2];
  step[ 2] = output[1] - output[2];
  step[ 3] = output[0] - output[3];

  temp1 = output[4] * C14;
  temp2 = output[7] * C2;
  step[ 4] = temp1 + temp2;

  temp1 = output[5] * C10;
  temp2 = output[6] * C6;
  step[ 5] = temp1 + temp2;

  temp1 = output[5] * C6;
  temp2 = output[6] * C10;
  step[ 6] = temp2 - temp1;

  temp1 = output[4] * C2;
  temp2 = output[7] * C14;
  step[ 7] = temp2 - temp1;

  step[ 8] = output[ 8] + output[11];
  step[ 9] = output[ 9] + output[10];
  step[10] = output[ 9] - output[10];
  step[11] = output[ 8] - output[11];

  step[12] = output[12] + output[15];
  step[13] = output[13] + output[14];
  step[14] = output[13] - output[14];
  step[15] = output[12] - output[15];

  // step 4
  output[ 0] = (step[ 0] + step[ 1]);
  output[ 8] = (step[ 0] - step[ 1]);

  temp1 = step[2] * C12;
  temp2 = step[3] * C4;
  temp1 = temp1 + temp2;
  output[ 4] = 2*(temp1 * C8);

  temp1 = step[2] * C4;
  temp2 = step[3] * C12;
  temp1 = temp2 - temp1;
  output[12] = 2 * (temp1 * C8);

  output[ 2] = 2 * ((step[4] + step[ 5]) * C8);
  output[14] = 2 * ((step[7] - step[ 6]) * C8);

  temp1 = step[4] - step[5];
  temp2 = step[6] + step[7];
  output[ 6] = (temp1 + temp2);
  output[10] = (temp1 - temp2);

  intermediate[8] = step[8] + step[14];
  intermediate[9] = step[9] + step[15];

  temp1 = intermediate[8] * C12;
  temp2 = intermediate[9] * C4;
  temp1 = temp1 - temp2;
  output[3] = 2 * (temp1 * C8);

  temp1 = intermediate[8] * C4;
  temp2 = intermediate[9] * C12;
  temp1 = temp2 + temp1;
  output[13] = 2 * (temp1 * C8);

  output[ 9] = 2 * ((step[10] + step[11]) * C8);

  intermediate[11] = step[10] - step[11];
  intermediate[12] = step[12] + step[13];
  intermediate[13] = step[12] - step[13];
  intermediate[14] = step[ 8] - step[14];
  intermediate[15] = step[ 9] - step[15];

  output[15] = (intermediate[11] + intermediate[12]);
  output[ 1] = -(intermediate[11] - intermediate[12]);

  output[ 7] = 2 * (intermediate[13] * C8);

  temp1 = intermediate[14] * C12;
  temp2 = intermediate[15] * C4;
  temp1 = temp1 - temp2;
  output[11] = -2 * (temp1 * C8);

  temp1 = intermediate[14] * C4;
  temp2 = intermediate[15] * C12;
  temp1 = temp2 + temp1;
  output[ 5] = 2 * (temp1 * C8);
}

void reference_16x16_dct_2d(int16_t input[256], double output[256]) {
  // First transform columns
  for (int i = 0; i < 16; ++i) {
    double temp_in[16], temp_out[16];
    for (int j = 0; j < 16; ++j)
      temp_in[j] = input[j * 16 + i];
    butterfly_16x16_dct_1d(temp_in, temp_out);
    for (int j = 0; j < 16; ++j)
      output[j * 16 + i] = temp_out[j];
  }
  // Then transform rows
  for (int i = 0; i < 16; ++i) {
    double temp_in[16], temp_out[16];
    for (int j = 0; j < 16; ++j)
      temp_in[j] = output[j + i * 16];
    butterfly_16x16_dct_1d(temp_in, temp_out);
    // Scale by some magic number
    for (int j = 0; j < 16; ++j)
      output[j + i * 16] = temp_out[j]/2;
  }
}

typedef void (*fdct_t)(const int16_t *in, tran_low_t *out, int stride);
typedef void (*idct_t)(const tran_low_t *in, uint8_t *out, int stride);
typedef void (*fht_t) (const int16_t *in, tran_low_t *out, int stride,
                       int tx_type);
typedef void (*iht_t) (const tran_low_t *in, uint8_t *out, int stride,
                       int tx_type);

typedef std::tr1::tuple<fdct_t, idct_t, int, int> dct_16x16_param_t;
typedef std::tr1::tuple<fht_t, iht_t, int, int> ht_16x16_param_t;

void fdct16x16_ref(const int16_t *in, tran_low_t *out, int stride,
                   int tx_type) {
  vp9_fdct16x16_c(in, out, stride);
}

<<<<<<< HEAD
void fht16x16_ref(const int16_t *in, tran_low_t *out, int stride, int tx_type) {
  vp9_fht16x16_c(in, out, stride, tx_type);
}

#if CONFIG_VP9_HIGH

void idct16x16_10(const tran_low_t *in, uint8_t *out, int stride) {
  vp9_high_idct16x16_256_add_c(in, out, stride, 10);
}

void idct16x16_12(const tran_low_t *in, uint8_t *out, int stride) {
  vp9_high_idct16x16_256_add_c(in, out, stride, 12);
}

void iht16x16_10(const tran_low_t *in, uint8_t *out, int stride, int tx_type) {
  vp9_high_iht16x16_256_add_c(in, out, stride, tx_type, 10);
}

void iht16x16_12(const tran_low_t *in, uint8_t *out, int stride, int tx_type) {
  vp9_high_iht16x16_256_add_c(in, out, stride, tx_type, 12);
}

#endif

=======
void idct16x16_ref(const int16_t *in, uint8_t *dest, int stride, int tx_type) {
  vp9_idct16x16_256_add_c(in, dest, stride);
}

void fht16x16_ref(const int16_t *in, int16_t *out, int stride, int tx_type) {
  vp9_fht16x16_c(in, out, stride, tx_type);
}

void iht16x16_ref(const int16_t *in, uint8_t *dest, int stride, int tx_type) {
  vp9_iht16x16_256_add_c(in, dest, stride, tx_type);
}

>>>>>>> 19125ae1
class Trans16x16TestBase {
 public:
  virtual ~Trans16x16TestBase() {}

 protected:
  virtual void RunFwdTxfm(int16_t *in, tran_low_t *out, int stride) = 0;

  virtual void RunInvTxfm(tran_low_t *out, uint8_t *dst, int stride) = 0;

  void RunAccuracyCheck() {
    ACMRandom rnd(ACMRandom::DeterministicSeed());
    uint32_t max_error = 0;
    int64_t total_error = 0;
    const int count_test_block = 10000;
    for (int i = 0; i < count_test_block; ++i) {
      DECLARE_ALIGNED_ARRAY(16, int16_t, test_input_block, kNumCoeffs);
      DECLARE_ALIGNED_ARRAY(16, tran_low_t, test_temp_block, kNumCoeffs);
      DECLARE_ALIGNED_ARRAY(16, uint8_t, dst, kNumCoeffs);
      DECLARE_ALIGNED_ARRAY(16, uint16_t, dst16, kNumCoeffs);
      DECLARE_ALIGNED_ARRAY(16, uint8_t, src, kNumCoeffs);
      DECLARE_ALIGNED_ARRAY(16, uint16_t, src16, kNumCoeffs);

      // Initialize a test block with input range [-mask_, mask_].
      for (int j = 0; j < kNumCoeffs; ++j) {
        if (bit_depth_ == 8) {
          src[j] = rnd.Rand8();
          dst[j] = rnd.Rand8();
          test_input_block[j] = src[j] - dst[j];
        } else {
          src16[j] = rnd.Rand16() & mask_;
          dst16[j] = rnd.Rand16() & mask_;
          test_input_block[j] = src16[j] - dst16[j];
        }
      }

      REGISTER_STATE_CHECK(RunFwdTxfm(test_input_block,
                                      test_temp_block, pitch_));
      if (bit_depth_ == 8)
        REGISTER_STATE_CHECK(
            RunInvTxfm(test_temp_block, dst, pitch_));
#if CONFIG_VP9_HIGH
      else
        REGISTER_STATE_CHECK(
            RunInvTxfm(test_temp_block, CONVERT_TO_BYTEPTR(dst16), pitch_));
#endif

      for (int j = 0; j < kNumCoeffs; ++j) {
        const uint32_t diff = bit_depth_ == 8 ? dst[j] - src[j] :
                                                dst16[j] - src16[j];
        const uint32_t error = diff * diff;
        if (max_error < error)
          max_error = error;
        total_error += error;
      }
    }

    EXPECT_GE(1u  << 2 * (bit_depth_ - 8), max_error)
        << "Error: 16x16 FHT/IHT has an individual round trip error > 1";

    EXPECT_GE(count_test_block << 2 * (bit_depth_ - 8), total_error)
        << "Error: 16x16 FHT/IHT has average round trip error > 1 per block";
  }

  void RunCoeffCheck() {
    ACMRandom rnd(ACMRandom::DeterministicSeed());
    const int count_test_block = 1000;
    DECLARE_ALIGNED_ARRAY(16, int16_t, input_block, kNumCoeffs);
    DECLARE_ALIGNED_ARRAY(16, tran_low_t, output_ref_block, kNumCoeffs);
    DECLARE_ALIGNED_ARRAY(16, tran_low_t, output_block, kNumCoeffs);

    for (int i = 0; i < count_test_block; ++i) {
      // Initialize a test block with input range [-mask_, mask_].
      for (int j = 0; j < kNumCoeffs; ++j)
        input_block[j] = (rnd.Rand16() & mask_) - (rnd.Rand16() & mask_);

      fwd_txfm_ref(input_block, output_ref_block, pitch_, tx_type_);
      REGISTER_STATE_CHECK(RunFwdTxfm(input_block, output_block, pitch_));

      // The minimum quant value is 4.
      for (int j = 0; j < kNumCoeffs; ++j)
        EXPECT_EQ(output_block[j], output_ref_block[j]);
    }
  }

  void RunMemCheck() {
    ACMRandom rnd(ACMRandom::DeterministicSeed());
    const int count_test_block = 1000;
    DECLARE_ALIGNED_ARRAY(16, int16_t, input_block, kNumCoeffs);
    DECLARE_ALIGNED_ARRAY(16, int16_t, input_extreme_block, kNumCoeffs);
    DECLARE_ALIGNED_ARRAY(16, tran_low_t, output_ref_block, kNumCoeffs);
    DECLARE_ALIGNED_ARRAY(16, tran_low_t, output_block, kNumCoeffs);

    for (int i = 0; i < count_test_block; ++i) {
      // Initialize a test block with input range [-mask_, mask_].
      for (int j = 0; j < kNumCoeffs; ++j) {
        input_block[j] = (rnd.Rand16() & mask_) - (rnd.Rand16() & mask_);
        input_extreme_block[j] = rnd.Rand8() % 2 ? mask_ : -mask_;
      }
      if (i == 0) {
        for (int j = 0; j < kNumCoeffs; ++j)
<<<<<<< HEAD
          input_extreme_block[j] = mask_;
      if (i == 1)
        for (int j = 0; j < kNumCoeffs; ++j)
          input_extreme_block[j] = -mask_;
=======
          input_extreme_block[j] = 255;
      } else if (i == 1) {
        for (int j = 0; j < kNumCoeffs; ++j)
          input_extreme_block[j] = -255;
      }
>>>>>>> 19125ae1

      fwd_txfm_ref(input_extreme_block, output_ref_block, pitch_, tx_type_);
      REGISTER_STATE_CHECK(RunFwdTxfm(input_extreme_block,
                                      output_block, pitch_));

      // The minimum quant value is 4.
      for (int j = 0; j < kNumCoeffs; ++j) {
        EXPECT_EQ(output_block[j], output_ref_block[j]);
        EXPECT_GE(4 * DCT_MAX_VALUE << (bit_depth_ - 8), abs(output_block[j]))
            << "Error: 16x16 FDCT has coefficient larger than 4*DCT_MAX_VALUE";
      }
    }
  }

  void RunQuantCheck(int dc_thred, int ac_thred) {
    ACMRandom rnd(ACMRandom::DeterministicSeed());
    const int count_test_block = 1000;
    DECLARE_ALIGNED_ARRAY(16, int16_t, input_block, kNumCoeffs);
    DECLARE_ALIGNED_ARRAY(16, int16_t, input_extreme_block, kNumCoeffs);
    DECLARE_ALIGNED_ARRAY(16, int16_t, output_ref_block, kNumCoeffs);

    DECLARE_ALIGNED_ARRAY(16, uint8_t, dst, kNumCoeffs);
    DECLARE_ALIGNED_ARRAY(16, uint8_t, ref, kNumCoeffs);

    for (int i = 0; i < count_test_block; ++i) {
      // Initialize a test block with input range [-255, 255].
      for (int j = 0; j < kNumCoeffs; ++j) {
        input_block[j] = rnd.Rand8() - rnd.Rand8();
        input_extreme_block[j] = rnd.Rand8() % 2 ? 255 : -255;
      }
      if (i == 0)
        for (int j = 0; j < kNumCoeffs; ++j)
          input_extreme_block[j] = 255;
      if (i == 1)
        for (int j = 0; j < kNumCoeffs; ++j)
          input_extreme_block[j] = -255;

      fwd_txfm_ref(input_extreme_block, output_ref_block, pitch_, tx_type_);

      // clear reconstructed pixel buffers
      vpx_memset(dst, 0, kNumCoeffs * sizeof(uint8_t));
      vpx_memset(ref, 0, kNumCoeffs * sizeof(uint8_t));

      // quantization with maximum allowed step sizes
      output_ref_block[0] = (output_ref_block[0] / dc_thred) * dc_thred;
      for (int j = 1; j < kNumCoeffs; ++j)
        output_ref_block[j] = (output_ref_block[j] / ac_thred) * ac_thred;
      inv_txfm_ref(output_ref_block, ref, pitch_, tx_type_);
      REGISTER_STATE_CHECK(RunInvTxfm(output_ref_block, dst, pitch_));

      for (int j = 0; j < kNumCoeffs; ++j)
        EXPECT_EQ(ref[j], dst[j]);
    }
  }

  void RunInvAccuracyCheck() {
    ACMRandom rnd(ACMRandom::DeterministicSeed());
    const int count_test_block = 1000;
    DECLARE_ALIGNED_ARRAY(16, int16_t, in, kNumCoeffs);
    DECLARE_ALIGNED_ARRAY(16, tran_low_t, coeff, kNumCoeffs);
    DECLARE_ALIGNED_ARRAY(16, uint8_t, dst, kNumCoeffs);
    DECLARE_ALIGNED_ARRAY(16, uint16_t, dst16, kNumCoeffs);
    DECLARE_ALIGNED_ARRAY(16, uint8_t, src, kNumCoeffs);
    DECLARE_ALIGNED_ARRAY(16, uint16_t, src16, kNumCoeffs);

    for (int i = 0; i < count_test_block; ++i) {
      double out_r[kNumCoeffs];

      // Initialize a test block with input range [-255, 255].
      for (int j = 0; j < kNumCoeffs; ++j) {
        if (bit_depth_ == 8) {
          src[j] = rnd.Rand8();
          dst[j] = rnd.Rand8();
          in[j] = src[j] - dst[j];
        } else {
          src16[j] = rnd.Rand16() & mask_;
          dst16[j] = rnd.Rand16() & mask_;
          in[j] = src16[j] - dst16[j];
        }
      }

      reference_16x16_dct_2d(in, out_r);
      for (int j = 0; j < kNumCoeffs; ++j)
        coeff[j] = round(out_r[j]);

      if (bit_depth_ == 8)
        REGISTER_STATE_CHECK(RunInvTxfm(coeff, dst, 16));
#if CONFIG_VP9_HIGH
      else
        REGISTER_STATE_CHECK(RunInvTxfm(coeff, CONVERT_TO_BYTEPTR(dst16), 16));
#endif

      for (int j = 0; j < kNumCoeffs; ++j) {
        const uint32_t diff = bit_depth_ == 8 ? dst[j] - src[j] :
                                                dst16[j] - src16[j];
        const uint32_t error = diff * diff;
        EXPECT_GE(1u, error)
            << "Error: 16x16 IDCT has error " << error
            << " at index " << j;
      }
    }
  }
  int pitch_;
  int tx_type_;
  fht_t fwd_txfm_ref;
<<<<<<< HEAD
  int bit_depth_;
  int mask_;
=======
  iht_t inv_txfm_ref;
>>>>>>> 19125ae1
};

class Trans16x16DCT
    : public Trans16x16TestBase,
      public ::testing::TestWithParam<dct_16x16_param_t> {
 public:
  virtual ~Trans16x16DCT() {}

  virtual void SetUp() {
    fwd_txfm_  = GET_PARAM(0);
    inv_txfm_  = GET_PARAM(1);
    tx_type_   = GET_PARAM(2);
    bit_depth_ = GET_PARAM(3);
    pitch_     = 16;
    fwd_txfm_ref = fdct16x16_ref;
<<<<<<< HEAD
    mask_ = (1 << bit_depth_) - 1;
=======
    inv_txfm_ref = idct16x16_ref;
>>>>>>> 19125ae1
  }
  virtual void TearDown() { libvpx_test::ClearSystemState(); }

 protected:
  void RunFwdTxfm(int16_t *in, tran_low_t *out, int stride) {
    fwd_txfm_(in, out, stride);
  }
  void RunInvTxfm(tran_low_t *out, uint8_t *dst, int stride) {
    inv_txfm_(out, dst, stride);
  }

  fdct_t fwd_txfm_;
  idct_t inv_txfm_;
};

TEST_P(Trans16x16DCT, AccuracyCheck) {
  RunAccuracyCheck();
}

TEST_P(Trans16x16DCT, CoeffCheck) {
  RunCoeffCheck();
}

TEST_P(Trans16x16DCT, MemCheck) {
  RunMemCheck();
}

TEST_P(Trans16x16DCT, QuantCheck) {
  // Use maximally allowed quantization step sizes for DC and AC
  // coefficients respectively.
  RunQuantCheck(1336, 1828);
}

TEST_P(Trans16x16DCT, InvAccuracyCheck) {
  RunInvAccuracyCheck();
}

class Trans16x16HT
    : public Trans16x16TestBase,
      public ::testing::TestWithParam<ht_16x16_param_t> {
 public:
  virtual ~Trans16x16HT() {}

  virtual void SetUp() {
    fwd_txfm_  = GET_PARAM(0);
    inv_txfm_  = GET_PARAM(1);
    tx_type_   = GET_PARAM(2);
    bit_depth_ = GET_PARAM(3);
    pitch_     = 16;
    fwd_txfm_ref = fht16x16_ref;
<<<<<<< HEAD
    mask_ = (1 << bit_depth_) - 1;
=======
    inv_txfm_ref = iht16x16_ref;
>>>>>>> 19125ae1
  }
  virtual void TearDown() { libvpx_test::ClearSystemState(); }

 protected:
  void RunFwdTxfm(int16_t *in, tran_low_t *out, int stride) {
    fwd_txfm_(in, out, stride, tx_type_);
  }
  void RunInvTxfm(tran_low_t *out, uint8_t *dst, int stride) {
    inv_txfm_(out, dst, stride, tx_type_);
  }

  fht_t fwd_txfm_;
  iht_t inv_txfm_;
};

TEST_P(Trans16x16HT, AccuracyCheck) {
  RunAccuracyCheck();
}

TEST_P(Trans16x16HT, CoeffCheck) {
  RunCoeffCheck();
}

TEST_P(Trans16x16HT, MemCheck) {
  RunMemCheck();
}

TEST_P(Trans16x16HT, QuantCheck) {
  // The encoder skips any non-DC intra prediction modes,
  // when the quantization step size goes beyond 988.
  RunQuantCheck(549, 988);
}

using std::tr1::make_tuple;

INSTANTIATE_TEST_CASE_P(
    C, Trans16x16DCT,
    ::testing::Values(
#if CONFIG_VP9_HIGH && CONFIG_HIGH_TRANSFORMS
        make_tuple(&vp9_fdct16x16_c, &vp9_idct16x16_256_add_c, 0, 8),
        make_tuple(&vp9_high_fdct16x16_c, &idct16x16_10, 0, 10),
        make_tuple(&vp9_high_fdct16x16_c, &idct16x16_12, 0, 12)));
#else
        make_tuple(&vp9_fdct16x16_c, &vp9_idct16x16_256_add_c, 0, 8)));
#endif
INSTANTIATE_TEST_CASE_P(
    C, Trans16x16HT,
    ::testing::Values(
#if CONFIG_VP9_HIGH && CONFIG_HIGH_TRANSFORMS
        make_tuple(&vp9_fht16x16_c, &vp9_iht16x16_256_add_c, 0, 8),
        make_tuple(&vp9_fht16x16_c, &vp9_iht16x16_256_add_c, 1, 8),
        make_tuple(&vp9_fht16x16_c, &vp9_iht16x16_256_add_c, 2, 8),
        make_tuple(&vp9_fht16x16_c, &vp9_iht16x16_256_add_c, 3, 8),
        make_tuple(&vp9_high_fht16x16_c, &iht16x16_10, 0, 10),
        make_tuple(&vp9_high_fht16x16_c, &iht16x16_10, 1, 10),
        make_tuple(&vp9_high_fht16x16_c, &iht16x16_10, 2, 10),
        make_tuple(&vp9_high_fht16x16_c, &iht16x16_10, 3, 10),
        make_tuple(&vp9_high_fht16x16_c, &iht16x16_12, 0, 12),
        make_tuple(&vp9_high_fht16x16_c, &iht16x16_12, 1, 12),
        make_tuple(&vp9_high_fht16x16_c, &iht16x16_12, 2, 12),
        make_tuple(&vp9_high_fht16x16_c, &iht16x16_12, 3, 12)));
#else
        make_tuple(&vp9_fht16x16_c, &vp9_iht16x16_256_add_c, 0, 8),
        make_tuple(&vp9_fht16x16_c, &vp9_iht16x16_256_add_c, 1, 8),
        make_tuple(&vp9_fht16x16_c, &vp9_iht16x16_256_add_c, 2, 8),
        make_tuple(&vp9_fht16x16_c, &vp9_iht16x16_256_add_c, 3, 8)));
#endif

#if HAVE_NEON_ASM && !CONFIG_HIGH_TRANSFORMS
INSTANTIATE_TEST_CASE_P(
    NEON, Trans16x16DCT,
    ::testing::Values(
        make_tuple(&vp9_fdct16x16_c,
                   &vp9_idct16x16_256_add_neon, 0, 8)));
#endif

#if HAVE_SSE2 && !CONFIG_HIGH_TRANSFORMS
INSTANTIATE_TEST_CASE_P(
    SSE2, Trans16x16DCT,
    ::testing::Values(
        make_tuple(&vp9_fdct16x16_sse2,
                   &vp9_idct16x16_256_add_sse2, 0, 8)));
INSTANTIATE_TEST_CASE_P(
    SSE2, Trans16x16HT,
    ::testing::Values(
        make_tuple(&vp9_fht16x16_sse2, &vp9_iht16x16_256_add_sse2, 0, 8),
        make_tuple(&vp9_fht16x16_sse2, &vp9_iht16x16_256_add_sse2, 1, 8),
        make_tuple(&vp9_fht16x16_sse2, &vp9_iht16x16_256_add_sse2, 2, 8),
        make_tuple(&vp9_fht16x16_sse2, &vp9_iht16x16_256_add_sse2, 3, 8)));
#endif

#if HAVE_SSSE3 && !CONFIG_HIGH_TRANSFORMS
INSTANTIATE_TEST_CASE_P(
    SSSE3, Trans16x16DCT,
    ::testing::Values(
        make_tuple(&vp9_fdct16x16_c, &vp9_idct16x16_256_add_ssse3, 0, 8)));
#endif

#if HAVE_AVX2
// TODO(jzern): these prototypes can be removed after the avx2 versions are
// reenabled in vp9_rtcd_defs.pl.
extern "C" {
void vp9_fdct16x16_avx2(const int16_t *input, int16_t *output, int stride);
void vp9_fht16x16_avx2(const int16_t *input, int16_t *output, int stride,
                       int tx_type);
}
INSTANTIATE_TEST_CASE_P(
    DISABLED_AVX2, Trans16x16DCT,
    ::testing::Values(
        make_tuple(&vp9_fdct16x16_avx2,
                   &vp9_idct16x16_256_add_c, 0)));
INSTANTIATE_TEST_CASE_P(
    AVX2, Trans16x16HT,
    ::testing::Values(
        make_tuple(&vp9_fht16x16_avx2, &vp9_iht16x16_256_add_c, 3)));
INSTANTIATE_TEST_CASE_P(
    DISABLED_AVX2, Trans16x16HT,
    ::testing::Values(
        make_tuple(&vp9_fht16x16_avx2, &vp9_iht16x16_256_add_c, 0),
        make_tuple(&vp9_fht16x16_avx2, &vp9_iht16x16_256_add_c, 1),
        make_tuple(&vp9_fht16x16_avx2, &vp9_iht16x16_256_add_c, 2)));
#endif
}  // namespace<|MERGE_RESOLUTION|>--- conflicted
+++ resolved
@@ -274,9 +274,19 @@
   vp9_fdct16x16_c(in, out, stride);
 }
 
-<<<<<<< HEAD
-void fht16x16_ref(const int16_t *in, tran_low_t *out, int stride, int tx_type) {
+void idct16x16_ref(const tran_low_t *in, uint8_t *dest, int stride,
+                   int tx_type) {
+  vp9_idct16x16_256_add_c(in, dest, stride);
+}
+
+void fht16x16_ref(const int16_t *in, tran_low_t *out, int stride,
+                  int tx_type) {
   vp9_fht16x16_c(in, out, stride, tx_type);
+}
+
+void iht16x16_ref(const tran_low_t *in, uint8_t *dest, int stride,
+                  int tx_type) {
+  vp9_iht16x16_256_add_c(in, dest, stride, tx_type);
 }
 
 #if CONFIG_VP9_HIGH
@@ -289,6 +299,16 @@
   vp9_high_idct16x16_256_add_c(in, out, stride, 12);
 }
 
+void idct16x16_10_ref(const tran_low_t *in, uint8_t *out, int stride,
+                      int tx_type) {
+  idct16x16_10(in, out, stride);
+}
+
+void idct16x16_12_ref(const tran_low_t *in, uint8_t *out, int stride,
+                      int tx_type) {
+  idct16x16_12(in, out, stride);
+}
+
 void iht16x16_10(const tran_low_t *in, uint8_t *out, int stride, int tx_type) {
   vp9_high_iht16x16_256_add_c(in, out, stride, tx_type, 10);
 }
@@ -299,20 +319,6 @@
 
 #endif
 
-=======
-void idct16x16_ref(const int16_t *in, uint8_t *dest, int stride, int tx_type) {
-  vp9_idct16x16_256_add_c(in, dest, stride);
-}
-
-void fht16x16_ref(const int16_t *in, int16_t *out, int stride, int tx_type) {
-  vp9_fht16x16_c(in, out, stride, tx_type);
-}
-
-void iht16x16_ref(const int16_t *in, uint8_t *dest, int stride, int tx_type) {
-  vp9_iht16x16_256_add_c(in, dest, stride, tx_type);
-}
-
->>>>>>> 19125ae1
 class Trans16x16TestBase {
  public:
   virtual ~Trans16x16TestBase() {}
@@ -413,18 +419,11 @@
       }
       if (i == 0) {
         for (int j = 0; j < kNumCoeffs; ++j)
-<<<<<<< HEAD
           input_extreme_block[j] = mask_;
-      if (i == 1)
+      } else if (i == 1) {
         for (int j = 0; j < kNumCoeffs; ++j)
           input_extreme_block[j] = -mask_;
-=======
-          input_extreme_block[j] = 255;
-      } else if (i == 1) {
-        for (int j = 0; j < kNumCoeffs; ++j)
-          input_extreme_block[j] = -255;
-      }
->>>>>>> 19125ae1
+      }
 
       fwd_txfm_ref(input_extreme_block, output_ref_block, pitch_, tx_type_);
       REGISTER_STATE_CHECK(RunFwdTxfm(input_extreme_block,
@@ -444,39 +443,60 @@
     const int count_test_block = 1000;
     DECLARE_ALIGNED_ARRAY(16, int16_t, input_block, kNumCoeffs);
     DECLARE_ALIGNED_ARRAY(16, int16_t, input_extreme_block, kNumCoeffs);
-    DECLARE_ALIGNED_ARRAY(16, int16_t, output_ref_block, kNumCoeffs);
+    DECLARE_ALIGNED_ARRAY(16, tran_low_t, output_ref_block, kNumCoeffs);
 
     DECLARE_ALIGNED_ARRAY(16, uint8_t, dst, kNumCoeffs);
+    DECLARE_ALIGNED_ARRAY(16, uint16_t, dst16, kNumCoeffs);
     DECLARE_ALIGNED_ARRAY(16, uint8_t, ref, kNumCoeffs);
+    DECLARE_ALIGNED_ARRAY(16, uint16_t, ref16, kNumCoeffs);
 
     for (int i = 0; i < count_test_block; ++i) {
       // Initialize a test block with input range [-255, 255].
       for (int j = 0; j < kNumCoeffs; ++j) {
-        input_block[j] = rnd.Rand8() - rnd.Rand8();
-        input_extreme_block[j] = rnd.Rand8() % 2 ? 255 : -255;
+        if (bit_depth_ == 8)
+          input_block[j] = rnd.Rand8() - rnd.Rand8();
+        else
+          input_block[j] = (rnd.Rand16() & mask_) - (rnd.Rand16() & mask_);
+        input_extreme_block[j] = rnd.Rand8() % 2 ? mask_ : -mask_;
       }
       if (i == 0)
         for (int j = 0; j < kNumCoeffs; ++j)
-          input_extreme_block[j] = 255;
+          input_extreme_block[j] = mask_;
       if (i == 1)
         for (int j = 0; j < kNumCoeffs; ++j)
-          input_extreme_block[j] = -255;
+          input_extreme_block[j] = -mask_;
 
       fwd_txfm_ref(input_extreme_block, output_ref_block, pitch_, tx_type_);
 
       // clear reconstructed pixel buffers
       vpx_memset(dst, 0, kNumCoeffs * sizeof(uint8_t));
+      vpx_memset(dst16, 0, kNumCoeffs * sizeof(uint16_t));
       vpx_memset(ref, 0, kNumCoeffs * sizeof(uint8_t));
+      vpx_memset(ref16, 0, kNumCoeffs * sizeof(uint16_t));
 
       // quantization with maximum allowed step sizes
       output_ref_block[0] = (output_ref_block[0] / dc_thred) * dc_thred;
       for (int j = 1; j < kNumCoeffs; ++j)
         output_ref_block[j] = (output_ref_block[j] / ac_thred) * ac_thred;
-      inv_txfm_ref(output_ref_block, ref, pitch_, tx_type_);
-      REGISTER_STATE_CHECK(RunInvTxfm(output_ref_block, dst, pitch_));
-
-      for (int j = 0; j < kNumCoeffs; ++j)
-        EXPECT_EQ(ref[j], dst[j]);
+      if (bit_depth_ == 8) {
+        inv_txfm_ref(output_ref_block, ref, pitch_, tx_type_);
+        REGISTER_STATE_CHECK(RunInvTxfm(output_ref_block, dst, pitch_));
+#if CONFIG_VP9_HIGH
+      } else {
+        inv_txfm_ref(output_ref_block, CONVERT_TO_BYTEPTR(ref16), pitch_,
+                     tx_type_);
+        REGISTER_STATE_CHECK(RunInvTxfm(output_ref_block,
+                                        CONVERT_TO_BYTEPTR(dst16), pitch_));
+      }
+#else
+      }
+#endif
+      if (bit_depth_ == 8)
+        for (int j = 0; j < kNumCoeffs; ++j)
+          EXPECT_EQ(ref[j], dst[j]);
+      else
+        for (int j = 0; j < kNumCoeffs; ++j)
+          EXPECT_EQ(ref16[j], dst16[j]);
     }
   }
 
@@ -530,12 +550,9 @@
   int pitch_;
   int tx_type_;
   fht_t fwd_txfm_ref;
-<<<<<<< HEAD
   int bit_depth_;
   int mask_;
-=======
   iht_t inv_txfm_ref;
->>>>>>> 19125ae1
 };
 
 class Trans16x16DCT
@@ -551,11 +568,22 @@
     bit_depth_ = GET_PARAM(3);
     pitch_     = 16;
     fwd_txfm_ref = fdct16x16_ref;
-<<<<<<< HEAD
     mask_ = (1 << bit_depth_) - 1;
-=======
+#if CONFIG_VP9_HIGH
+    switch (bit_depth_) {
+      default:
+        inv_txfm_ref = idct16x16_ref;
+        break;
+      case 10:
+        inv_txfm_ref = idct16x16_10_ref;
+        break;
+      case 12:
+        inv_txfm_ref = idct16x16_12_ref;
+        break;
+    }
+#else
     inv_txfm_ref = idct16x16_ref;
->>>>>>> 19125ae1
+#endif
   }
   virtual void TearDown() { libvpx_test::ClearSystemState(); }
 
@@ -606,12 +634,23 @@
     bit_depth_ = GET_PARAM(3);
     pitch_     = 16;
     fwd_txfm_ref = fht16x16_ref;
-<<<<<<< HEAD
     mask_ = (1 << bit_depth_) - 1;
-=======
+#if CONFIG_VP9_HIGH
+    switch (bit_depth_) {
+      default:
+        inv_txfm_ref = iht16x16_ref;
+        break;
+      case 10:
+        inv_txfm_ref = iht16x16_10;
+        break;
+      case 12:
+        inv_txfm_ref = iht16x16_12;
+        break;
+    }
+#else
     inv_txfm_ref = iht16x16_ref;
->>>>>>> 19125ae1
-  }
+#endif
+}
   virtual void TearDown() { libvpx_test::ClearSystemState(); }
 
  protected:
@@ -646,20 +685,24 @@
 
 using std::tr1::make_tuple;
 
+#if CONFIG_VP9_HIGH && CONFIG_HIGH_TRANSFORMS
 INSTANTIATE_TEST_CASE_P(
     C, Trans16x16DCT,
     ::testing::Values(
-#if CONFIG_VP9_HIGH && CONFIG_HIGH_TRANSFORMS
         make_tuple(&vp9_fdct16x16_c, &vp9_idct16x16_256_add_c, 0, 8),
         make_tuple(&vp9_high_fdct16x16_c, &idct16x16_10, 0, 10),
         make_tuple(&vp9_high_fdct16x16_c, &idct16x16_12, 0, 12)));
 #else
+INSTANTIATE_TEST_CASE_P(
+    C, Trans16x16DCT,
+    ::testing::Values(
         make_tuple(&vp9_fdct16x16_c, &vp9_idct16x16_256_add_c, 0, 8)));
 #endif
+
+#if CONFIG_VP9_HIGH && CONFIG_HIGH_TRANSFORMS
 INSTANTIATE_TEST_CASE_P(
     C, Trans16x16HT,
     ::testing::Values(
-#if CONFIG_VP9_HIGH && CONFIG_HIGH_TRANSFORMS
         make_tuple(&vp9_fht16x16_c, &vp9_iht16x16_256_add_c, 0, 8),
         make_tuple(&vp9_fht16x16_c, &vp9_iht16x16_256_add_c, 1, 8),
         make_tuple(&vp9_fht16x16_c, &vp9_iht16x16_256_add_c, 2, 8),
@@ -673,6 +716,9 @@
         make_tuple(&vp9_high_fht16x16_c, &iht16x16_12, 2, 12),
         make_tuple(&vp9_high_fht16x16_c, &iht16x16_12, 3, 12)));
 #else
+INSTANTIATE_TEST_CASE_P(
+    C, Trans16x16HT,
+    ::testing::Values(
         make_tuple(&vp9_fht16x16_c, &vp9_iht16x16_256_add_c, 0, 8),
         make_tuple(&vp9_fht16x16_c, &vp9_iht16x16_256_add_c, 1, 8),
         make_tuple(&vp9_fht16x16_c, &vp9_iht16x16_256_add_c, 2, 8),
@@ -709,7 +755,7 @@
         make_tuple(&vp9_fdct16x16_c, &vp9_idct16x16_256_add_ssse3, 0, 8)));
 #endif
 
-#if HAVE_AVX2
+#if HAVE_AVX2 && !CONFIG_HIGH_TRANSFORMS
 // TODO(jzern): these prototypes can be removed after the avx2 versions are
 // reenabled in vp9_rtcd_defs.pl.
 extern "C" {
@@ -721,16 +767,16 @@
     DISABLED_AVX2, Trans16x16DCT,
     ::testing::Values(
         make_tuple(&vp9_fdct16x16_avx2,
-                   &vp9_idct16x16_256_add_c, 0)));
+                   &vp9_idct16x16_256_add_c, 0, 8)));
 INSTANTIATE_TEST_CASE_P(
     AVX2, Trans16x16HT,
     ::testing::Values(
-        make_tuple(&vp9_fht16x16_avx2, &vp9_iht16x16_256_add_c, 3)));
+        make_tuple(&vp9_fht16x16_avx2, &vp9_iht16x16_256_add_c, 3, 8)));
 INSTANTIATE_TEST_CASE_P(
     DISABLED_AVX2, Trans16x16HT,
     ::testing::Values(
-        make_tuple(&vp9_fht16x16_avx2, &vp9_iht16x16_256_add_c, 0),
-        make_tuple(&vp9_fht16x16_avx2, &vp9_iht16x16_256_add_c, 1),
-        make_tuple(&vp9_fht16x16_avx2, &vp9_iht16x16_256_add_c, 2)));
+        make_tuple(&vp9_fht16x16_avx2, &vp9_iht16x16_256_add_c, 0, 8),
+        make_tuple(&vp9_fht16x16_avx2, &vp9_iht16x16_256_add_c, 1, 8),
+        make_tuple(&vp9_fht16x16_avx2, &vp9_iht16x16_256_add_c, 2, 8)));
 #endif
 }  // namespace