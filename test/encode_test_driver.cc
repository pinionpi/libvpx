--- conflicted
+++ resolved
@@ -171,27 +171,15 @@
       while (const vpx_codec_cx_pkt_t *pkt = iter.Next()) {
         pkt = MutateEncoderOutputHook(pkt);
         again = true;
-<<<<<<< HEAD
-=======
-#if CONFIG_VP8_DECODER
-        vpx_codec_err_t res_dec;
-#endif
->>>>>>> 8015a9ae
         switch (pkt->kind) {
           case VPX_CODEC_CX_FRAME_PKT:
             has_cxdata = true;
-<<<<<<< HEAD
             if (decoder && DoDecode()) {
-              decoder->DecodeFrame((const uint8_t*)pkt->data.frame.buf,
-                                   pkt->data.frame.sz);
+              vpx_codec_err_t res_dec = decoder->DecodeFrame(
+                  (const uint8_t*)pkt->data.frame.buf, pkt->data.frame.sz);
+              ASSERT_EQ(VPX_CODEC_OK, res_dec) << decoder->DecodeError();
               has_dxdata = true;
             }
-=======
-            res_dec = decoder.DecodeFrame((const uint8_t*)pkt->data.frame.buf,
-                                          pkt->data.frame.sz);
-            ASSERT_EQ(VPX_CODEC_OK, res_dec) << decoder.DecodeError();
-#endif
->>>>>>> 8015a9ae
             ASSERT_GE(pkt->data.frame.pts, last_pts_);
             last_pts_ = pkt->data.frame.pts;
             FramePktHook(pkt);
