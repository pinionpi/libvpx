--- conflicted
+++ resolved
@@ -212,18 +212,11 @@
     }
     if (i == 0) {
       for (int j = 0; j < kNumCoeffs; ++j)
-<<<<<<< HEAD
         input_extreme_block[j] = mask_;
-    if (i == 1)
+    } else if (i == 1) {
       for (int j = 0; j < kNumCoeffs; ++j)
         input_extreme_block[j] = -mask_;
-=======
-        input_extreme_block[j] = 255;
-    } else if (i == 1) {
-      for (int j = 0; j < kNumCoeffs; ++j)
-        input_extreme_block[j] = -255;
-    }
->>>>>>> 19125ae1
+    }
 
     const int stride = 32;
     vp9_fdct32x32_c(input_extreme_block, output_ref_block, stride);
