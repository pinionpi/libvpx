/*
 *  Copyright (c) 2012 The WebM project authors. All Rights Reserved.
 *
 *  Use of this source code is governed by a BSD-style license
 *  that can be found in the LICENSE file in the root of the source
 *  tree. An additional intellectual property rights grant can be found
 *  in the file PATENTS.  All contributing project authors may
 *  be found in the AUTHORS file in the root of the source tree.
 */

//  This is an example demonstrating how to implement a multi-layer VPx
//  encoding scheme based on temporal scalability for video applications
//  that benefit from a scalable bitstream.

#include <assert.h>
#include <math.h>
#include <stdio.h>
#include <stdlib.h>
#include <string.h>

#include "./vpx_config.h"
#include "vpx_ports/vpx_timer.h"
#include "vpx/vp8cx.h"
#include "vpx/vpx_encoder.h"

#include "./tools_common.h"
#include "./video_writer.h"

static const char *exec_name;

void usage_exit() {
  exit(EXIT_FAILURE);
}

// Denoiser states, for temporal denoising.
enum denoiserState {
  kDenoiserOff,
  kDenoiserOnYOnly,
  kDenoiserOnYUV,
  kDenoiserOnYUVAggressive,
  kDenoiserOnAdaptive
};

static int mode_to_num_layers[12] = {1, 2, 2, 3, 3, 3, 3, 5, 2, 3, 3, 3};

// For rate control encoding stats.
struct RateControlMetrics {
  // Number of input frames per layer.
  int layer_input_frames[VPX_TS_MAX_LAYERS];
  // Total (cumulative) number of encoded frames per layer.
  int layer_tot_enc_frames[VPX_TS_MAX_LAYERS];
  // Number of encoded non-key frames per layer.
  int layer_enc_frames[VPX_TS_MAX_LAYERS];
  // Framerate per layer layer (cumulative).
  double layer_framerate[VPX_TS_MAX_LAYERS];
  // Target average frame size per layer (per-frame-bandwidth per layer).
  double layer_pfb[VPX_TS_MAX_LAYERS];
  // Actual average frame size per layer.
  double layer_avg_frame_size[VPX_TS_MAX_LAYERS];
  // Average rate mismatch per layer (|target - actual| / target).
  double layer_avg_rate_mismatch[VPX_TS_MAX_LAYERS];
  // Actual encoding bitrate per layer (cumulative).
  double layer_encoding_bitrate[VPX_TS_MAX_LAYERS];
};

// Note: these rate control metrics assume only 1 key frame in the
// sequence (i.e., first frame only). So for temporal pattern# 7
// (which has key frame for every frame on base layer), the metrics
// computation will be off/wrong.
// TODO(marpan): Update these metrics to account for multiple key frames
// in the stream.
static void set_rate_control_metrics(struct RateControlMetrics *rc,
                                     vpx_codec_enc_cfg_t *cfg) {
  unsigned int i = 0;
  // Set the layer (cumulative) framerate and the target layer (non-cumulative)
  // per-frame-bandwidth, for the rate control encoding stats below.
  const double framerate = cfg->g_timebase.den / cfg->g_timebase.num;
  rc->layer_framerate[0] = framerate / cfg->ts_rate_decimator[0];
  rc->layer_pfb[0] = 1000.0 * cfg->ts_target_bitrate[0] /
      rc->layer_framerate[0];
  for (i = 0; i < cfg->ts_number_layers; ++i) {
    if (i > 0) {
      rc->layer_framerate[i] = framerate / cfg->ts_rate_decimator[i];
      rc->layer_pfb[i] = 1000.0 *
          (cfg->ts_target_bitrate[i] - cfg->ts_target_bitrate[i - 1]) /
          (rc->layer_framerate[i] - rc->layer_framerate[i - 1]);
    }
    rc->layer_input_frames[i] = 0;
    rc->layer_enc_frames[i] = 0;
    rc->layer_tot_enc_frames[i] = 0;
    rc->layer_encoding_bitrate[i] = 0.0;
    rc->layer_avg_frame_size[i] = 0.0;
    rc->layer_avg_rate_mismatch[i] = 0.0;
  }
}

static void printout_rate_control_summary(struct RateControlMetrics *rc,
                                          vpx_codec_enc_cfg_t *cfg,
                                          int frame_cnt) {
  unsigned int i = 0;
  int tot_num_frames = 0;
  printf("Total number of processed frames: %d\n\n", frame_cnt -1);
  printf("Rate control layer stats for %d layer(s):\n\n",
      cfg->ts_number_layers);
  for (i = 0; i < cfg->ts_number_layers; ++i) {
    const int num_dropped = (i > 0) ?
        (rc->layer_input_frames[i] - rc->layer_enc_frames[i]) :
        (rc->layer_input_frames[i] - rc->layer_enc_frames[i] - 1);
    tot_num_frames += rc->layer_input_frames[i];
    rc->layer_encoding_bitrate[i] = 0.001 * rc->layer_framerate[i] *
        rc->layer_encoding_bitrate[i] / tot_num_frames;
    rc->layer_avg_frame_size[i] = rc->layer_avg_frame_size[i] /
        rc->layer_enc_frames[i];
    rc->layer_avg_rate_mismatch[i] = 100.0 * rc->layer_avg_rate_mismatch[i] /
        rc->layer_enc_frames[i];
    printf("For layer#: %d \n", i);
    printf("Bitrate (target vs actual): %d %f \n", cfg->ts_target_bitrate[i],
           rc->layer_encoding_bitrate[i]);
    printf("Average frame size (target vs actual): %f %f \n", rc->layer_pfb[i],
           rc->layer_avg_frame_size[i]);
    printf("Average rate_mismatch: %f \n", rc->layer_avg_rate_mismatch[i]);
    printf("Number of input frames, encoded (non-key) frames, "
        "and perc dropped frames: %d %d %f \n", rc->layer_input_frames[i],
        rc->layer_enc_frames[i],
        100.0 * num_dropped / rc->layer_input_frames[i]);
    printf("\n");
  }
  if ((frame_cnt - 1) != tot_num_frames)
    die("Error: Number of input frames not equal to output! \n");
}

// Temporal scaling parameters:
// NOTE: The 3 prediction frames cannot be used interchangeably due to
// differences in the way they are handled throughout the code. The
// frames should be allocated to layers in the order LAST, GF, ARF.
// Other combinations work, but may produce slightly inferior results.
static void set_temporal_layer_pattern(int layering_mode,
                                       vpx_codec_enc_cfg_t *cfg,
                                       int *layer_flags,
                                       int *flag_periodicity) {
  switch (layering_mode) {
    case 0: {
      // 1-layer.
      int ids[1] = {0};
      cfg->ts_periodicity = 1;
      *flag_periodicity = 1;
      cfg->ts_number_layers = 1;
      cfg->ts_rate_decimator[0] = 1;
      memcpy(cfg->ts_layer_id, ids, sizeof(ids));
      // Update L only.
      layer_flags[0] = VPX_EFLAG_FORCE_KF  | VP8_EFLAG_NO_UPD_GF |
          VP8_EFLAG_NO_UPD_ARF;
      break;
    }
    case 1: {
      // 2-layers, 2-frame period.
      int ids[2] = {0, 1};
      cfg->ts_periodicity = 2;
      *flag_periodicity = 2;
      cfg->ts_number_layers = 2;
      cfg->ts_rate_decimator[0] = 2;
      cfg->ts_rate_decimator[1] = 1;
      memcpy(cfg->ts_layer_id, ids, sizeof(ids));
#if 1
      // 0=L, 1=GF, Intra-layer prediction enabled.
      layer_flags[0] = VPX_EFLAG_FORCE_KF  | VP8_EFLAG_NO_UPD_GF |
          VP8_EFLAG_NO_UPD_ARF | VP8_EFLAG_NO_REF_GF | VP8_EFLAG_NO_REF_ARF;
      layer_flags[1] = VP8_EFLAG_NO_UPD_ARF | VP8_EFLAG_NO_UPD_LAST |
          VP8_EFLAG_NO_REF_ARF;
#else
       // 0=L, 1=GF, Intra-layer prediction disabled.
      layer_flags[0] = VPX_EFLAG_FORCE_KF  | VP8_EFLAG_NO_UPD_GF |
          VP8_EFLAG_NO_UPD_ARF | VP8_EFLAG_NO_REF_GF | VP8_EFLAG_NO_REF_ARF;
      layer_flags[1] = VP8_EFLAG_NO_UPD_ARF | VP8_EFLAG_NO_UPD_LAST |
          VP8_EFLAG_NO_REF_ARF | VP8_EFLAG_NO_REF_LAST;
#endif
      break;
    }
    case 2: {
      // 2-layers, 3-frame period.
      int ids[3] = {0, 1, 1};
      cfg->ts_periodicity = 3;
      *flag_periodicity = 3;
      cfg->ts_number_layers = 2;
      cfg->ts_rate_decimator[0] = 3;
      cfg->ts_rate_decimator[1] = 1;
      memcpy(cfg->ts_layer_id, ids, sizeof(ids));
      // 0=L, 1=GF, Intra-layer prediction enabled.
      layer_flags[0] = VPX_EFLAG_FORCE_KF  | VP8_EFLAG_NO_REF_GF |
          VP8_EFLAG_NO_REF_ARF | VP8_EFLAG_NO_UPD_GF | VP8_EFLAG_NO_UPD_ARF;
      layer_flags[1] =
      layer_flags[2] = VP8_EFLAG_NO_REF_GF  | VP8_EFLAG_NO_REF_ARF |
          VP8_EFLAG_NO_UPD_ARF | VP8_EFLAG_NO_UPD_LAST;
      break;
    }
    case 3: {
      // 3-layers, 6-frame period.
      int ids[6] = {0, 2, 2, 1, 2, 2};
      cfg->ts_periodicity = 6;
      *flag_periodicity = 6;
      cfg->ts_number_layers = 3;
      cfg->ts_rate_decimator[0] = 6;
      cfg->ts_rate_decimator[1] = 3;
      cfg->ts_rate_decimator[2] = 1;
      memcpy(cfg->ts_layer_id, ids, sizeof(ids));
      // 0=L, 1=GF, 2=ARF, Intra-layer prediction enabled.
      layer_flags[0] = VPX_EFLAG_FORCE_KF  | VP8_EFLAG_NO_REF_GF |
          VP8_EFLAG_NO_REF_ARF | VP8_EFLAG_NO_UPD_GF | VP8_EFLAG_NO_UPD_ARF;
      layer_flags[3] = VP8_EFLAG_NO_REF_ARF | VP8_EFLAG_NO_UPD_ARF |
          VP8_EFLAG_NO_UPD_LAST;
      layer_flags[1] =
      layer_flags[2] =
      layer_flags[4] =
      layer_flags[5] = VP8_EFLAG_NO_UPD_GF | VP8_EFLAG_NO_UPD_LAST;
      break;
    }
    case 4: {
      // 3-layers, 4-frame period.
      int ids[4] = {0, 2, 1, 2};
      cfg->ts_periodicity = 4;
      *flag_periodicity = 4;
      cfg->ts_number_layers = 3;
      cfg->ts_rate_decimator[0] = 4;
      cfg->ts_rate_decimator[1] = 2;
      cfg->ts_rate_decimator[2] = 1;
      memcpy(cfg->ts_layer_id, ids, sizeof(ids));
      // 0=L, 1=GF, 2=ARF, Intra-layer prediction disabled.
      layer_flags[0] = VPX_EFLAG_FORCE_KF  | VP8_EFLAG_NO_REF_GF |
          VP8_EFLAG_NO_REF_ARF | VP8_EFLAG_NO_UPD_GF | VP8_EFLAG_NO_UPD_ARF;
      layer_flags[2] = VP8_EFLAG_NO_REF_GF | VP8_EFLAG_NO_REF_ARF |
          VP8_EFLAG_NO_UPD_ARF | VP8_EFLAG_NO_UPD_LAST;
      layer_flags[1] =
      layer_flags[3] = VP8_EFLAG_NO_REF_ARF | VP8_EFLAG_NO_UPD_LAST |
          VP8_EFLAG_NO_UPD_GF | VP8_EFLAG_NO_UPD_ARF;
      break;
    }
    case 5: {
      // 3-layers, 4-frame period.
      int ids[4] = {0, 2, 1, 2};
      cfg->ts_periodicity = 4;
      *flag_periodicity = 4;
      cfg->ts_number_layers     = 3;
      cfg->ts_rate_decimator[0] = 4;
      cfg->ts_rate_decimator[1] = 2;
      cfg->ts_rate_decimator[2] = 1;
      memcpy(cfg->ts_layer_id, ids, sizeof(ids));
      // 0=L, 1=GF, 2=ARF, Intra-layer prediction enabled in layer 1, disabled
      // in layer 2.
      layer_flags[0] = VPX_EFLAG_FORCE_KF  | VP8_EFLAG_NO_REF_GF |
          VP8_EFLAG_NO_REF_ARF | VP8_EFLAG_NO_UPD_GF | VP8_EFLAG_NO_UPD_ARF;
      layer_flags[2] = VP8_EFLAG_NO_REF_ARF | VP8_EFLAG_NO_UPD_LAST |
          VP8_EFLAG_NO_UPD_ARF;
      layer_flags[1] =
      layer_flags[3] = VP8_EFLAG_NO_REF_ARF | VP8_EFLAG_NO_UPD_LAST |
          VP8_EFLAG_NO_UPD_GF | VP8_EFLAG_NO_UPD_ARF;
      break;
    }
    case 6: {
      // 3-layers, 4-frame period.
      int ids[4] = {0, 2, 1, 2};
      cfg->ts_periodicity = 4;
      *flag_periodicity = 4;
      cfg->ts_number_layers = 3;
      cfg->ts_rate_decimator[0] = 4;
      cfg->ts_rate_decimator[1] = 2;
      cfg->ts_rate_decimator[2] = 1;
      memcpy(cfg->ts_layer_id, ids, sizeof(ids));
      // 0=L, 1=GF, 2=ARF, Intra-layer prediction enabled.
      layer_flags[0] = VPX_EFLAG_FORCE_KF  | VP8_EFLAG_NO_REF_GF |
          VP8_EFLAG_NO_REF_ARF | VP8_EFLAG_NO_UPD_GF | VP8_EFLAG_NO_UPD_ARF;
      layer_flags[2] = VP8_EFLAG_NO_REF_ARF | VP8_EFLAG_NO_UPD_LAST |
          VP8_EFLAG_NO_UPD_ARF;
      layer_flags[1] =
      layer_flags[3] = VP8_EFLAG_NO_UPD_LAST | VP8_EFLAG_NO_UPD_GF;
      break;
    }
    case 7: {
      // NOTE: Probably of academic interest only.
      // 5-layers, 16-frame period.
      int ids[16] = {0, 4, 3, 4, 2, 4, 3, 4, 1, 4, 3, 4, 2, 4, 3, 4};
      cfg->ts_periodicity = 16;
      *flag_periodicity = 16;
      cfg->ts_number_layers = 5;
      cfg->ts_rate_decimator[0] = 16;
      cfg->ts_rate_decimator[1] = 8;
      cfg->ts_rate_decimator[2] = 4;
      cfg->ts_rate_decimator[3] = 2;
      cfg->ts_rate_decimator[4] = 1;
      memcpy(cfg->ts_layer_id, ids, sizeof(ids));
      layer_flags[0]  = VPX_EFLAG_FORCE_KF;
      layer_flags[1]  =
      layer_flags[3]  =
      layer_flags[5]  =
      layer_flags[7]  =
      layer_flags[9]  =
      layer_flags[11] =
      layer_flags[13] =
      layer_flags[15] = VP8_EFLAG_NO_UPD_LAST | VP8_EFLAG_NO_UPD_GF |
          VP8_EFLAG_NO_UPD_ARF;
      layer_flags[2]  =
      layer_flags[6]  =
      layer_flags[10] =
      layer_flags[14] = VP8_EFLAG_NO_UPD_ARF | VP8_EFLAG_NO_UPD_GF;
      layer_flags[4] =
      layer_flags[12] = VP8_EFLAG_NO_REF_LAST | VP8_EFLAG_NO_UPD_ARF;
      layer_flags[8]  = VP8_EFLAG_NO_REF_LAST | VP8_EFLAG_NO_REF_GF;
      break;
    }
    case 8: {
      // 2-layers, with sync point at first frame of layer 1.
      int ids[2] = {0, 1};
      cfg->ts_periodicity = 2;
      *flag_periodicity = 8;
      cfg->ts_number_layers = 2;
      cfg->ts_rate_decimator[0] = 2;
      cfg->ts_rate_decimator[1] = 1;
      memcpy(cfg->ts_layer_id, ids, sizeof(ids));
      // 0=L, 1=GF.
      // ARF is used as predictor for all frames, and is only updated on
      // key frame. Sync point every 8 frames.

      // Layer 0: predict from L and ARF, update L and G.
      layer_flags[0] = VPX_EFLAG_FORCE_KF  | VP8_EFLAG_NO_REF_GF |
          VP8_EFLAG_NO_UPD_ARF;
      // Layer 1: sync point: predict from L and ARF, and update G.
      layer_flags[1] = VP8_EFLAG_NO_REF_GF | VP8_EFLAG_NO_UPD_LAST |
          VP8_EFLAG_NO_UPD_ARF;
      // Layer 0, predict from L and ARF, update L.
      layer_flags[2] = VP8_EFLAG_NO_REF_GF  | VP8_EFLAG_NO_UPD_GF |
          VP8_EFLAG_NO_UPD_ARF;
      // Layer 1: predict from L, G and ARF, and update G.
      layer_flags[3] = VP8_EFLAG_NO_UPD_ARF | VP8_EFLAG_NO_UPD_LAST |
          VP8_EFLAG_NO_UPD_ENTROPY;
      // Layer 0.
      layer_flags[4] = layer_flags[2];
      // Layer 1.
      layer_flags[5] = layer_flags[3];
      // Layer 0.
      layer_flags[6] = layer_flags[4];
      // Layer 1.
      layer_flags[7] = layer_flags[5];
     break;
    }
    case 9: {
      // 3-layers: Sync points for layer 1 and 2 every 8 frames.
      int ids[4] = {0, 2, 1, 2};
      cfg->ts_periodicity = 4;
      *flag_periodicity = 8;
      cfg->ts_number_layers = 3;
      cfg->ts_rate_decimator[0] = 4;
      cfg->ts_rate_decimator[1] = 2;
      cfg->ts_rate_decimator[2] = 1;
      memcpy(cfg->ts_layer_id, ids, sizeof(ids));
      // 0=L, 1=GF, 2=ARF.
      layer_flags[0] = VPX_EFLAG_FORCE_KF  | VP8_EFLAG_NO_REF_GF |
          VP8_EFLAG_NO_REF_ARF | VP8_EFLAG_NO_UPD_GF | VP8_EFLAG_NO_UPD_ARF;
      layer_flags[1] = VP8_EFLAG_NO_REF_GF | VP8_EFLAG_NO_REF_ARF |
          VP8_EFLAG_NO_UPD_LAST | VP8_EFLAG_NO_UPD_GF;
      layer_flags[2] = VP8_EFLAG_NO_REF_GF   | VP8_EFLAG_NO_REF_ARF |
          VP8_EFLAG_NO_UPD_LAST | VP8_EFLAG_NO_UPD_ARF;
      layer_flags[3] =
      layer_flags[5] = VP8_EFLAG_NO_UPD_LAST | VP8_EFLAG_NO_UPD_GF;
      layer_flags[4] = VP8_EFLAG_NO_REF_GF | VP8_EFLAG_NO_REF_ARF |
          VP8_EFLAG_NO_UPD_GF | VP8_EFLAG_NO_UPD_ARF;
      layer_flags[6] = VP8_EFLAG_NO_REF_ARF | VP8_EFLAG_NO_UPD_LAST |
          VP8_EFLAG_NO_UPD_ARF;
      layer_flags[7] = VP8_EFLAG_NO_UPD_LAST | VP8_EFLAG_NO_UPD_GF |
          VP8_EFLAG_NO_UPD_ARF | VP8_EFLAG_NO_UPD_ENTROPY;
      break;
    }
    case 10: {
      // 3-layers structure where ARF is used as predictor for all frames,
      // and is only updated on key frame.
      // Sync points for layer 1 and 2 every 8 frames.

      int ids[4] = {0, 2, 1, 2};
      cfg->ts_periodicity = 4;
      *flag_periodicity = 8;
      cfg->ts_number_layers = 3;
      cfg->ts_rate_decimator[0] = 4;
      cfg->ts_rate_decimator[1] = 2;
      cfg->ts_rate_decimator[2] = 1;
      memcpy(cfg->ts_layer_id, ids, sizeof(ids));
      // 0=L, 1=GF, 2=ARF.
      // Layer 0: predict from L and ARF; update L and G.
      layer_flags[0] = VPX_EFLAG_FORCE_KF | VP8_EFLAG_NO_UPD_ARF |
          VP8_EFLAG_NO_REF_GF;
      // Layer 2: sync point: predict from L and ARF; update none.
      layer_flags[1] = VP8_EFLAG_NO_REF_GF | VP8_EFLAG_NO_UPD_GF |
          VP8_EFLAG_NO_UPD_ARF | VP8_EFLAG_NO_UPD_LAST |
          VP8_EFLAG_NO_UPD_ENTROPY;
      // Layer 1: sync point: predict from L and ARF; update G.
      layer_flags[2] = VP8_EFLAG_NO_REF_GF | VP8_EFLAG_NO_UPD_ARF |
          VP8_EFLAG_NO_UPD_LAST;
      // Layer 2: predict from L, G, ARF; update none.
      layer_flags[3] = VP8_EFLAG_NO_UPD_GF | VP8_EFLAG_NO_UPD_ARF |
          VP8_EFLAG_NO_UPD_LAST | VP8_EFLAG_NO_UPD_ENTROPY;
      // Layer 0: predict from L and ARF; update L.
      layer_flags[4] = VP8_EFLAG_NO_UPD_GF | VP8_EFLAG_NO_UPD_ARF |
          VP8_EFLAG_NO_REF_GF;
      // Layer 2: predict from L, G, ARF; update none.
      layer_flags[5] = layer_flags[3];
      // Layer 1: predict from L, G, ARF; update G.
      layer_flags[6] = VP8_EFLAG_NO_UPD_ARF | VP8_EFLAG_NO_UPD_LAST;
      // Layer 2: predict from L, G, ARF; update none.
      layer_flags[7] = layer_flags[3];
      break;
    }
    case 11:
    default: {
      // 3-layers structure as in case 10, but no sync/refresh points for
      // layer 1 and 2.
      int ids[4] = {0, 2, 1, 2};
      cfg->ts_periodicity = 4;
      *flag_periodicity = 8;
      cfg->ts_number_layers = 3;
      cfg->ts_rate_decimator[0] = 4;
      cfg->ts_rate_decimator[1] = 2;
      cfg->ts_rate_decimator[2] = 1;
      memcpy(cfg->ts_layer_id, ids, sizeof(ids));
      // 0=L, 1=GF, 2=ARF.
      // Layer 0: predict from L and ARF; update L.
      layer_flags[0] = VP8_EFLAG_NO_UPD_GF | VP8_EFLAG_NO_UPD_ARF |
          VP8_EFLAG_NO_REF_GF;
      layer_flags[4] = layer_flags[0];
      // Layer 1: predict from L, G, ARF; update G.
      layer_flags[2] = VP8_EFLAG_NO_UPD_ARF | VP8_EFLAG_NO_UPD_LAST;
      layer_flags[6] = layer_flags[2];
      // Layer 2: predict from L, G, ARF; update none.
      layer_flags[1] = VP8_EFLAG_NO_UPD_GF | VP8_EFLAG_NO_UPD_ARF |
          VP8_EFLAG_NO_UPD_LAST | VP8_EFLAG_NO_UPD_ENTROPY;
      layer_flags[3] = layer_flags[1];
      layer_flags[5] = layer_flags[1];
      layer_flags[7] = layer_flags[1];
      break;
    }
  }
}

int main(int argc, char **argv) {
  VpxVideoWriter *outfile[VPX_TS_MAX_LAYERS] = {NULL};
  vpx_codec_ctx_t codec;
  vpx_codec_enc_cfg_t cfg;
  int frame_cnt = 0;
  vpx_image_t raw;
  vpx_codec_err_t res;
  unsigned int width;
  unsigned int height;
  int speed;
  int frame_avail;
  int got_data;
  int flags = 0;
  unsigned int i;
  int pts = 0;  // PTS starts at 0.
  int frame_duration = 1;  // 1 timebase tick per frame.
  int layering_mode = 0;
  int layer_flags[VPX_TS_MAX_PERIODICITY] = {0};
  int flag_periodicity = 1;
  vpx_svc_layer_id_t layer_id = {0, 0};
  const VpxInterface *encoder = NULL;
  FILE *infile = NULL;
  struct RateControlMetrics rc;
  int64_t cx_time = 0;
<<<<<<< HEAD
#if CONFIG_VP9_HIGH
  vpx_bit_depth_t bit_depth = VPX_BITS_8;
  int in_bit_depth = 8;
#endif

  exec_name = argv[0];
  // Check usage and arguments.
#if CONFIG_VP9_HIGH
  if (argc < 12) {
    die("Usage: %s <infile> <outfile> <codec_type(vp8/vp9)> <width> <height> "
        "<rate_num> <rate_den> <speed> <frame_drop_threshold> <mode> "
        "<Rate_0> ... <Rate_nlayers-1> <bit_depth>\n", argv[0]);
  }
#else
  if (argc < 11) {
=======
  const int min_args_base = 11;
#if CONFIG_VP9_HIGHBITDEPTH
  vpx_bit_depth_t bit_depth = VPX_BITS_8;
  int input_bit_depth = 8;
  const int min_args = min_args_base + 1;
#else
  const int min_args = min_args_base;
#endif  // CONFIG_VP9_HIGHBITDEPTH

  exec_name = argv[0];
  // Check usage and arguments.
  if (argc < min_args) {
#if CONFIG_VP9_HIGHBITDEPTH
    die("Usage: %s <infile> <outfile> <codec_type(vp8/vp9)> <width> <height> "
        "<rate_num> <rate_den> <speed> <frame_drop_threshold> <mode> "
        "<Rate_0> ... <Rate_nlayers-1> <bit-depth> \n", argv[0]);
#else
>>>>>>> e59c053e
    die("Usage: %s <infile> <outfile> <codec_type(vp8/vp9)> <width> <height> "
        "<rate_num> <rate_den> <speed> <frame_drop_threshold> <mode> "
        "<Rate_0> ... <Rate_nlayers-1> \n", argv[0]);
#endif  // CONFIG_VP9_HIGHBITDEPTH
  }
#endif

  encoder = get_vpx_encoder_by_name(argv[3]);
  if (!encoder)
    die("Unsupported codec.");

  printf("Using %s\n", vpx_codec_iface_name(encoder->codec_interface()));

  width = strtol(argv[4], NULL, 0);
  height = strtol(argv[5], NULL, 0);
  if (width < 16 || width % 2 || height < 16 || height % 2) {
    die("Invalid resolution: %d x %d", width, height);
  }

  layering_mode = strtol(argv[10], NULL, 0);
  if (layering_mode < 0 || layering_mode > 12) {
    die("Invalid layering mode (0..12) %s", argv[10]);
  }

<<<<<<< HEAD
#if CONFIG_VP9_HIGH
  if (argc != 12 + mode_to_num_layers[layering_mode]) {
    die("Invalid number of arguments");
  }
  switch (strtol(argv[argc-1], NULL, 0)) {
    case 8:
      bit_depth = VPX_BITS_8;
      in_bit_depth = 8;
      break;
    case 10:
      bit_depth = VPX_BITS_10;
      in_bit_depth = 10;
      break;
    case 12:
      bit_depth = VPX_BITS_12;
      in_bit_depth = 12;
      break;
    default:
      die("Invalid bit depth (8,10,12) %s", argv[argc-1]);
  }
#else
  if (argc != 11 + mode_to_num_layers[layering_mode]) {
=======
  if (argc != min_args + mode_to_num_layers[layering_mode]) {
>>>>>>> e59c053e
    die("Invalid number of arguments");
  }
#endif

<<<<<<< HEAD
#if CONFIG_VP9_HIGH
=======
#if CONFIG_VP9_HIGHBITDEPTH
  switch (strtol(argv[argc-1], NULL, 0)) {
    case 8:
      bit_depth = VPX_BITS_8;
      input_bit_depth = 8;
      break;
    case 10:
      bit_depth = VPX_BITS_10;
      input_bit_depth = 10;
      break;
    case 12:
      bit_depth = VPX_BITS_12;
      input_bit_depth = 12;
      break;
    default:
      die("Invalid bit depth (8, 10, 12) %s", argv[argc-1]);
  }
>>>>>>> e59c053e
  if (!vpx_img_alloc(&raw,
                     bit_depth == VPX_BITS_8 ? VPX_IMG_FMT_I420 :
                                               VPX_IMG_FMT_I42016,
                     width, height, 32)) {
    die("Failed to allocate image", width, height);
  }
#else
  if (!vpx_img_alloc(&raw, VPX_IMG_FMT_I420, width, height, 32)) {
    die("Failed to allocate image", width, height);
  }
<<<<<<< HEAD
#endif
=======
#endif  // CONFIG_VP9_HIGHBITDEPTH
>>>>>>> e59c053e

  // Populate encoder configuration.
  res = vpx_codec_enc_config_default(encoder->codec_interface(), &cfg, 0);
  if (res) {
    printf("Failed to get config: %s\n", vpx_codec_err_to_string(res));
    return EXIT_FAILURE;
  }

  // Update the default configuration with our settings.
  cfg.g_w = width;
  cfg.g_h = height;

<<<<<<< HEAD
#if CONFIG_VP9_HIGH
  if (bit_depth != VPX_BITS_8) {
    cfg.g_bit_depth = bit_depth;
    cfg.g_in_bit_depth = in_bit_depth;
    cfg.g_profile = 2;
  }
#endif
=======
#if CONFIG_VP9_HIGHBITDEPTH
  if (bit_depth != VPX_BITS_8) {
    cfg.g_bit_depth = bit_depth;
    cfg.g_input_bit_depth = input_bit_depth;
    cfg.g_profile = 2;
  }
#endif  // CONFIG_VP9_HIGHBITDEPTH
>>>>>>> e59c053e

  // Timebase format e.g. 30fps: numerator=1, demoninator = 30.
  cfg.g_timebase.num = strtol(argv[6], NULL, 0);
  cfg.g_timebase.den = strtol(argv[7], NULL, 0);

  speed = strtol(argv[8], NULL, 0);
  if (speed < 0) {
    die("Invalid speed setting: must be positive");
  }

  for (i = min_args_base;
       (int)i < min_args_base + mode_to_num_layers[layering_mode];
       ++i) {
    cfg.ts_target_bitrate[i - 11] = strtol(argv[i], NULL, 0);
  }

  // Real time parameters.
  cfg.rc_dropframe_thresh = strtol(argv[9], NULL, 0);
  cfg.rc_end_usage = VPX_CBR;
  cfg.rc_resize_allowed = 0;
  cfg.rc_min_quantizer = 2;
  cfg.rc_max_quantizer = 56;
  cfg.rc_undershoot_pct = 50;
  cfg.rc_overshoot_pct = 50;
  cfg.rc_buf_initial_sz = 500;
  cfg.rc_buf_optimal_sz = 600;
  cfg.rc_buf_sz = 1000;

  // Enable error resilient mode.
  cfg.g_error_resilient = 1;
  cfg.g_lag_in_frames   = 0;
  cfg.kf_mode = VPX_KF_AUTO;

  // Disable automatic keyframe placement.
  cfg.kf_min_dist = cfg.kf_max_dist = 3000;

  set_temporal_layer_pattern(layering_mode,
                             &cfg,
                             layer_flags,
                             &flag_periodicity);

  set_rate_control_metrics(&rc, &cfg);

  // Target bandwidth for the whole stream.
  // Set to ts_target_bitrate for highest layer (total bitrate).
  cfg.rc_target_bitrate = cfg.ts_target_bitrate[cfg.ts_number_layers - 1];

  // Open input file.
  if (!(infile = fopen(argv[1], "rb"))) {
    die("Failed to open %s for reading", argv[1]);
  }

  // Open an output file for each stream.
  for (i = 0; i < cfg.ts_number_layers; ++i) {
    char file_name[PATH_MAX];
    VpxVideoInfo info;
    info.codec_fourcc = encoder->fourcc;
    info.frame_width = cfg.g_w;
    info.frame_height = cfg.g_h;
    info.time_base.numerator = cfg.g_timebase.num;
    info.time_base.denominator = cfg.g_timebase.den;

    snprintf(file_name, sizeof(file_name), "%s_%d.ivf", argv[2], i);
    outfile[i] = vpx_video_writer_open(file_name, kContainerIVF, &info);
    if (!outfile[i])
      die("Failed to open %s for writing", file_name);

    assert(outfile[i] != NULL);
  }
  // No spatial layers in this encoder.
  cfg.ss_number_layers = 1;

  // Initialize codec.
<<<<<<< HEAD
#if CONFIG_VP9_HIGH
  if (vpx_codec_enc_init(&codec, encoder->codec_interface(), &cfg,
                         bit_depth == VPX_BITS_8 ? 0 : VPX_CODEC_USE_HIGH))
    die_codec(&codec, "Failed to initialize encoder");
=======
#if CONFIG_VP9_HIGHBITDEPTH
  if (vpx_codec_enc_init(
          &codec, encoder->codec_interface(), &cfg,
          bit_depth == VPX_BITS_8 ? 0 : VPX_CODEC_USE_HIGHBITDEPTH))
>>>>>>> e59c053e
#else
  if (vpx_codec_enc_init(&codec, encoder->codec_interface(), &cfg, 0))
#endif  // CONFIG_VP9_HIGHBITDEPTH
    die_codec(&codec, "Failed to initialize encoder");
#endif

  if (strncmp(encoder->name, "vp8", 3) == 0) {
    vpx_codec_control(&codec, VP8E_SET_CPUUSED, -speed);
    vpx_codec_control(&codec, VP8E_SET_NOISE_SENSITIVITY, kDenoiserOnYOnly);
  } else if (strncmp(encoder->name, "vp9", 3) == 0) {
      vpx_codec_control(&codec, VP8E_SET_CPUUSED, speed);
      vpx_codec_control(&codec, VP9E_SET_AQ_MODE, 3);
      vpx_codec_control(&codec, VP9E_SET_FRAME_PERIODIC_BOOST, 0);
      vpx_codec_control(&codec, VP9E_SET_NOISE_SENSITIVITY, 0);
      if (vpx_codec_control(&codec, VP9E_SET_SVC, 1)) {
        die_codec(&codec, "Failed to set SVC");
    }
  }
  vpx_codec_control(&codec, VP8E_SET_STATIC_THRESHOLD, 1);
  vpx_codec_control(&codec, VP8E_SET_TOKEN_PARTITIONS, 1);
  // This controls the maximum target size of the key frame.
  // For generating smaller key frames, use a smaller max_intra_size_pct
  // value, like 100 or 200.
  {
    const int max_intra_size_pct = 200;
    vpx_codec_control(&codec, VP8E_SET_MAX_INTRA_BITRATE_PCT,
                      max_intra_size_pct);
  }

  frame_avail = 1;
  while (frame_avail || got_data) {
    struct vpx_usec_timer timer;
    vpx_codec_iter_t iter = NULL;
    const vpx_codec_cx_pkt_t *pkt;
    // Update the temporal layer_id. No spatial layers in this test.
    layer_id.spatial_layer_id = 0;
    layer_id.temporal_layer_id =
        cfg.ts_layer_id[frame_cnt % cfg.ts_periodicity];
    if (strncmp(encoder->name, "vp9", 3) == 0) {
      vpx_codec_control(&codec, VP9E_SET_SVC_LAYER_ID, &layer_id);
    }
    flags = layer_flags[frame_cnt % flag_periodicity];
    frame_avail = vpx_img_read(&raw, infile);
    if (frame_avail)
      ++rc.layer_input_frames[layer_id.temporal_layer_id];
    vpx_usec_timer_start(&timer);
    if (vpx_codec_encode(&codec, frame_avail? &raw : NULL, pts, 1, flags,
        VPX_DL_REALTIME)) {
      die_codec(&codec, "Failed to encode frame");
    }
    vpx_usec_timer_mark(&timer);
    cx_time += vpx_usec_timer_elapsed(&timer);
    // Reset KF flag.
    if (layering_mode != 7) {
      layer_flags[0] &= ~VPX_EFLAG_FORCE_KF;
    }
    got_data = 0;
    while ( (pkt = vpx_codec_get_cx_data(&codec, &iter)) ) {
      got_data = 1;
      switch (pkt->kind) {
        case VPX_CODEC_CX_FRAME_PKT:
          for (i = cfg.ts_layer_id[frame_cnt % cfg.ts_periodicity];
              i < cfg.ts_number_layers; ++i) {
            vpx_video_writer_write_frame(outfile[i], pkt->data.frame.buf,
                                         pkt->data.frame.sz, pts);
            ++rc.layer_tot_enc_frames[i];
            rc.layer_encoding_bitrate[i] += 8.0 * pkt->data.frame.sz;
            // Keep count of rate control stats per layer (for non-key frames).
            if (i == cfg.ts_layer_id[frame_cnt % cfg.ts_periodicity] &&
                !(pkt->data.frame.flags & VPX_FRAME_IS_KEY)) {
              rc.layer_avg_frame_size[i] += 8.0 * pkt->data.frame.sz;
              rc.layer_avg_rate_mismatch[i] +=
                  fabs(8.0 * pkt->data.frame.sz - rc.layer_pfb[i]) /
                  rc.layer_pfb[i];
              ++rc.layer_enc_frames[i];
            }
          }
          break;
          default:
            break;
      }
    }
    ++frame_cnt;
    pts += frame_duration;
  }
  fclose(infile);
  printout_rate_control_summary(&rc, &cfg, frame_cnt);
  printf("\n");
  printf("Frame cnt and encoding time/FPS stats for encoding: %d %f %f \n",
          frame_cnt,
          1000 * (float)cx_time / (double)(frame_cnt * 1000000),
          1000000 * (double)frame_cnt / (double)cx_time);

  if (vpx_codec_destroy(&codec))
    die_codec(&codec, "Failed to destroy codec");

  // Try to rewrite the output file headers with the actual frame count.
  for (i = 0; i < cfg.ts_number_layers; ++i)
    vpx_video_writer_close(outfile[i]);

  vpx_img_free(&raw);
  return EXIT_SUCCESS;
}<|MERGE_RESOLUTION|>--- conflicted
+++ resolved
@@ -461,23 +461,6 @@
   FILE *infile = NULL;
   struct RateControlMetrics rc;
   int64_t cx_time = 0;
-<<<<<<< HEAD
-#if CONFIG_VP9_HIGH
-  vpx_bit_depth_t bit_depth = VPX_BITS_8;
-  int in_bit_depth = 8;
-#endif
-
-  exec_name = argv[0];
-  // Check usage and arguments.
-#if CONFIG_VP9_HIGH
-  if (argc < 12) {
-    die("Usage: %s <infile> <outfile> <codec_type(vp8/vp9)> <width> <height> "
-        "<rate_num> <rate_den> <speed> <frame_drop_threshold> <mode> "
-        "<Rate_0> ... <Rate_nlayers-1> <bit_depth>\n", argv[0]);
-  }
-#else
-  if (argc < 11) {
-=======
   const int min_args_base = 11;
 #if CONFIG_VP9_HIGHBITDEPTH
   vpx_bit_depth_t bit_depth = VPX_BITS_8;
@@ -495,13 +478,11 @@
         "<rate_num> <rate_den> <speed> <frame_drop_threshold> <mode> "
         "<Rate_0> ... <Rate_nlayers-1> <bit-depth> \n", argv[0]);
 #else
->>>>>>> e59c053e
     die("Usage: %s <infile> <outfile> <codec_type(vp8/vp9)> <width> <height> "
         "<rate_num> <rate_den> <speed> <frame_drop_threshold> <mode> "
         "<Rate_0> ... <Rate_nlayers-1> \n", argv[0]);
 #endif  // CONFIG_VP9_HIGHBITDEPTH
   }
-#endif
 
   encoder = get_vpx_encoder_by_name(argv[3]);
   if (!encoder)
@@ -520,39 +501,10 @@
     die("Invalid layering mode (0..12) %s", argv[10]);
   }
 
-<<<<<<< HEAD
-#if CONFIG_VP9_HIGH
-  if (argc != 12 + mode_to_num_layers[layering_mode]) {
+  if (argc != min_args + mode_to_num_layers[layering_mode]) {
     die("Invalid number of arguments");
   }
-  switch (strtol(argv[argc-1], NULL, 0)) {
-    case 8:
-      bit_depth = VPX_BITS_8;
-      in_bit_depth = 8;
-      break;
-    case 10:
-      bit_depth = VPX_BITS_10;
-      in_bit_depth = 10;
-      break;
-    case 12:
-      bit_depth = VPX_BITS_12;
-      in_bit_depth = 12;
-      break;
-    default:
-      die("Invalid bit depth (8,10,12) %s", argv[argc-1]);
-  }
-#else
-  if (argc != 11 + mode_to_num_layers[layering_mode]) {
-=======
-  if (argc != min_args + mode_to_num_layers[layering_mode]) {
->>>>>>> e59c053e
-    die("Invalid number of arguments");
-  }
-#endif
-
-<<<<<<< HEAD
-#if CONFIG_VP9_HIGH
-=======
+
 #if CONFIG_VP9_HIGHBITDEPTH
   switch (strtol(argv[argc-1], NULL, 0)) {
     case 8:
@@ -570,7 +522,6 @@
     default:
       die("Invalid bit depth (8, 10, 12) %s", argv[argc-1]);
   }
->>>>>>> e59c053e
   if (!vpx_img_alloc(&raw,
                      bit_depth == VPX_BITS_8 ? VPX_IMG_FMT_I420 :
                                                VPX_IMG_FMT_I42016,
@@ -581,11 +532,7 @@
   if (!vpx_img_alloc(&raw, VPX_IMG_FMT_I420, width, height, 32)) {
     die("Failed to allocate image", width, height);
   }
-<<<<<<< HEAD
-#endif
-=======
 #endif  // CONFIG_VP9_HIGHBITDEPTH
->>>>>>> e59c053e
 
   // Populate encoder configuration.
   res = vpx_codec_enc_config_default(encoder->codec_interface(), &cfg, 0);
@@ -598,15 +545,6 @@
   cfg.g_w = width;
   cfg.g_h = height;
 
-<<<<<<< HEAD
-#if CONFIG_VP9_HIGH
-  if (bit_depth != VPX_BITS_8) {
-    cfg.g_bit_depth = bit_depth;
-    cfg.g_in_bit_depth = in_bit_depth;
-    cfg.g_profile = 2;
-  }
-#endif
-=======
 #if CONFIG_VP9_HIGHBITDEPTH
   if (bit_depth != VPX_BITS_8) {
     cfg.g_bit_depth = bit_depth;
@@ -614,7 +552,6 @@
     cfg.g_profile = 2;
   }
 #endif  // CONFIG_VP9_HIGHBITDEPTH
->>>>>>> e59c053e
 
   // Timebase format e.g. 30fps: numerator=1, demoninator = 30.
   cfg.g_timebase.num = strtol(argv[6], NULL, 0);
@@ -688,22 +625,14 @@
   cfg.ss_number_layers = 1;
 
   // Initialize codec.
-<<<<<<< HEAD
-#if CONFIG_VP9_HIGH
-  if (vpx_codec_enc_init(&codec, encoder->codec_interface(), &cfg,
-                         bit_depth == VPX_BITS_8 ? 0 : VPX_CODEC_USE_HIGH))
-    die_codec(&codec, "Failed to initialize encoder");
-=======
 #if CONFIG_VP9_HIGHBITDEPTH
   if (vpx_codec_enc_init(
           &codec, encoder->codec_interface(), &cfg,
           bit_depth == VPX_BITS_8 ? 0 : VPX_CODEC_USE_HIGHBITDEPTH))
->>>>>>> e59c053e
 #else
   if (vpx_codec_enc_init(&codec, encoder->codec_interface(), &cfg, 0))
 #endif  // CONFIG_VP9_HIGHBITDEPTH
     die_codec(&codec, "Failed to initialize encoder");
-#endif
 
   if (strncmp(encoder->name, "vp8", 3) == 0) {
     vpx_codec_control(&codec, VP8E_SET_CPUUSED, -speed);
