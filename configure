#!/bin/bash
##
##  configure
##
##  This script is the front-end to the build system. It provides a similar
##  interface to standard configure scripts with some extra bits for dealing
##  with toolchains that differ from the standard POSIX interface and
##  for extracting subsets of the source tree. In theory, reusable parts
##  of this script were intended to live in build/make/configure.sh,
##  but in practice, the line is pretty blurry.
##
##  This build system is based in part on the FFmpeg configure script.
##

#source_path="`dirname \"$0\"`"
source_path=${0%/*}
. "${source_path}/build/make/configure.sh"

show_help(){
    show_help_pre
    cat << EOF
Advanced options:
  ${toggle_libs}                  don't build libraries
  ${toggle_examples}              don't build examples
  --libc=PATH                     path to alternate libc
  --as={yasm|nasm|auto}           use specified assembler [auto, yasm preferred]
  ${toggle_fast_unaligned}        don't use unaligned accesses, even when
                                  supported by hardware [auto]
  ${toggle_codec_srcs}            in/exclude codec library source code
  ${toggle_debug_libs}            in/exclude debug version of libraries
  ${toggle_md5}                   support for output of checksum data
  ${toggle_static_msvcrt}         use static MSVCRT (VS builds only)
  ${toggle_vp8}                   VP8 codec support
  ${toggle_internal_stats}        output of encoder internal stats for debug, if supported (encoders)
  ${toggle_mem_tracker}           track memory usage
  ${toggle_postproc}              postprocessing
  ${toggle_multithread}           multithreaded encoding and decoding.
  ${toggle_spatial_resampling}    spatial sampling (scaling) support
  ${toggle_realtime_only}         enable this option while building for real-time encoding
  ${toggle_error_concealment}     enable this option to get a decoder which is able to conceal losses
  ${toggle_runtime_cpu_detect}    runtime cpu detection
  ${toggle_shared}                shared library support
  ${toggle_static}                static library support
  ${toggle_small}                 favor smaller size over speed
  ${toggle_postproc_visualizer}   macro block / block level visualizers

Codecs:
  Codecs can be selectively enabled or disabled individually, or by family:
      --disable-<codec>
  is equivalent to:
      --disable-<codec>-encoder
      --disable-<codec>-decoder

  Codecs available in this distribution:
EOF
#restore editor state '

    local family;
    local last_family;
    local c;
    local str;
    for c in ${CODECS}; do
        family=${c%_*}
        if [ "${family}" != "${last_family}" ]; then
            [ -z "${str}" ] || echo "${str}"
            str="$(printf '    %10s:' ${family})"
        fi
        str="${str} $(printf '%10s' ${c#*_})"
        last_family=${family}
    done
    echo "${str}"
    show_help_post
}

##
## BEGIN APPLICATION SPECIFIC CONFIGURATION
##

# all_platforms is a list of all supported target platforms. Maintain
# alphabetically by architecture, generic-gnu last.
all_platforms="${all_platforms} armv5te-linux-rvct"
all_platforms="${all_platforms} armv5te-linux-gcc"
all_platforms="${all_platforms} armv5te-none-rvct"
all_platforms="${all_platforms} armv5te-symbian-gcc"
all_platforms="${all_platforms} armv6-darwin-gcc"
all_platforms="${all_platforms} armv6-linux-rvct"
all_platforms="${all_platforms} armv6-linux-gcc"
all_platforms="${all_platforms} armv6-none-rvct"
all_platforms="${all_platforms} armv6-symbian-gcc"
all_platforms="${all_platforms} iwmmxt-linux-rvct"
all_platforms="${all_platforms} iwmmxt-linux-gcc"
all_platforms="${all_platforms} iwmmxt2-linux-rvct"
all_platforms="${all_platforms} iwmmxt2-linux-gcc"
all_platforms="${all_platforms} armv7-darwin-gcc"    #neon Cortex-A8
all_platforms="${all_platforms} armv7-linux-rvct"    #neon Cortex-A8
all_platforms="${all_platforms} armv7-linux-gcc"     #neon Cortex-A8
all_platforms="${all_platforms} armv7-none-rvct"     #neon Cortex-A8
all_platforms="${all_platforms} mips32-linux-gcc"
all_platforms="${all_platforms} ppc32-darwin8-gcc"
all_platforms="${all_platforms} ppc32-darwin9-gcc"
all_platforms="${all_platforms} ppc32-linux-gcc"
all_platforms="${all_platforms} ppc64-darwin8-gcc"
all_platforms="${all_platforms} ppc64-darwin9-gcc"
all_platforms="${all_platforms} ppc64-linux-gcc"
all_platforms="${all_platforms} sparc-solaris-gcc"
all_platforms="${all_platforms} x86-darwin8-gcc"
all_platforms="${all_platforms} x86-darwin8-icc"
all_platforms="${all_platforms} x86-darwin9-gcc"
all_platforms="${all_platforms} x86-darwin9-icc"
all_platforms="${all_platforms} x86-linux-gcc"
all_platforms="${all_platforms} x86-linux-icc"
all_platforms="${all_platforms} x86-solaris-gcc"
all_platforms="${all_platforms} x86-win32-gcc"
all_platforms="${all_platforms} x86-win32-vs7"
all_platforms="${all_platforms} x86-win32-vs8"
all_platforms="${all_platforms} x86-win32-vs9"
all_platforms="${all_platforms} x86_64-darwin9-gcc"
all_platforms="${all_platforms} x86_64-darwin10-gcc"
all_platforms="${all_platforms} x86_64-linux-gcc"
all_platforms="${all_platforms} x86_64-linux-icc"
all_platforms="${all_platforms} x86_64-solaris-gcc"
all_platforms="${all_platforms} x86_64-win64-vs8"
all_platforms="${all_platforms} x86_64-win64-vs9"
all_platforms="${all_platforms} universal-darwin8-gcc"
all_platforms="${all_platforms} universal-darwin9-gcc"
all_platforms="${all_platforms} generic-gnu"

# all_targets is a list of all targets that can be configured
# note that these should be in dependency order for now.
all_targets="libs examples docs"

# all targets available are enabled, by default.
for t in ${all_targets}; do
    [ -f ${source_path}/${t}.mk ] && enable ${t}
done

# check installed doxygen version
doxy_version=$(doxygen --version 2>/dev/null)
doxy_major=${doxy_version%%.*}
if [ ${doxy_major:-0} -ge 1 ]; then
    doxy_version=${doxy_version#*.}
    doxy_minor=${doxy_version%%.*}
    doxy_patch=${doxy_version##*.}

    [ $doxy_major -gt 1 ] && enable doxygen
    [ $doxy_minor -gt 5 ] && enable doxygen
    [ $doxy_minor -eq 5 ] && [ $doxy_patch -ge 3 ] && enable doxygen
fi

# install everything except the sources, by default. sources will have
# to be enabled when doing dist builds, since that's no longer a common
# case.
enabled doxygen && php -v >/dev/null 2>&1 && enable install_docs
enable install_bins
enable install_libs

enable static
enable optimizations
enable fast_unaligned #allow unaligned accesses, if supported by hw
enable md5
enable spatial_resampling
enable multithread
enable os_support

[ -d ${source_path}/../include ] && enable alt_tree_layout
for d in vp8; do
    [ -d ${source_path}/${d} ] && disable alt_tree_layout;
done

if ! enabled alt_tree_layout; then
# development environment
[ -d ${source_path}/vp8 ] && CODECS="${CODECS} vp8_encoder vp8_decoder"
else
# customer environment
[ -f ${source_path}/../include/vpx/vp8cx.h ] && CODECS="${CODECS} vp8_encoder"
[ -f ${source_path}/../include/vpx/vp8dx.h ] && CODECS="${CODECS} vp8_decoder"

[ -f ${source_path}/../lib/*/*mt.lib ] && soft_enable static_msvcrt
fi

CODECS="$(echo ${CODECS} | tr ' ' '\n')"
CODEC_FAMILIES="$(for c in ${CODECS}; do echo ${c%_*}; done | sort | uniq)"

ARCH_LIST="
    arm
    mips
    x86
    x86_64
    ppc32
    ppc64
"
ARCH_EXT_LIST="
    armv5te
    armv6
    armv7
    iwmmxt
    iwmmxt2

    mips32

    mmx
    sse
    sse2
    sse3
    ssse3
    sse4_1

    altivec
"
HAVE_LIST="
    ${ARCH_EXT_LIST}
    vpx_ports
    stdint_h
    alt_tree_layout
    pthread_h
    sys_mman_h
    unistd_h
"
EXPERIMENT_LIST="
    extend_qrange
<<<<<<< HEAD
    segmentation
    t8x8
    csm
=======
>>>>>>> 939f64f6
"
CONFIG_LIST="
    external_build
    install_docs
    install_bins
    install_libs
    install_srcs
    debug
    gprof
    gcov
    rvct
    gcc
    msvs
    pic
    big_endian

    codec_srcs
    debug_libs
    fast_unaligned
    mem_manager
    mem_tracker
    mem_checks
    md5

    dequant_tokens
    dc_recon
    runtime_cpu_detect
    postproc
    multithread
    internal_stats
    ${CODECS}
    ${CODEC_FAMILIES}
    encoders
    decoders
    static_msvcrt
    spatial_resampling
    realtime_only
    error_concealment
    shared
    static
    small
    postproc_visualizer
    os_support

    experimental
    ${EXPERIMENT_LIST}
"
CMDLINE_SELECT="
    extra_warnings
    werror
    install_docs
    install_bins
    install_libs
    install_srcs
    debug
    gprof
    gcov
    pic
    optimizations
    ccache
    runtime_cpu_detect

    libs
    examples
    libc
    as
    fast_unaligned
    codec_srcs
    debug_libs
    md5

    dequant_tokens
    dc_recon
    postproc
    multithread
    internal_stats
    ${CODECS}
    ${CODEC_FAMILIES}
    static_msvcrt
    mem_tracker
    spatial_resampling
    realtime_only
    error_concealment
    shared
    static
    small
    postproc_visualizer
    experimental
"

process_cmdline() {
    for opt do
        optval="${opt#*=}"
        case "$opt" in
        --disable-codecs) for c in ${CODECS}; do disable $c; done ;;
        --enable-?*|--disable-?*)
        eval `echo "$opt" | sed 's/--/action=/;s/-/ option=/;s/-/_/g'`
        if echo "${EXPERIMENT_LIST}" | grep "^ *$option\$" >/dev/null; then
            if enabled experimental; then
                $action $option
            else
                log_echo "Ignoring $opt -- not in experimental mode."
            fi
        else
            process_common_cmdline $opt
        fi
        ;;
        *) process_common_cmdline $opt
        ;;
        esac
    done
}

post_process_cmdline() {
    local c

    # If the codec family is disabled, disable all components of that family.
    # If the codec family is enabled, enable all components of that family.
    log_echo "Configuring selected codecs"
    for c in ${CODECS}; do
        disabled ${c%%_*} && disable ${c}
        enabled ${c%%_*} && enable ${c}
    done

    # Enable all detected codecs, if they haven't been disabled
    for c in ${CODECS}; do soft_enable $c; done

    # Enable the codec family if any component of that family is enabled
    for c in ${CODECS}; do
        enabled $c && enable ${c%_*}
    done

    # Set the {en,de}coders variable if any algorithm in that class is enabled
    for c in ${CODECS}; do
        enabled ${c} && enable ${c##*_}s
    done
}


process_targets() {
    enabled child || write_common_config_banner
    enabled universal || write_common_target_config_h  ${BUILD_PFX}vpx_config.h

    # TODO: add host tools target (obj_int_extract, etc)

    # For fat binaries, call configure recursively to configure for each
    # binary architecture to be included.
    if enabled universal; then
        # Call configure (ourselves) for each subarchitecture
        for arch in $fat_bin_archs; do
            BUILD_PFX=${arch}/ toolchain=${arch} $self --child $cmdline_args || exit $?
        done
    fi

    # The write_common_config (config.mk) logic is deferred until after the
    # recursive calls to configure complete, becuase we want our universal
    # targets to be executed last.
    write_common_config_targets
    enabled universal && echo "FAT_ARCHS=${fat_bin_archs}" >> config.mk

    # Calculate the default distribution name, based on the enabled features
    local cf
    local DIST_DIR=vpx
    for cf in $CODEC_FAMILIES; do
        if enabled ${cf}_encoder && enabled ${cf}_decoder; then
            DIST_DIR="${DIST_DIR}-${cf}"
        elif enabled ${cf}_encoder; then
            DIST_DIR="${DIST_DIR}-${cf}cx"
        elif enabled ${cf}_decoder; then
            DIST_DIR="${DIST_DIR}-${cf}dx"
        fi
    done
    enabled debug_libs && DIST_DIR="${DIST_DIR}-debug"
    enabled codec_srcs && DIST_DIR="${DIST_DIR}-src"
    ! enabled postproc && DIST_DIR="${DIST_DIR}-nopost"
    ! enabled multithread && DIST_DIR="${DIST_DIR}-nomt"
    ! enabled install_docs && DIST_DIR="${DIST_DIR}-nodocs"
    DIST_DIR="${DIST_DIR}-${tgt_isa}-${tgt_os}"
    case "${tgt_os}" in
    win*) enabled static_msvcrt && DIST_DIR="${DIST_DIR}mt" || DIST_DIR="${DIST_DIR}md"
          DIST_DIR="${DIST_DIR}-${tgt_cc}"
          ;;
    esac
    if [ -f "${source_path}/build/make/version.sh" ]; then
        local ver=`"$source_path/build/make/version.sh" --bare $source_path`
        DIST_DIR="${DIST_DIR}-${ver}"
        VERSION_STRING=${ver}
        ver=${ver%%-*}
        VERSION_PATCH=${ver##*.}
        ver=${ver%.*}
        VERSION_MINOR=${ver##*.}
        ver=${ver#v}
        VERSION_MAJOR=${ver%.*}
    fi
    enabled child || cat <<EOF >> config.mk

PREFIX=${prefix}
ifeq (\$(MAKECMDGOALS),dist)
DIST_DIR?=${DIST_DIR}
else
DIST_DIR?=\$(DESTDIR)${prefix}
endif
LIBSUBDIR=${libdir##${prefix}/}

VERSION_STRING=${VERSION_STRING}

VERSION_MAJOR=${VERSION_MAJOR}
VERSION_MINOR=${VERSION_MINOR}
VERSION_PATCH=${VERSION_PATCH}

CONFIGURE_ARGS=${CONFIGURE_ARGS}
EOF
    enabled child || echo "CONFIGURE_ARGS?=${CONFIGURE_ARGS}" >> config.mk

    #
    # Write makefiles for all enabled targets
    #
    for tgt in libs examples docs solution; do
        local tgt_fn="$tgt-$toolchain.mk"

        if enabled $tgt; then
            echo "Creating makefiles for ${toolchain} ${tgt}"
            write_common_target_config_mk $tgt_fn ${BUILD_PFX}vpx_config.h
            #write_${tgt}_config
        fi
    done

}

process_detect() {
    if enabled shared; then
        # Can only build shared libs on a subset of platforms. Doing this check
        # here rather than at option parse time because the target auto-detect
        # magic happens after the command line has been parsed.
        enabled linux || die "--enable-shared only supported on ELF for now"
    fi
    if [ -z "$CC" ]; then
        echo "Bypassing toolchain for environment detection."
        enable external_build
        check_header() {
            log fake_check_header "$@"
            header=$1
            shift
            var=`echo $header | sed 's/[^A-Za-z0-9_]/_/g'`
            disable $var
            case $header in
                stdio.h)
                    true;
                ;;
                *)
                    local result=false
                    for d in "$@"; do
                        [ -f "${d##-I}/$header" ] && result=true && break
                    done
                    ${result:-true}
            esac && enable $var
        }
        check_ld() {
            true
        }
    fi
    check_header stdio.h || die "Unable to invoke compiler: ${CC} ${CFLAGS}"
    check_ld <<EOF || die "Toolchain is unable to link executables"
int main(void) {return 0;}
EOF
    # check system headers
    check_header stdint.h
    check_header pthread.h
    check_header sys/mman.h

    check_header vpx/vpx_integer.h -I${source_path} && enable vpx_ports
}

process_toolchain() {
    process_common_toolchain

    # Handle universal binaries for this architecture
    case $toolchain in
        universal-darwin*)
            local darwin_ver=${tgt_os##darwin}
            fat_bin_archs="$fat_bin_archs ppc32-${tgt_os}-gcc"

            # Intel
            fat_bin_archs="$fat_bin_archs x86-${tgt_os}-${tgt_cc}"
            if [ $darwin_ver -gt 8 ]; then
                fat_bin_archs="$fat_bin_archs x86_64-${tgt_os}-${tgt_cc}"
            fi
            ;;
    esac


    # Enable some useful compiler flags
    if enabled gcc; then
        enabled werror && check_add_cflags -Werror
        check_add_cflags -Wall
        check_add_cflags -Wdeclaration-after-statement
        check_add_cflags -Wdisabled-optimization
        check_add_cflags -Wpointer-arith
        check_add_cflags -Wtype-limits
        check_add_cflags -Wcast-qual
        enabled extra_warnings || check_add_cflags -Wno-unused-function
    fi

    if enabled icc; then
        enabled werror && check_add_cflags -Werror
        check_add_cflags -Wall
        check_add_cflags -Wpointer-arith

        # ICC has a number of floating point optimizations that we disable
        # in favor of deterministic output WRT to other compilers
        add_cflags -fp-model precise
    fi

    # Enable extra, harmless warnings. These might provide additional insight
    # to what the compiler is doing and why, but in general, but they shouldn't
    # be treated as fatal, even if we're treating warnings as errors.
    GCC_EXTRA_WARNINGS="
        -Wdisabled-optimization
        -Winline
    "
    enabled gcc && EXTRA_WARNINGS="${GCC_EXTRA_WARNINGS}"
    RVCT_EXTRA_WARNINGS="
        --remarks
    "
    enabled rvct && EXTRA_WARNINGS="${RVCT_EXTRA_WARNINGS}"
    if enabled extra_warnings; then
        for w in ${EXTRA_WARNINGS}; do
            check_add_cflags ${w}
            enabled gcc && enabled werror && check_add_cflags -Wno-error=${w}
        done
    fi

    # ccache only really works on gcc toolchains
    enabled gcc || soft_disable ccache
    if enabled mips; then
        enable dequant_tokens
        enable dc_recon
    fi

    # Enable the postbuild target if building for visual studio.
    case "$tgt_cc" in
        vs*) enable msvs
             enable solution
             vs_version=${tgt_cc##vs}
             all_targets="${all_targets} solution"
        ;;
    esac

    # Other toolchain specific defaults
    case $toolchain in x86*|ppc*|universal*) soft_enable postproc;; esac

    if enabled postproc_visualizer; then
        enabled postproc || die "postproc_visualizer requires postproc to be enabled"
    fi
}


##
## END APPLICATION SPECIFIC CONFIGURATION
##
CONFIGURE_ARGS="$@"
process "$@"
cat <<EOF > ${BUILD_PFX}vpx_config.c
static const char* const cfg = "$CONFIGURE_ARGS";
const char *vpx_codec_build_config(void) {return cfg;}
EOF<|MERGE_RESOLUTION|>--- conflicted
+++ resolved
@@ -218,12 +218,9 @@
 "
 EXPERIMENT_LIST="
     extend_qrange
-<<<<<<< HEAD
     segmentation
     t8x8
     csm
-=======
->>>>>>> 939f64f6
 "
 CONFIG_LIST="
     external_build
