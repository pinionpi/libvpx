#!/bin/sh
##
##  configure
##
##  This script is the front-end to the build system. It provides a similar
##  interface to standard configure scripts with some extra bits for dealing
##  with toolchains that differ from the standard POSIX interface and
##  for extracting subsets of the source tree. In theory, reusable parts
##  of this script were intended to live in build/make/configure.sh,
##  but in practice, the line is pretty blurry.
##
##  This build system is based in part on the FFmpeg configure script.
##

#source_path="`dirname \"$0\"`"
source_path=${0%/*}
. "${source_path}/build/make/configure.sh"

show_help(){
    show_help_pre
    cat << EOF
Advanced options:
  ${toggle_libs}                  libraries
  ${toggle_examples}              examples
  ${toggle_docs}                  documentation
  ${toggle_unit_tests}            unit tests
  ${toggle_decode_perf_tests}     build decoder perf tests with unit tests
  --libc=PATH                     path to alternate libc
  --size-limit=WxH                max size to allow in the decoder
  --as={yasm|nasm|auto}           use specified assembler [auto, yasm preferred]
  --sdk-path=PATH                 path to root of sdk (android builds only)
  ${toggle_fast_unaligned}        don't use unaligned accesses, even when
                                  supported by hardware [auto]
  ${toggle_codec_srcs}            in/exclude codec library source code
  ${toggle_debug_libs}            in/exclude debug version of libraries
  ${toggle_static_msvcrt}         use static MSVCRT (VS builds only)
  ${toggle_vp8}                   VP8 codec support
  ${toggle_vp9}                   VP9 codec support
  ${toggle_internal_stats}        output of encoder internal stats for debug, if supported (encoders)
  ${toggle_mem_tracker}           track memory usage
  ${toggle_postproc}              postprocessing
  ${toggle_vp9_postproc}          vp9 specific postprocessing
  ${toggle_multithread}           multithreaded encoding and decoding
  ${toggle_spatial_resampling}    spatial sampling (scaling) support
  ${toggle_realtime_only}         enable this option while building for real-time encoding
  ${toggle_onthefly_bitpacking}   enable on-the-fly bitpacking in real-time encoding
  ${toggle_error_concealment}     enable this option to get a decoder which is able to conceal losses
  ${toggle_runtime_cpu_detect}    runtime cpu detection
  ${toggle_shared}                shared library support
  ${toggle_static}                static library support
  ${toggle_small}                 favor smaller size over speed
  ${toggle_postproc_visualizer}   macro block / block level visualizers
  ${toggle_multi_res_encoding}    enable multiple-resolution encoding
  ${toggle_temporal_denoising}    enable temporal denoising and disable the spatial denoiser
  ${toggle_webm_io}               enable input from and output to WebM container
  ${toggle_libyuv}                enable libyuv

Codecs:
  Codecs can be selectively enabled or disabled individually, or by family:
      --disable-<codec>
  is equivalent to:
      --disable-<codec>-encoder
      --disable-<codec>-decoder

  Codecs available in this distribution:
EOF
#restore editor state '

    local family;
    local last_family;
    local c;
    local str;
    for c in ${CODECS}; do
        family=${c%_*}
        if [ "${family}" != "${last_family}" ]; then
            [ -z "${str}" ] || echo "${str}"
            str="$(printf '    %10s:' ${family})"
        fi
        str="${str} $(printf '%10s' ${c#*_})"
        last_family=${family}
    done
    echo "${str}"
    show_help_post
}

##
## BEGIN APPLICATION SPECIFIC CONFIGURATION
##

# all_platforms is a list of all supported target platforms. Maintain
# alphabetically by architecture, generic-gnu last.
all_platforms="${all_platforms} armv5te-android-gcc"
all_platforms="${all_platforms} armv5te-linux-rvct"
all_platforms="${all_platforms} armv5te-linux-gcc"
all_platforms="${all_platforms} armv5te-none-rvct"
all_platforms="${all_platforms} armv6-darwin-gcc"
all_platforms="${all_platforms} armv6-linux-rvct"
all_platforms="${all_platforms} armv6-linux-gcc"
all_platforms="${all_platforms} armv6-none-rvct"
all_platforms="${all_platforms} arm64-darwin-gcc"
all_platforms="${all_platforms} armv7-android-gcc"   #neon Cortex-A8
all_platforms="${all_platforms} armv7-darwin-gcc"    #neon Cortex-A8
all_platforms="${all_platforms} armv7-linux-rvct"    #neon Cortex-A8
all_platforms="${all_platforms} armv7-linux-gcc"     #neon Cortex-A8
all_platforms="${all_platforms} armv7-none-rvct"     #neon Cortex-A8
all_platforms="${all_platforms} armv7-win32-vs11"
all_platforms="${all_platforms} armv7-win32-vs12"
all_platforms="${all_platforms} armv7s-darwin-gcc"
all_platforms="${all_platforms} mips32-linux-gcc"
all_platforms="${all_platforms} ppc32-darwin8-gcc"
all_platforms="${all_platforms} ppc32-darwin9-gcc"
all_platforms="${all_platforms} ppc32-linux-gcc"
all_platforms="${all_platforms} ppc64-darwin8-gcc"
all_platforms="${all_platforms} ppc64-darwin9-gcc"
all_platforms="${all_platforms} ppc64-linux-gcc"
all_platforms="${all_platforms} sparc-solaris-gcc"
all_platforms="${all_platforms} x86-android-gcc"
all_platforms="${all_platforms} x86-darwin8-gcc"
all_platforms="${all_platforms} x86-darwin8-icc"
all_platforms="${all_platforms} x86-darwin9-gcc"
all_platforms="${all_platforms} x86-darwin9-icc"
all_platforms="${all_platforms} x86-darwin10-gcc"
all_platforms="${all_platforms} x86-darwin11-gcc"
all_platforms="${all_platforms} x86-darwin12-gcc"
all_platforms="${all_platforms} x86-darwin13-gcc"
all_platforms="${all_platforms} x86-iphonesimulator-gcc"
all_platforms="${all_platforms} x86-linux-gcc"
all_platforms="${all_platforms} x86-linux-icc"
all_platforms="${all_platforms} x86-os2-gcc"
all_platforms="${all_platforms} x86-solaris-gcc"
all_platforms="${all_platforms} x86-win32-gcc"
all_platforms="${all_platforms} x86-win32-vs7"
all_platforms="${all_platforms} x86-win32-vs8"
all_platforms="${all_platforms} x86-win32-vs9"
all_platforms="${all_platforms} x86-win32-vs10"
all_platforms="${all_platforms} x86-win32-vs11"
all_platforms="${all_platforms} x86-win32-vs12"
all_platforms="${all_platforms} x86_64-darwin9-gcc"
all_platforms="${all_platforms} x86_64-darwin10-gcc"
all_platforms="${all_platforms} x86_64-darwin11-gcc"
all_platforms="${all_platforms} x86_64-darwin12-gcc"
all_platforms="${all_platforms} x86_64-darwin13-gcc"
all_platforms="${all_platforms} x86_64-iphonesimulator-gcc"
all_platforms="${all_platforms} x86_64-linux-gcc"
all_platforms="${all_platforms} x86_64-linux-icc"
all_platforms="${all_platforms} x86_64-solaris-gcc"
all_platforms="${all_platforms} x86_64-win64-gcc"
all_platforms="${all_platforms} x86_64-win64-vs8"
all_platforms="${all_platforms} x86_64-win64-vs9"
all_platforms="${all_platforms} x86_64-win64-vs10"
all_platforms="${all_platforms} x86_64-win64-vs11"
all_platforms="${all_platforms} x86_64-win64-vs12"
all_platforms="${all_platforms} universal-darwin8-gcc"
all_platforms="${all_platforms} universal-darwin9-gcc"
all_platforms="${all_platforms} universal-darwin10-gcc"
all_platforms="${all_platforms} universal-darwin11-gcc"
all_platforms="${all_platforms} universal-darwin12-gcc"
all_platforms="${all_platforms} universal-darwin13-gcc"
all_platforms="${all_platforms} generic-gnu"

# all_targets is a list of all targets that can be configured
# note that these should be in dependency order for now.
all_targets="libs examples docs"

# all targets available are enabled, by default.
for t in ${all_targets}; do
    [ -f "${source_path}/${t}.mk" ] && enable_feature ${t}
done

if ! perl --version >/dev/null; then
    die "Perl is required to build"
fi


if [ "`cd \"${source_path}\" && pwd`" != "`pwd`" ]; then
  # test to see if source_path already configured
  if [ -f "${source_path}/vpx_config.h" ]; then
    die "source directory already configured; run 'make distclean' there first"
  fi
fi

# check installed doxygen version
doxy_version=$(doxygen --version 2>/dev/null)
doxy_major=${doxy_version%%.*}
if [ ${doxy_major:-0} -ge 1 ]; then
    doxy_version=${doxy_version#*.}
    doxy_minor=${doxy_version%%.*}
    doxy_patch=${doxy_version##*.}

    [ $doxy_major -gt 1 ] && enable_feature doxygen
    [ $doxy_minor -gt 5 ] && enable_feature doxygen
    [ $doxy_minor -eq 5 ] && [ $doxy_patch -ge 3 ] && enable_feature doxygen
fi

# install everything except the sources, by default. sources will have
# to be enabled when doing dist builds, since that's no longer a common
# case.
enabled doxygen && enable_feature install_docs
enable_feature install_bins
enable_feature install_libs

enable_feature static
enable_feature optimizations
enable_feature fast_unaligned #allow unaligned accesses, if supported by hw
enable_feature spatial_resampling
enable_feature multithread
enable_feature os_support
enable_feature temporal_denoising

[ -d "${source_path}/../include" ] && enable_feature alt_tree_layout
for d in vp8 vp9; do
    [ -d "${source_path}/${d}" ] && disable_feature alt_tree_layout;
done

if ! enabled alt_tree_layout; then
# development environment
[ -d "${source_path}/vp8" ] && CODECS="${CODECS} vp8_encoder vp8_decoder"
[ -d "${source_path}/vp9" ] && CODECS="${CODECS} vp9_encoder vp9_decoder"
else
# customer environment
[ -f "${source_path}/../include/vpx/vp8cx.h" ] && CODECS="${CODECS} vp8_encoder"
[ -f "${source_path}/../include/vpx/vp8dx.h" ] && CODECS="${CODECS} vp8_decoder"
[ -f "${source_path}/../include/vpx/vp9cx.h" ] && CODECS="${CODECS} vp9_encoder"
[ -f "${source_path}/../include/vpx/vp9dx.h" ] && CODECS="${CODECS} vp9_decoder"
[ -f "${source_path}/../include/vpx/vp8cx.h" ] || disable_feature vp8_encoder
[ -f "${source_path}/../include/vpx/vp8dx.h" ] || disable_feature vp8_decoder
[ -f "${source_path}/../include/vpx/vp9cx.h" ] || disable_feature vp9_encoder
[ -f "${source_path}/../include/vpx/vp9dx.h" ] || disable_feature vp9_decoder

[ -f "${source_path}/../lib/*/*mt.lib" ] && soft_enable static_msvcrt
fi

CODECS="$(echo ${CODECS} | tr ' ' '\n')"
CODEC_FAMILIES="$(for c in ${CODECS}; do echo ${c%_*}; done | sort | uniq)"

ARCH_LIST="
    arm
    mips
    x86
    x86_64
    ppc32
    ppc64
"
ARCH_EXT_LIST="
    edsp
    media
    neon
    neon_asm

    mips32
    dspr2

    mmx
    sse
    sse2
    sse3
    ssse3
    sse4_1
    avx
    avx2

    altivec
"
HAVE_LIST="
    ${ARCH_EXT_LIST}
    vpx_ports
    stdint_h
    alt_tree_layout
    pthread_h
    sys_mman_h
    unistd_h
"
EXPERIMENT_LIST="
    alpha
    vp9_high
    multiple_arf
    spatial_svc
    high_transforms
    high_quant
    denoising
<<<<<<< HEAD
    emulate_hw_high
=======
    fp_mb_stats
>>>>>>> 24715c79
"
CONFIG_LIST="
    external_build
    install_docs
    install_bins
    install_libs
    install_srcs
    use_x86inc
    debug
    gprof
    gcov
    rvct
    gcc
    msvs
    pic
    big_endian

    codec_srcs
    debug_libs
    fast_unaligned
    mem_manager
    mem_tracker
    mem_checks

    dequant_tokens
    dc_recon
    runtime_cpu_detect
    postproc
    vp9_postproc
    multithread
    internal_stats
    ${CODECS}
    ${CODEC_FAMILIES}
    encoders
    decoders
    static_msvcrt
    spatial_resampling
    realtime_only
    onthefly_bitpacking
    error_concealment
    shared
    static
    small
    postproc_visualizer
    os_support
    unit_tests
    webm_io
    libyuv
    decode_perf_tests
    multi_res_encoding
    temporal_denoising
    experimental
    size_limit
    ${EXPERIMENT_LIST}
"
CMDLINE_SELECT="
    external_build
    extra_warnings
    werror
    install_docs
    install_bins
    install_libs
    install_srcs
    debug
    gprof
    gcov
    pic
    use_x86inc
    optimizations
    ccache
    runtime_cpu_detect
    thumb

    libs
    examples
    docs
    libc
    as
    size_limit
    fast_unaligned
    codec_srcs
    debug_libs

    dequant_tokens
    dc_recon
    postproc
    vp9_postproc
    multithread
    internal_stats
    ${CODECS}
    ${CODEC_FAMILIES}
    static_msvcrt
    mem_tracker
    spatial_resampling
    realtime_only
    onthefly_bitpacking
    error_concealment
    shared
    static
    small
    postproc_visualizer
    unit_tests
    webm_io
    libyuv
    decode_perf_tests
    multi_res_encoding
    temporal_denoising
    experimental
"

process_cmdline() {
    for opt do
        optval="${opt#*=}"
        case "$opt" in
        --disable-codecs) for c in ${CODECS}; do disable_feature $c; done ;;
        --enable-?*|--disable-?*)
        eval `echo "$opt" | sed 's/--/action=/;s/-/ option=/;s/-/_/g'`
        if echo "${EXPERIMENT_LIST}" | grep "^ *$option\$" >/dev/null; then
            if enabled experimental; then
                ${action}_feature $option
            else
                log_echo "Ignoring $opt -- not in experimental mode."
            fi
        else
            process_common_cmdline $opt
        fi
        ;;
        *) process_common_cmdline "$opt"
        ;;
        esac
    done
}

post_process_cmdline() {
    local c

    # If the codec family is disabled, disable all components of that family.
    # If the codec family is enabled, enable all components of that family.
    log_echo "Configuring selected codecs"
    for c in ${CODECS}; do
        disabled ${c%%_*} && disable_feature ${c}
        enabled ${c%%_*} && enable_feature ${c}
    done

    # Enable all detected codecs, if they haven't been disabled
    for c in ${CODECS}; do soft_enable $c; done

    # Enable the codec family if any component of that family is enabled
    for c in ${CODECS}; do
        enabled $c && enable_feature ${c%_*}
    done

    # Set the {en,de}coders variable if any algorithm in that class is enabled
    for c in ${CODECS}; do
        enabled ${c} && enable_feature ${c##*_}s
    done
}


process_targets() {
    enabled child || write_common_config_banner
    enabled universal || write_common_target_config_h  ${BUILD_PFX}vpx_config.h

    # TODO: add host tools target (obj_int_extract, etc)

    # For fat binaries, call configure recursively to configure for each
    # binary architecture to be included.
    if enabled universal; then
        # Call configure (ourselves) for each subarchitecture
        for arch in $fat_bin_archs; do
            BUILD_PFX=${arch}/ toolchain=${arch} $self --child $cmdline_args || exit $?
        done
    fi

    # The write_common_config (config.mk) logic is deferred until after the
    # recursive calls to configure complete, because we want our universal
    # targets to be executed last.
    write_common_config_targets
    enabled universal && echo "FAT_ARCHS=${fat_bin_archs}" >> config.mk

    # Calculate the default distribution name, based on the enabled features
    local cf
    local DIST_DIR=vpx
    for cf in $CODEC_FAMILIES; do
        if enabled ${cf}_encoder && enabled ${cf}_decoder; then
            DIST_DIR="${DIST_DIR}-${cf}"
        elif enabled ${cf}_encoder; then
            DIST_DIR="${DIST_DIR}-${cf}cx"
        elif enabled ${cf}_decoder; then
            DIST_DIR="${DIST_DIR}-${cf}dx"
        fi
    done
    enabled debug_libs && DIST_DIR="${DIST_DIR}-debug"
    enabled codec_srcs && DIST_DIR="${DIST_DIR}-src"
    ! enabled postproc && ! enabled vp9_postproc && DIST_DIR="${DIST_DIR}-nopost"
    ! enabled multithread && DIST_DIR="${DIST_DIR}-nomt"
    ! enabled install_docs && DIST_DIR="${DIST_DIR}-nodocs"
    DIST_DIR="${DIST_DIR}-${tgt_isa}-${tgt_os}"
    case "${tgt_os}" in
    win*) enabled static_msvcrt && DIST_DIR="${DIST_DIR}mt" || DIST_DIR="${DIST_DIR}md"
          DIST_DIR="${DIST_DIR}-${tgt_cc}"
          ;;
    esac
    if [ -f "${source_path}/build/make/version.sh" ]; then
        local ver=`"$source_path/build/make/version.sh" --bare "$source_path"`
        DIST_DIR="${DIST_DIR}-${ver}"
        VERSION_STRING=${ver}
        ver=${ver%%-*}
        VERSION_PATCH=${ver##*.}
        ver=${ver%.*}
        VERSION_MINOR=${ver##*.}
        ver=${ver#v}
        VERSION_MAJOR=${ver%.*}
    fi
    enabled child || cat <<EOF >> config.mk

PREFIX=${prefix}
ifeq (\$(MAKECMDGOALS),dist)
DIST_DIR?=${DIST_DIR}
else
DIST_DIR?=\$(DESTDIR)${prefix}
endif
LIBSUBDIR=${libdir##${prefix}/}

VERSION_STRING=${VERSION_STRING}

VERSION_MAJOR=${VERSION_MAJOR}
VERSION_MINOR=${VERSION_MINOR}
VERSION_PATCH=${VERSION_PATCH}

CONFIGURE_ARGS=${CONFIGURE_ARGS}
EOF
    enabled child || echo "CONFIGURE_ARGS?=${CONFIGURE_ARGS}" >> config.mk

    #
    # Write makefiles for all enabled targets
    #
    for tgt in libs examples docs solution; do
        local tgt_fn="$tgt-$toolchain.mk"

        if enabled $tgt; then
            echo "Creating makefiles for ${toolchain} ${tgt}"
            write_common_target_config_mk $tgt_fn ${BUILD_PFX}vpx_config.h
            #write_${tgt}_config
        fi
    done

}

process_detect() {
    if enabled shared; then
        # Can only build shared libs on a subset of platforms. Doing this check
        # here rather than at option parse time because the target auto-detect
        # magic happens after the command line has been parsed.
        if ! enabled linux; then
            if enabled gnu; then
                echo "--enable-shared is only supported on ELF; assuming this is OK"
            else
                die "--enable-shared only supported on ELF for now"
            fi
        fi
    fi
    if [ -z "$CC" ] || enabled external_build; then
        echo "Bypassing toolchain for environment detection."
        enable_feature external_build
        check_header() {
            log fake_check_header "$@"
            header=$1
            shift
            var=`echo $header | sed 's/[^A-Za-z0-9_]/_/g'`
            disable_feature $var
            # Headers common to all environments
            case $header in
                stdio.h)
                    true;
                ;;
                *)
                    local result=false
                    for d in "$@"; do
                        [ -f "${d##-I}/$header" ] && result=true && break
                    done
                    ${result:-true}
            esac && enable_feature $var

            # Specialize windows and POSIX environments.
            case $toolchain in
                *-win*-*)
                    case $header-$toolchain in
                        stdint*-gcc) true;;
                        *) false;;
                    esac && enable_feature $var
                    ;;
                *)
                    case $header in
                        stdint.h) true;;
                        pthread.h) true;;
                        sys/mman.h) true;;
                        unistd.h) true;;
                        *) false;;
                    esac && enable_feature $var
            esac
            enabled $var
        }
        check_ld() {
            true
        }
    fi
    check_header stdio.h || die "Unable to invoke compiler: ${CC} ${CFLAGS}"
    check_ld <<EOF || die "Toolchain is unable to link executables"
int main(void) {return 0;}
EOF
    # check system headers
    check_header stdint.h
    check_header pthread.h
    check_header sys/mman.h
    check_header unistd.h # for sysconf(3) and friends.

    check_header vpx/vpx_integer.h -I${source_path} && enable_feature vpx_ports
}

process_toolchain() {
    process_common_toolchain

    # Handle universal binaries for this architecture
    case $toolchain in
        universal-darwin*)
            local darwin_ver=${tgt_os##darwin}

            # Snow Leopard (10.6/darwin10) dropped support for PPC
            # Include PPC support for all prior versions
            if [ $darwin_ver -lt 10 ]; then
                fat_bin_archs="$fat_bin_archs ppc32-${tgt_os}-gcc"
            fi

            # Tiger (10.4/darwin8) brought support for x86
            if [ $darwin_ver -ge 8 ]; then
                fat_bin_archs="$fat_bin_archs x86-${tgt_os}-${tgt_cc}"
            fi

            # Leopard (10.5/darwin9) brought 64 bit support
            if [ $darwin_ver -ge 9 ]; then
                fat_bin_archs="$fat_bin_archs x86_64-${tgt_os}-${tgt_cc}"
            fi
            ;;
    esac


    # Enable some useful compiler flags
    if enabled gcc; then
        enabled werror && check_add_cflags -Werror
        check_add_cflags -Wall
        check_add_cflags -Wdeclaration-after-statement
        check_add_cflags -Wdisabled-optimization
        check_add_cflags -Wpointer-arith
        check_add_cflags -Wtype-limits
        check_add_cflags -Wcast-qual
        check_add_cflags -Wvla
        check_add_cflags -Wimplicit-function-declaration
        check_add_cflags -Wuninitialized
        check_add_cflags -Wunused-variable
        case ${CC} in
          *clang*)
              # libvpx and/or clang have issues with aliasing:
              # https://code.google.com/p/webm/issues/detail?id=603
              # work around them until they are fixed
              check_add_cflags -fno-strict-aliasing
          ;;
          *) check_add_cflags -Wunused-but-set-variable ;;
        esac
        enabled extra_warnings || check_add_cflags -Wno-unused-function
    fi

    if enabled icc; then
        enabled werror && check_add_cflags -Werror
        check_add_cflags -Wall
        check_add_cflags -Wpointer-arith

        # ICC has a number of floating point optimizations that we disable
        # in favor of deterministic output WRT to other compilers
        add_cflags -fp-model precise
    fi

    # Enable extra, harmless warnings. These might provide additional insight
    # to what the compiler is doing and why, but in general, but they shouldn't
    # be treated as fatal, even if we're treating warnings as errors.
    GCC_EXTRA_WARNINGS="
        -Wdisabled-optimization
        -Winline
    "
    enabled gcc && EXTRA_WARNINGS="${GCC_EXTRA_WARNINGS}"
    RVCT_EXTRA_WARNINGS="
        --remarks
    "
    enabled rvct && EXTRA_WARNINGS="${RVCT_EXTRA_WARNINGS}"
    if enabled extra_warnings; then
        for w in ${EXTRA_WARNINGS}; do
            check_add_cflags ${w}
            enabled gcc && enabled werror && check_add_cflags -Wno-error=${w}
        done
    fi

    # ccache only really works on gcc toolchains
    enabled gcc || soft_disable ccache
    if enabled mips; then
        enable_feature dequant_tokens
        enable_feature dc_recon
    fi

    if enabled internal_stats; then
        enable_feature vp9_postproc
    fi

    # Enable the postbuild target if building for visual studio.
    case "$tgt_cc" in
        vs*) enable_feature msvs
             enable_feature solution
             vs_version=${tgt_cc##vs}
             case $vs_version in
             [789])
                 VCPROJ_SFX=vcproj
                 gen_vcproj_cmd=${source_path}/build/make/gen_msvs_proj.sh
                 ;;
             10|11|12)
                 VCPROJ_SFX=vcxproj
                 gen_vcproj_cmd=${source_path}/build/make/gen_msvs_vcxproj.sh
                 enabled werror && gen_vcproj_cmd="${gen_vcproj_cmd} --enable-werror"
                 ;;
             esac
             all_targets="${all_targets} solution"
             INLINE="__forceinline"
        ;;
    esac

    # Other toolchain specific defaults
    case $toolchain in x86*|ppc*|universal*) soft_enable postproc;; esac

    if enabled postproc_visualizer; then
        enabled postproc || die "postproc_visualizer requires postproc to be enabled"
    fi

    # Enable unit tests by default if we have a working C++ compiler.
    case "$toolchain" in
        *-vs*)
            soft_enable unit_tests
            soft_enable webm_io
            soft_enable libyuv
        ;;
        *-android-*)
            soft_enable webm_io
            soft_enable libyuv
            # GTestLog must be modified to use Android logging utilities.
        ;;
        *-darwin-*)
            # iOS/ARM builds do not work with gtest. This does not match
            # x86 targets.
        ;;
        *-iphonesimulator-*)
            soft_enable webm_io
            soft_enable libyuv
        ;;
        *-win*)
            # Some mingw toolchains don't have pthread available by default.
            # Treat these more like visual studio where threading in gtest
            # would be disabled for the same reason.
            check_cxx "$@" <<EOF && soft_enable unit_tests
int z;
EOF
            check_cxx "$@" <<EOF && soft_enable webm_io
int z;
EOF
            check_cxx "$@" <<EOF && soft_enable libyuv
int z;
EOF
        ;;
        *)
            enabled pthread_h && check_cxx "$@" <<EOF && soft_enable unit_tests
int z;
EOF
            check_cxx "$@" <<EOF && soft_enable webm_io
int z;
EOF
            check_cxx "$@" <<EOF && soft_enable libyuv
int z;
EOF
        ;;
    esac
    # libwebm needs to be linked with C++ standard library
    enabled webm_io && LD=${CXX}
}


##
## END APPLICATION SPECIFIC CONFIGURATION
##
CONFIGURE_ARGS="$@"
process "$@"
print_webm_license ${BUILD_PFX}vpx_config.c "/*" " */"
cat <<EOF >> ${BUILD_PFX}vpx_config.c
static const char* const cfg = "$CONFIGURE_ARGS";
const char *vpx_codec_build_config(void) {return cfg;}
EOF<|MERGE_RESOLUTION|>--- conflicted
+++ resolved
@@ -278,11 +278,8 @@
     high_transforms
     high_quant
     denoising
-<<<<<<< HEAD
     emulate_hw_high
-=======
     fp_mb_stats
->>>>>>> 24715c79
 "
 CONFIG_LIST="
     external_build
