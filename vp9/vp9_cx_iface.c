/*
 *  Copyright (c) 2010 The WebM project authors. All Rights Reserved.
 *
 *  Use of this source code is governed by a BSD-style license
 *  that can be found in the LICENSE file in the root of the source
 *  tree. An additional intellectual property rights grant can be found
 *  in the file PATENTS.  All contributing project authors may
 *  be found in the AUTHORS file in the root of the source tree.
 */

#include <stdlib.h>
#include <string.h>

#include "vpx/vpx_codec.h"
#include "vpx/internal/vpx_codec_internal.h"
#include "./vpx_version.h"
#include "vp9/encoder/vp9_encoder.h"
#include "vpx/vp8cx.h"
#include "vp9/encoder/vp9_firstpass.h"
#include "vp9/vp9_iface_common.h"

struct vp9_extracfg {
  struct vpx_codec_pkt_list *pkt_list;
  int                         cpu_used;  // available cpu percentage in 1/16
  unsigned int                enable_auto_alt_ref;
  unsigned int                noise_sensitivity;
  unsigned int                sharpness;
  unsigned int                static_thresh;
  unsigned int                tile_columns;
  unsigned int                tile_rows;
  unsigned int                arnr_max_frames;
  unsigned int                arnr_strength;
  unsigned int                arnr_type;
  vp8e_tuning                 tuning;
  unsigned int                cq_level;  // constrained quality level
  unsigned int                rc_max_intra_bitrate_pct;
  unsigned int                lossless;
  unsigned int                frame_parallel_decoding_mode;
  AQ_MODE                     aq_mode;
  unsigned int                frame_periodic_boost;
};

struct extraconfig_map {
  unsigned int usage;
  struct vp9_extracfg cfg;
};

static const struct extraconfig_map extracfg_map[] = {
  {
    0,
    { // NOLINT
      NULL,
      0,                          // cpu_used
      1,                          // enable_auto_alt_ref
      0,                          // noise_sensitivity
      0,                          // sharpness
      0,                          // static_thresh
      0,                          // tile_columns
      0,                          // tile_rows
      7,                          // arnr_max_frames
      5,                          // arnr_strength
      3,                          // arnr_type
      VP8_TUNE_PSNR,              // tuning
      10,                         // cq_level
      0,                          // rc_max_intra_bitrate_pct
      0,                          // lossless
      0,                          // frame_parallel_decoding_mode
      NO_AQ,                      // aq_mode
      0,                          // frame_periodic_delta_q
    }
  }
};

struct vpx_codec_alg_priv {
  vpx_codec_priv_t        base;
  vpx_codec_enc_cfg_t     cfg;
  struct vp9_extracfg     extra_cfg;
  VP9EncoderConfig        oxcf;
  VP9_COMP               *cpi;
  unsigned char          *cx_data;
  size_t                  cx_data_sz;
  unsigned char          *pending_cx_data;
  size_t                  pending_cx_data_sz;
  int                     pending_frame_count;
  size_t                  pending_frame_sizes[8];
  size_t                  pending_frame_magnitude;
  vpx_image_t             preview_img;
  vp8_postproc_cfg_t      preview_ppcfg;
  vpx_codec_pkt_list_decl(64) pkt_list;
  unsigned int                fixed_kf_cntr;
};

static VP9_REFFRAME ref_frame_to_vp9_reframe(vpx_ref_frame_type_t frame) {
  switch (frame) {
    case VP8_LAST_FRAME:
      return VP9_LAST_FLAG;
    case VP8_GOLD_FRAME:
      return VP9_GOLD_FLAG;
    case VP8_ALTR_FRAME:
      return VP9_ALT_FLAG;
  }
  assert(0 && "Invalid Reference Frame");
  return VP9_LAST_FLAG;
}

static vpx_codec_err_t update_error_state(vpx_codec_alg_priv_t *ctx,
    const struct vpx_internal_error_info *error) {
  const vpx_codec_err_t res = error->error_code;

  if (res != VPX_CODEC_OK)
    ctx->base.err_detail = error->has_detail ? error->detail : NULL;

  return res;
}


#undef ERROR
#define ERROR(str) do {\
    ctx->base.err_detail = str;\
    return VPX_CODEC_INVALID_PARAM;\
  } while (0)

#define RANGE_CHECK(p, memb, lo, hi) do {\
    if (!(((p)->memb == lo || (p)->memb > (lo)) && (p)->memb <= hi)) \
      ERROR(#memb " out of range ["#lo".."#hi"]");\
  } while (0)

#define RANGE_CHECK_HI(p, memb, hi) do {\
    if (!((p)->memb <= (hi))) \
      ERROR(#memb " out of range [.."#hi"]");\
  } while (0)

#define RANGE_CHECK_LO(p, memb, lo) do {\
    if (!((p)->memb >= (lo))) \
      ERROR(#memb " out of range ["#lo"..]");\
  } while (0)

#define RANGE_CHECK_BOOL(p, memb) do {\
    if (!!((p)->memb) != (p)->memb) ERROR(#memb " expected boolean");\
  } while (0)

static vpx_codec_err_t validate_config(vpx_codec_alg_priv_t *ctx,
                                       const vpx_codec_enc_cfg_t *cfg,
                                       const struct vp9_extracfg *extra_cfg) {
  RANGE_CHECK(cfg, g_w,                   1, 65535);  // 16 bits available
  RANGE_CHECK(cfg, g_h,                   1, 65535);  // 16 bits available
  RANGE_CHECK(cfg, g_timebase.den,        1, 1000000000);
  RANGE_CHECK(cfg, g_timebase.num,        1, cfg->g_timebase.den);
  RANGE_CHECK_HI(cfg, g_profile,          3);

  RANGE_CHECK_HI(cfg, rc_max_quantizer,   63);
  RANGE_CHECK_HI(cfg, rc_min_quantizer,   cfg->rc_max_quantizer);
  RANGE_CHECK_BOOL(extra_cfg, lossless);
  RANGE_CHECK(extra_cfg, aq_mode,           0, AQ_MODE_COUNT - 1);
  RANGE_CHECK(extra_cfg, frame_periodic_boost, 0, 1);
  RANGE_CHECK_HI(cfg, g_threads,          64);
  RANGE_CHECK_HI(cfg, g_lag_in_frames,    MAX_LAG_BUFFERS);
  RANGE_CHECK(cfg, rc_end_usage,          VPX_VBR, VPX_Q);
  RANGE_CHECK_HI(cfg, rc_undershoot_pct,  1000);
  RANGE_CHECK_HI(cfg, rc_overshoot_pct,   1000);
  RANGE_CHECK_HI(cfg, rc_2pass_vbr_bias_pct, 100);
  RANGE_CHECK(cfg, kf_mode,               VPX_KF_DISABLED, VPX_KF_AUTO);
  RANGE_CHECK_BOOL(cfg,                   rc_resize_allowed);
  RANGE_CHECK_HI(cfg, rc_dropframe_thresh,   100);
  RANGE_CHECK_HI(cfg, rc_resize_up_thresh,   100);
  RANGE_CHECK_HI(cfg, rc_resize_down_thresh, 100);
  RANGE_CHECK(cfg,        g_pass,         VPX_RC_ONE_PASS, VPX_RC_LAST_PASS);

  if (cfg->rc_resize_allowed == 1) {
    RANGE_CHECK(cfg, rc_scaled_width, 1, cfg->g_w);
    RANGE_CHECK(cfg, rc_scaled_height, 1, cfg->g_h);
  }

  RANGE_CHECK(cfg, ss_number_layers, 1, VPX_SS_MAX_LAYERS);
  RANGE_CHECK(cfg, ts_number_layers, 1, VPX_TS_MAX_LAYERS);
  if (cfg->ts_number_layers > 1) {
    unsigned int i;
    for (i = 1; i < cfg->ts_number_layers; ++i)
      if (cfg->ts_target_bitrate[i] < cfg->ts_target_bitrate[i - 1])
        ERROR("ts_target_bitrate entries are not increasing");

    RANGE_CHECK(cfg, ts_rate_decimator[cfg->ts_number_layers - 1], 1, 1);
    for (i = cfg->ts_number_layers - 2; i > 0; --i)
      if (cfg->ts_rate_decimator[i - 1] != 2 * cfg->ts_rate_decimator[i])
        ERROR("ts_rate_decimator factors are not powers of 2");
  }

  // VP9 does not support a lower bound on the keyframe interval in
  // automatic keyframe placement mode.
  if (cfg->kf_mode != VPX_KF_DISABLED &&
      cfg->kf_min_dist != cfg->kf_max_dist &&
      cfg->kf_min_dist > 0)
    ERROR("kf_min_dist not supported in auto mode, use 0 "
          "or kf_max_dist instead.");

  RANGE_CHECK_BOOL(extra_cfg,  enable_auto_alt_ref);
  RANGE_CHECK(extra_cfg, cpu_used, -16, 16);
  RANGE_CHECK_HI(extra_cfg, noise_sensitivity, 6);
  RANGE_CHECK(extra_cfg, tile_columns, 0, 6);
  RANGE_CHECK(extra_cfg, tile_rows, 0, 2);
  RANGE_CHECK_HI(extra_cfg, sharpness, 7);
  RANGE_CHECK(extra_cfg, arnr_max_frames, 0, 15);
  RANGE_CHECK_HI(extra_cfg, arnr_strength, 6);
  RANGE_CHECK(extra_cfg, arnr_type, 1, 3);
  RANGE_CHECK(extra_cfg, cq_level, 0, 63);
  RANGE_CHECK(cfg, g_bit_depth, VPX_BITS_8, VPX_BITS_12);
  RANGE_CHECK(cfg, g_in_bit_depth, 8, 12);

  // TODO(yaowu): remove this when ssim tuning is implemented for vp9
  if (extra_cfg->tuning == VP8_TUNE_SSIM)
      ERROR("Option --tune=ssim is not currently supported in VP9.");

  if (cfg->g_pass == VPX_RC_LAST_PASS) {
    const size_t packet_sz = sizeof(FIRSTPASS_STATS);
    const int n_packets = (int)(cfg->rc_twopass_stats_in.sz / packet_sz);
    const FIRSTPASS_STATS *stats;

    if (cfg->rc_twopass_stats_in.buf == NULL)
      ERROR("rc_twopass_stats_in.buf not set.");

    if (cfg->rc_twopass_stats_in.sz % packet_sz)
      ERROR("rc_twopass_stats_in.sz indicates truncated packet.");

    if (cfg->ss_number_layers > 1) {
      int i;
      unsigned int n_packets_per_layer[VPX_SS_MAX_LAYERS] = {0};

      stats = cfg->rc_twopass_stats_in.buf;
      for (i = 0; i < n_packets; ++i) {
        const int layer_id = (int)stats[i].spatial_layer_id;
        if (layer_id >= 0 && layer_id < (int)cfg->ss_number_layers) {
          ++n_packets_per_layer[layer_id];
        }
      }

      for (i = 0; i < (int)cfg->ss_number_layers; ++i) {
        unsigned int layer_id;
        if (n_packets_per_layer[i] < 2) {
          ERROR("rc_twopass_stats_in requires at least two packets for each "
                "layer.");
        }

        stats = (const FIRSTPASS_STATS *)cfg->rc_twopass_stats_in.buf +
                n_packets - cfg->ss_number_layers + i;
        layer_id = (int)stats->spatial_layer_id;

        if (layer_id >= cfg->ss_number_layers
            ||(unsigned int)(stats->count + 0.5) !=
               n_packets_per_layer[layer_id] - 1)
          ERROR("rc_twopass_stats_in missing EOS stats packet");
      }
    } else {
      if (cfg->rc_twopass_stats_in.sz < 2 * packet_sz)
        ERROR("rc_twopass_stats_in requires at least two packets.");

      stats =
          (const FIRSTPASS_STATS *)cfg->rc_twopass_stats_in.buf + n_packets - 1;

      if ((int)(stats->count + 0.5) != n_packets - 1)
        ERROR("rc_twopass_stats_in missing EOS stats packet");
    }
  }

  if (cfg->g_profile <= (unsigned int)PROFILE_1 &&
      cfg->g_bit_depth > VPX_BITS_8)
    ERROR("Codec high bit-depth not supported in profile < 2");
  if (cfg->g_profile <= (unsigned int)PROFILE_1 &&
      cfg->g_in_bit_depth > 8)
    ERROR("Source high bit-depth not supported in profile < 2");
  if (cfg->g_profile > (unsigned int)PROFILE_1 &&
      cfg->g_bit_depth == VPX_BITS_8)
    ERROR("Codec bit-depth 8 not supported in profile > 1");

  return VPX_CODEC_OK;
}


static vpx_codec_err_t validate_img(vpx_codec_alg_priv_t *ctx,
                                    const vpx_image_t *img) {
  switch (img->fmt) {
    case VPX_IMG_FMT_YV12:
    case VPX_IMG_FMT_I420:
    case VPX_IMG_FMT_I42016:
      break;
    case VPX_IMG_FMT_I422:
    case VPX_IMG_FMT_I444:
      if (ctx->cfg.g_profile != (unsigned int)PROFILE_1)
        ERROR("Invalid image format. I422, I444 images are "
              "not supported in profile.");
      break;
    case VPX_IMG_FMT_I42216:
    case VPX_IMG_FMT_I44416:
      if (ctx->cfg.g_profile != (unsigned int)PROFILE_1 &&
          ctx->cfg.g_profile != (unsigned int)PROFILE_3)
        ERROR("Invalid image format. 16-bit I422, I444 images are "
              "not supported in profile.");
      break;
    default:
      ERROR("Invalid image format. Only YV12, I420, I422, I444 images are "
            "supported.");
  }

  if (img->d_w != ctx->cfg.g_w || img->d_h != ctx->cfg.g_h)
    ERROR("Image size must match encoder init configuration size");

  return VPX_CODEC_OK;
}

static vpx_codec_err_t set_encoder_config(
    VP9EncoderConfig *oxcf,
    const vpx_codec_enc_cfg_t *cfg,
    const struct vp9_extracfg *extra_cfg) {
  oxcf->profile = cfg->g_profile;
  oxcf->width   = cfg->g_w;
  oxcf->height  = cfg->g_h;
  oxcf->bit_depth = cfg->g_bit_depth;
  oxcf->in_bit_depth = cfg->g_in_bit_depth;
  // guess a frame rate if out of whack, use 30
  oxcf->framerate = (double)cfg->g_timebase.den / cfg->g_timebase.num;
  if (oxcf->framerate > 180)
    oxcf->framerate = 30;

  switch (cfg->g_pass) {
    case VPX_RC_ONE_PASS:
      oxcf->mode = ONE_PASS_GOOD;
      break;
    case VPX_RC_FIRST_PASS:
      oxcf->mode = TWO_PASS_FIRST;
      break;
    case VPX_RC_LAST_PASS:
      oxcf->mode = TWO_PASS_SECOND_BEST;
      break;
  }

  oxcf->lag_in_frames = cfg->g_pass == VPX_RC_FIRST_PASS ? 0
                                                         : cfg->g_lag_in_frames;
  oxcf->rc_mode = cfg->rc_end_usage;

  // Convert target bandwidth from Kbit/s to Bit/s
  oxcf->target_bandwidth = 1000 * cfg->rc_target_bitrate;
  oxcf->rc_max_intra_bitrate_pct = extra_cfg->rc_max_intra_bitrate_pct;

<<<<<<< HEAD
  oxcf->best_allowed_q  = vp9_quantizer_to_qindex(cfg->rc_min_quantizer,
                                                  oxcf->bit_depth);
  oxcf->worst_allowed_q = vp9_quantizer_to_qindex(cfg->rc_max_quantizer,
                                                  oxcf->bit_depth);
  oxcf->cq_level        = vp9_quantizer_to_qindex(extra_cfg->cq_level,
                                                  oxcf->bit_depth);
=======
  oxcf->best_allowed_q =
      extra_cfg->lossless ? 0 : vp9_quantizer_to_qindex(cfg->rc_min_quantizer);
  oxcf->worst_allowed_q =
      extra_cfg->lossless ? 0 : vp9_quantizer_to_qindex(cfg->rc_max_quantizer);
  oxcf->cq_level        = vp9_quantizer_to_qindex(extra_cfg->cq_level);
>>>>>>> 19125ae1
  oxcf->fixed_q = -1;

  oxcf->under_shoot_pct         = cfg->rc_undershoot_pct;
  oxcf->over_shoot_pct          = cfg->rc_overshoot_pct;

  oxcf->allow_spatial_resampling = cfg->rc_resize_allowed;
  oxcf->scaled_frame_width       = cfg->rc_scaled_width;
  oxcf->scaled_frame_height      = cfg->rc_scaled_height;

  oxcf->maximum_buffer_size_ms   = cfg->rc_buf_sz;
  oxcf->starting_buffer_level_ms = cfg->rc_buf_initial_sz;
  oxcf->optimal_buffer_level_ms  = cfg->rc_buf_optimal_sz;

  oxcf->drop_frames_water_mark   = cfg->rc_dropframe_thresh;

  oxcf->two_pass_vbrbias         = cfg->rc_2pass_vbr_bias_pct;
  oxcf->two_pass_vbrmin_section  = cfg->rc_2pass_vbr_minsection_pct;
  oxcf->two_pass_vbrmax_section  = cfg->rc_2pass_vbr_maxsection_pct;

  oxcf->auto_key               = cfg->kf_mode == VPX_KF_AUTO &&
                                 cfg->kf_min_dist != cfg->kf_max_dist;

  oxcf->key_freq               = cfg->kf_max_dist;

  oxcf->speed                  =  clamp(abs(extra_cfg->cpu_used), 0, 7);
  oxcf->encode_breakout        =  extra_cfg->static_thresh;
  oxcf->play_alternate         =  extra_cfg->enable_auto_alt_ref;
  oxcf->noise_sensitivity      =  extra_cfg->noise_sensitivity;
  oxcf->sharpness              =  extra_cfg->sharpness;

  oxcf->two_pass_stats_in      =  cfg->rc_twopass_stats_in;
  oxcf->output_pkt_list        =  extra_cfg->pkt_list;

  oxcf->arnr_max_frames = extra_cfg->arnr_max_frames;
  oxcf->arnr_strength   = extra_cfg->arnr_strength;
  oxcf->arnr_type       = extra_cfg->arnr_type;

  oxcf->tuning = extra_cfg->tuning;

  oxcf->tile_columns = extra_cfg->tile_columns;
  oxcf->tile_rows    = extra_cfg->tile_rows;

  oxcf->error_resilient_mode         = cfg->g_error_resilient;
  oxcf->frame_parallel_decoding_mode = extra_cfg->frame_parallel_decoding_mode;

  oxcf->aq_mode = extra_cfg->aq_mode;

  oxcf->frame_periodic_boost =  extra_cfg->frame_periodic_boost;

  oxcf->ss_number_layers = cfg->ss_number_layers;

  if (oxcf->ss_number_layers > 1) {
    int i;
    for (i = 0; i < VPX_SS_MAX_LAYERS; ++i)
      oxcf->ss_target_bitrate[i] =  1000 * cfg->ss_target_bitrate[i];
  } else if (oxcf->ss_number_layers == 1) {
    oxcf->ss_target_bitrate[0] = (int)oxcf->target_bandwidth;
  }

  oxcf->ts_number_layers = cfg->ts_number_layers;

  if (oxcf->ts_number_layers > 1) {
    int i;
    for (i = 0; i < VPX_TS_MAX_LAYERS; ++i) {
      oxcf->ts_target_bitrate[i] = 1000 * cfg->ts_target_bitrate[i];
      oxcf->ts_rate_decimator[i] = cfg->ts_rate_decimator[i];
    }
  } else if (oxcf->ts_number_layers == 1) {
    oxcf->ts_target_bitrate[0] = (int)oxcf->target_bandwidth;
    oxcf->ts_rate_decimator[0] = 1;
  }

  /*
  printf("Current VP9 Settings: \n");
  printf("target_bandwidth: %d\n", oxcf->target_bandwidth);
  printf("noise_sensitivity: %d\n", oxcf->noise_sensitivity);
  printf("sharpness: %d\n",    oxcf->sharpness);
  printf("cpu_used: %d\n",  oxcf->cpu_used);
  printf("Mode: %d\n",     oxcf->mode);
  printf("auto_key: %d\n",  oxcf->auto_key);
  printf("key_freq: %d\n", oxcf->key_freq);
  printf("end_usage: %d\n", oxcf->end_usage);
  printf("under_shoot_pct: %d\n", oxcf->under_shoot_pct);
  printf("over_shoot_pct: %d\n", oxcf->over_shoot_pct);
  printf("starting_buffer_level: %d\n", oxcf->starting_buffer_level);
  printf("optimal_buffer_level: %d\n",  oxcf->optimal_buffer_level);
  printf("maximum_buffer_size: %d\n", oxcf->maximum_buffer_size);
  printf("fixed_q: %d\n",  oxcf->fixed_q);
  printf("worst_allowed_q: %d\n", oxcf->worst_allowed_q);
  printf("best_allowed_q: %d\n", oxcf->best_allowed_q);
  printf("allow_spatial_resampling: %d\n", oxcf->allow_spatial_resampling);
  printf("scaled_frame_width: %d\n", oxcf->scaled_frame_width);
  printf("scaled_frame_height: %d\n", oxcf->scaled_frame_height);
  printf("two_pass_vbrbias: %d\n",  oxcf->two_pass_vbrbias);
  printf("two_pass_vbrmin_section: %d\n", oxcf->two_pass_vbrmin_section);
  printf("two_pass_vbrmax_section: %d\n", oxcf->two_pass_vbrmax_section);
  printf("lag_in_frames: %d\n", oxcf->lag_in_frames);
  printf("play_alternate: %d\n", oxcf->play_alternate);
  printf("Version: %d\n", oxcf->Version);
  printf("encode_breakout: %d\n", oxcf->encode_breakout);
  printf("error resilient: %d\n", oxcf->error_resilient_mode);
  printf("frame parallel detokenization: %d\n",
         oxcf->frame_parallel_decoding_mode);
  */
  return VPX_CODEC_OK;
}

static vpx_codec_err_t encoder_set_config(vpx_codec_alg_priv_t *ctx,
                                          const vpx_codec_enc_cfg_t  *cfg) {
  vpx_codec_err_t res;

  if (cfg->g_w != ctx->cfg.g_w || cfg->g_h != ctx->cfg.g_h)
    ERROR("Cannot change width or height after initialization");

  // Prevent increasing lag_in_frames. This check is stricter than it needs
  // to be -- the limit is not increasing past the first lag_in_frames
  // value, but we don't track the initial config, only the last successful
  // config.
  if (cfg->g_lag_in_frames > ctx->cfg.g_lag_in_frames)
    ERROR("Cannot increase lag_in_frames");

  res = validate_config(ctx, cfg, &ctx->extra_cfg);

  if (res == VPX_CODEC_OK) {
    ctx->cfg = *cfg;
    set_encoder_config(&ctx->oxcf, &ctx->cfg, &ctx->extra_cfg);
    vp9_change_config(ctx->cpi, &ctx->oxcf);
  }

  return res;
}

static vpx_codec_err_t ctrl_get_quantizer(vpx_codec_alg_priv_t *ctx,
                                          va_list args) {
  int *const arg = va_arg(args, int *);
  if (arg == NULL)
    return VPX_CODEC_INVALID_PARAM;
  *arg = vp9_get_quantizer(ctx->cpi);
  return VPX_CODEC_OK;
}

static vpx_codec_err_t ctrl_get_quantizer64(vpx_codec_alg_priv_t *ctx,
                                            va_list args) {
  int *const arg = va_arg(args, int *);
  if (arg == NULL)
    return VPX_CODEC_INVALID_PARAM;
  *arg = vp9_qindex_to_quantizer(vp9_get_quantizer(ctx->cpi));
  return VPX_CODEC_OK;
}

<<<<<<< HEAD
  switch (ctrl_id) {
    MAP(VP8E_GET_LAST_QUANTIZER, vp9_get_quantizer(ctx->cpi));
    MAP(VP8E_GET_LAST_QUANTIZER_64,
        vp9_qindex_to_quantizer(vp9_get_quantizer(ctx->cpi),
                                ctx->oxcf.bit_depth));
=======
static vpx_codec_err_t update_extra_cfg(vpx_codec_alg_priv_t *ctx,
                                        const struct vp9_extracfg *extra_cfg) {
  const vpx_codec_err_t res = validate_config(ctx, &ctx->cfg, extra_cfg);
  if (res == VPX_CODEC_OK) {
    ctx->extra_cfg = *extra_cfg;
    set_encoder_config(&ctx->oxcf, &ctx->cfg, &ctx->extra_cfg);
    vp9_change_config(ctx->cpi, &ctx->oxcf);
>>>>>>> 19125ae1
  }
  return res;
}

static vpx_codec_err_t ctrl_set_cpuused(vpx_codec_alg_priv_t *ctx,
                                        va_list args) {
  struct vp9_extracfg extra_cfg = ctx->extra_cfg;
  extra_cfg.cpu_used = CAST(VP8E_SET_CPUUSED, args);
  return update_extra_cfg(ctx, &extra_cfg);
}

static vpx_codec_err_t ctrl_set_enable_auto_alt_ref(vpx_codec_alg_priv_t *ctx,
                                                    va_list args) {
  struct vp9_extracfg extra_cfg = ctx->extra_cfg;
  extra_cfg.enable_auto_alt_ref = CAST(VP8E_SET_ENABLEAUTOALTREF, args);
  return update_extra_cfg(ctx, &extra_cfg);
}

static vpx_codec_err_t ctrl_set_noise_sensitivity(vpx_codec_alg_priv_t *ctx,
                                                  va_list args) {
  struct vp9_extracfg extra_cfg = ctx->extra_cfg;
  extra_cfg.noise_sensitivity = CAST(VP8E_SET_NOISE_SENSITIVITY, args);
  return update_extra_cfg(ctx, &extra_cfg);
}

<<<<<<< HEAD
#define MAP(id, var) case id: var = CAST(id, args); break;

  switch (ctrl_id) {
    MAP(VP8E_SET_CPUUSED,                 extra_cfg.cpu_used);
    MAP(VP8E_SET_ENABLEAUTOALTREF,        extra_cfg.enable_auto_alt_ref);
    MAP(VP8E_SET_NOISE_SENSITIVITY,       extra_cfg.noise_sensitivity);
    MAP(VP8E_SET_SHARPNESS,               extra_cfg.sharpness);
    MAP(VP8E_SET_STATIC_THRESHOLD,        extra_cfg.static_thresh);
    MAP(VP9E_SET_TILE_COLUMNS,            extra_cfg.tile_columns);
    MAP(VP9E_SET_TILE_ROWS,               extra_cfg.tile_rows);
    MAP(VP8E_SET_ARNR_MAXFRAMES,          extra_cfg.arnr_max_frames);
    MAP(VP8E_SET_ARNR_STRENGTH,           extra_cfg.arnr_strength);
    MAP(VP8E_SET_ARNR_TYPE,               extra_cfg.arnr_type);
    MAP(VP8E_SET_TUNING,                  extra_cfg.tuning);
    MAP(VP8E_SET_CQ_LEVEL,                extra_cfg.cq_level);
    MAP(VP8E_SET_MAX_INTRA_BITRATE_PCT,   extra_cfg.rc_max_intra_bitrate_pct);
    MAP(VP9E_SET_LOSSLESS,                extra_cfg.lossless);
    MAP(VP9E_SET_FRAME_PARALLEL_DECODING,
        extra_cfg.frame_parallel_decoding_mode);
    MAP(VP9E_SET_AQ_MODE,                 extra_cfg.aq_mode);
    MAP(VP9E_SET_FRAME_PERIODIC_BOOST,    extra_cfg.frame_periodic_boost);
  }
=======
static vpx_codec_err_t ctrl_set_sharpness(vpx_codec_alg_priv_t *ctx,
                                          va_list args) {
  struct vp9_extracfg extra_cfg = ctx->extra_cfg;
  extra_cfg.sharpness = CAST(VP8E_SET_SHARPNESS, args);
  return update_extra_cfg(ctx, &extra_cfg);
}
>>>>>>> 19125ae1

static vpx_codec_err_t ctrl_set_static_thresh(vpx_codec_alg_priv_t *ctx,
                                              va_list args) {
  struct vp9_extracfg extra_cfg = ctx->extra_cfg;
  extra_cfg.static_thresh = CAST(VP8E_SET_STATIC_THRESHOLD, args);
  return update_extra_cfg(ctx, &extra_cfg);
}

static vpx_codec_err_t ctrl_set_tile_columns(vpx_codec_alg_priv_t *ctx,
                                             va_list args) {
  struct vp9_extracfg extra_cfg = ctx->extra_cfg;
  extra_cfg.tile_columns = CAST(VP9E_SET_TILE_COLUMNS, args);
  return update_extra_cfg(ctx, &extra_cfg);
}

static vpx_codec_err_t ctrl_set_tile_rows(vpx_codec_alg_priv_t *ctx,
                                          va_list args) {
  struct vp9_extracfg extra_cfg = ctx->extra_cfg;
  extra_cfg.tile_rows = CAST(VP9E_SET_TILE_ROWS, args);
  return update_extra_cfg(ctx, &extra_cfg);
}

static vpx_codec_err_t ctrl_set_arnr_max_frames(vpx_codec_alg_priv_t *ctx,
                                                va_list args) {
  struct vp9_extracfg extra_cfg = ctx->extra_cfg;
  extra_cfg.arnr_max_frames = CAST(VP8E_SET_ARNR_MAXFRAMES, args);
  return update_extra_cfg(ctx, &extra_cfg);
}

static vpx_codec_err_t ctrl_set_arnr_strength(vpx_codec_alg_priv_t *ctx,
                                              va_list args) {
  struct vp9_extracfg extra_cfg = ctx->extra_cfg;
  extra_cfg.arnr_strength = CAST(VP8E_SET_ARNR_STRENGTH, args);
  return update_extra_cfg(ctx, &extra_cfg);
}

static vpx_codec_err_t ctrl_set_arnr_type(vpx_codec_alg_priv_t *ctx,
                                          va_list args) {
  struct vp9_extracfg extra_cfg = ctx->extra_cfg;
  extra_cfg.arnr_type = CAST(VP8E_SET_ARNR_TYPE, args);
  return update_extra_cfg(ctx, &extra_cfg);
}

static vpx_codec_err_t ctrl_set_tuning(vpx_codec_alg_priv_t *ctx,
                                       va_list args) {
  struct vp9_extracfg extra_cfg = ctx->extra_cfg;
  extra_cfg.tuning = CAST(VP8E_SET_TUNING, args);
  return update_extra_cfg(ctx, &extra_cfg);
}

static vpx_codec_err_t ctrl_set_cq_level(vpx_codec_alg_priv_t *ctx,
                                         va_list args) {
  struct vp9_extracfg extra_cfg = ctx->extra_cfg;
  extra_cfg.cq_level = CAST(VP8E_SET_CQ_LEVEL, args);
  return update_extra_cfg(ctx, &extra_cfg);
}

static vpx_codec_err_t ctrl_set_rc_max_intra_bitrate_pct(
    vpx_codec_alg_priv_t *ctx, va_list args) {
  struct vp9_extracfg extra_cfg = ctx->extra_cfg;
  extra_cfg.rc_max_intra_bitrate_pct =
      CAST(VP8E_SET_MAX_INTRA_BITRATE_PCT, args);
  return update_extra_cfg(ctx, &extra_cfg);
}

static vpx_codec_err_t ctrl_set_lossless(vpx_codec_alg_priv_t *ctx,
                                         va_list args) {
  struct vp9_extracfg extra_cfg = ctx->extra_cfg;
  extra_cfg.lossless = CAST(VP9E_SET_LOSSLESS, args);
  return update_extra_cfg(ctx, &extra_cfg);
}

static vpx_codec_err_t ctrl_set_frame_parallel_decoding_mode(
    vpx_codec_alg_priv_t *ctx, va_list args) {
  struct vp9_extracfg extra_cfg = ctx->extra_cfg;
  extra_cfg.frame_parallel_decoding_mode =
      CAST(VP9E_SET_FRAME_PARALLEL_DECODING, args);
  return update_extra_cfg(ctx, &extra_cfg);
}

static vpx_codec_err_t ctrl_set_aq_mode(vpx_codec_alg_priv_t *ctx,
                                        va_list args) {
  struct vp9_extracfg extra_cfg = ctx->extra_cfg;
  extra_cfg.aq_mode = CAST(VP9E_SET_AQ_MODE, args);
  return update_extra_cfg(ctx, &extra_cfg);
}

static vpx_codec_err_t ctrl_set_frame_periodic_boost(vpx_codec_alg_priv_t *ctx,
                                                     va_list args) {
  struct vp9_extracfg extra_cfg = ctx->extra_cfg;
  extra_cfg.frame_periodic_boost = CAST(VP9E_SET_FRAME_PERIODIC_BOOST, args);
  return update_extra_cfg(ctx, &extra_cfg);
}

static vpx_codec_err_t encoder_init(vpx_codec_ctx_t *ctx,
                                    vpx_codec_priv_enc_mr_cfg_t *data) {
  vpx_codec_err_t res = VPX_CODEC_OK;
  (void)data;

  if (ctx->priv == NULL) {
    int i;
    vpx_codec_enc_cfg_t *cfg;
    struct vpx_codec_alg_priv *priv = calloc(1, sizeof(*priv));

    if (priv == NULL)
      return VPX_CODEC_MEM_ERROR;

    ctx->priv = &priv->base;
    ctx->priv->sz = sizeof(*ctx->priv);
    ctx->priv->iface = ctx->iface;
    ctx->priv->alg_priv = priv;
    ctx->priv->init_flags = ctx->init_flags;
    ctx->priv->enc.total_encoders = 1;

    if (ctx->config.enc) {
      // Update the reference to the config structure to an internal copy.
      ctx->priv->alg_priv->cfg = *ctx->config.enc;
      ctx->config.enc = &ctx->priv->alg_priv->cfg;
    }

    cfg = &ctx->priv->alg_priv->cfg;

    // Select the extra vp6 configuration table based on the current
    // usage value. If the current usage value isn't found, use the
    // values for usage case 0.
    for (i = 0;
         extracfg_map[i].usage && extracfg_map[i].usage != cfg->g_usage;
         ++i) {}

    priv->extra_cfg = extracfg_map[i].cfg;
    priv->extra_cfg.pkt_list = &priv->pkt_list.head;
     // Maximum buffer size approximated based on having multiple ARF.
    priv->cx_data_sz = priv->cfg.g_w * priv->cfg.g_h * 3 / 2 * 8;

#if CONFIG_VP9_HIGH
    if (ctx->init_flags&VPX_CODEC_USE_HIGH) {
      priv->cx_data_sz <<= 1;
    }
#endif

    if (priv->cx_data_sz < 4096)
      priv->cx_data_sz = 4096;

    priv->cx_data = (unsigned char *)malloc(priv->cx_data_sz);
    if (priv->cx_data == NULL)
      return VPX_CODEC_MEM_ERROR;

    vp9_initialize_enc();

    res = validate_config(priv, &priv->cfg, &priv->extra_cfg);

    if (res == VPX_CODEC_OK) {
      VP9_COMP *cpi;
      set_encoder_config(&ctx->priv->alg_priv->oxcf,
                         &ctx->priv->alg_priv->cfg,
                         &ctx->priv->alg_priv->extra_cfg);
#if CONFIG_VP9_HIGH
      ctx->priv->alg_priv->oxcf.use_high =
          (ctx->init_flags & VPX_CODEC_USE_HIGH) ? 1 : 0;
#endif
      cpi = vp9_create_compressor(&ctx->priv->alg_priv->oxcf);
      if (cpi == NULL)
        res = VPX_CODEC_MEM_ERROR;
      else
        ctx->priv->alg_priv->cpi = cpi;
    }
  }

  return res;
}

static vpx_codec_err_t encoder_destroy(vpx_codec_alg_priv_t *ctx) {
  free(ctx->cx_data);
  vp9_remove_compressor(ctx->cpi);
  free(ctx);
  return VPX_CODEC_OK;
}

static void pick_quickcompress_mode(vpx_codec_alg_priv_t  *ctx,
                                    unsigned long duration,
                                    unsigned long deadline) {
  // Use best quality mode if no deadline is given.
  MODE new_qc = ONE_PASS_BEST;

  if (deadline) {
    // Convert duration parameter from stream timebase to microseconds
    const uint64_t duration_us = (uint64_t)duration * 1000000 *
                               (uint64_t)ctx->cfg.g_timebase.num /
                               (uint64_t)ctx->cfg.g_timebase.den;

    // If the deadline is more that the duration this frame is to be shown,
    // use good quality mode. Otherwise use realtime mode.
    new_qc = (deadline > duration_us) ? ONE_PASS_GOOD : REALTIME;
  }

  if (ctx->cfg.g_pass == VPX_RC_FIRST_PASS)
    new_qc = TWO_PASS_FIRST;
  else if (ctx->cfg.g_pass == VPX_RC_LAST_PASS)
    new_qc = (new_qc == ONE_PASS_BEST) ? TWO_PASS_SECOND_BEST
                                          : TWO_PASS_SECOND_GOOD;

  if (ctx->oxcf.mode != new_qc) {
    ctx->oxcf.mode = new_qc;
    vp9_change_config(ctx->cpi, &ctx->oxcf);
  }
}

// Turn on to test if supplemental superframe data breaks decoding
// #define TEST_SUPPLEMENTAL_SUPERFRAME_DATA
static int write_superframe_index(vpx_codec_alg_priv_t *ctx) {
  uint8_t marker = 0xc0;
  unsigned int mask;
  int mag, index_sz;

  assert(ctx->pending_frame_count);
  assert(ctx->pending_frame_count <= 8);

  // Add the number of frames to the marker byte
  marker |= ctx->pending_frame_count - 1;

  // Choose the magnitude
  for (mag = 0, mask = 0xff; mag < 4; mag++) {
    if (ctx->pending_frame_magnitude < mask)
      break;
    mask <<= 8;
    mask |= 0xff;
  }
  marker |= mag << 3;

  // Write the index
  index_sz = 2 + (mag + 1) * ctx->pending_frame_count;
  if (ctx->pending_cx_data_sz + index_sz < ctx->cx_data_sz) {
    uint8_t *x = ctx->pending_cx_data + ctx->pending_cx_data_sz;
    int i, j;
#ifdef TEST_SUPPLEMENTAL_SUPERFRAME_DATA
    uint8_t marker_test = 0xc0;
    int mag_test = 2;     // 1 - 4
    int frames_test = 4;  // 1 - 8
    int index_sz_test = 2 + mag_test * frames_test;
    marker_test |= frames_test - 1;
    marker_test |= (mag_test - 1) << 3;
    *x++ = marker_test;
    for (i = 0; i < mag_test * frames_test; ++i)
      *x++ = 0;  // fill up with arbitrary data
    *x++ = marker_test;
    ctx->pending_cx_data_sz += index_sz_test;
    printf("Added supplemental superframe data\n");
#endif

    *x++ = marker;
    for (i = 0; i < ctx->pending_frame_count; i++) {
      unsigned int this_sz = (unsigned int)ctx->pending_frame_sizes[i];

      for (j = 0; j <= mag; j++) {
        *x++ = this_sz & 0xff;
        this_sz >>= 8;
      }
    }
    *x++ = marker;
    ctx->pending_cx_data_sz += index_sz;
#ifdef TEST_SUPPLEMENTAL_SUPERFRAME_DATA
    index_sz += index_sz_test;
#endif
  }
  return index_sz;
}

static vpx_codec_err_t encoder_encode(vpx_codec_alg_priv_t  *ctx,
                                      const vpx_image_t *img,
                                      vpx_codec_pts_t pts,
                                      unsigned long duration,
                                      vpx_enc_frame_flags_t flags,
                                      unsigned long deadline) {
  vpx_codec_err_t res = VPX_CODEC_OK;

  if (img)
    res = validate_img(ctx, img);

  pick_quickcompress_mode(ctx, duration, deadline);
  vpx_codec_pkt_list_init(&ctx->pkt_list);

  // Handle Flags
  if (((flags & VP8_EFLAG_NO_UPD_GF) && (flags & VP8_EFLAG_FORCE_GF)) ||
       ((flags & VP8_EFLAG_NO_UPD_ARF) && (flags & VP8_EFLAG_FORCE_ARF))) {
    ctx->base.err_detail = "Conflicting flags.";
    return VPX_CODEC_INVALID_PARAM;
  }

  if (flags & (VP8_EFLAG_NO_REF_LAST | VP8_EFLAG_NO_REF_GF |
               VP8_EFLAG_NO_REF_ARF)) {
    int ref = 7;

    if (flags & VP8_EFLAG_NO_REF_LAST)
      ref ^= VP9_LAST_FLAG;

    if (flags & VP8_EFLAG_NO_REF_GF)
      ref ^= VP9_GOLD_FLAG;

    if (flags & VP8_EFLAG_NO_REF_ARF)
      ref ^= VP9_ALT_FLAG;

    vp9_use_as_reference(ctx->cpi, ref);
  }

  if (flags & (VP8_EFLAG_NO_UPD_LAST | VP8_EFLAG_NO_UPD_GF |
               VP8_EFLAG_NO_UPD_ARF | VP8_EFLAG_FORCE_GF |
               VP8_EFLAG_FORCE_ARF)) {
    int upd = 7;

    if (flags & VP8_EFLAG_NO_UPD_LAST)
      upd ^= VP9_LAST_FLAG;

    if (flags & VP8_EFLAG_NO_UPD_GF)
      upd ^= VP9_GOLD_FLAG;

    if (flags & VP8_EFLAG_NO_UPD_ARF)
      upd ^= VP9_ALT_FLAG;

    vp9_update_reference(ctx->cpi, upd);
  }

  if (flags & VP8_EFLAG_NO_UPD_ENTROPY) {
    vp9_update_entropy(ctx->cpi, 0);
  }

  // Handle fixed keyframe intervals
  if (ctx->cfg.kf_mode == VPX_KF_AUTO &&
      ctx->cfg.kf_min_dist == ctx->cfg.kf_max_dist) {
    if (++ctx->fixed_kf_cntr > ctx->cfg.kf_min_dist) {
      flags |= VPX_EFLAG_FORCE_KF;
      ctx->fixed_kf_cntr = 1;
    }
  }

  // Initialize the encoder instance on the first frame.
  if (res == VPX_CODEC_OK && ctx->cpi != NULL) {
    unsigned int lib_flags;
    YV12_BUFFER_CONFIG sd;
    int64_t dst_time_stamp, dst_end_time_stamp;
    size_t size, cx_data_sz;
    unsigned char *cx_data;

    // Set up internal flags
    if (ctx->base.init_flags & VPX_CODEC_USE_PSNR)
      ((VP9_COMP *)ctx->cpi)->b_calculate_psnr = 1;

    // Convert API flags to internal codec lib flags
    lib_flags = (flags & VPX_EFLAG_FORCE_KF) ? FRAMEFLAGS_KEY : 0;

    /* vp9 use 10,000,000 ticks/second as time stamp */
    dst_time_stamp = (pts * 10000000 * ctx->cfg.g_timebase.num)
                     / ctx->cfg.g_timebase.den;
    dst_end_time_stamp = (pts + duration) * 10000000 * ctx->cfg.g_timebase.num /
                         ctx->cfg.g_timebase.den;

    if (img != NULL) {
      res = image2yuvconfig(img, &sd);

      if (vp9_receive_raw_frame(ctx->cpi, lib_flags,
                                &sd, dst_time_stamp, dst_end_time_stamp)) {
        VP9_COMP *cpi = (VP9_COMP *)ctx->cpi;
        res = update_error_state(ctx, &cpi->common.error);
      }
    }

    cx_data = ctx->cx_data;
    cx_data_sz = ctx->cx_data_sz;
    lib_flags = 0;

    /* Any pending invisible frames? */
    if (ctx->pending_cx_data) {
      memmove(cx_data, ctx->pending_cx_data, ctx->pending_cx_data_sz);
      ctx->pending_cx_data = cx_data;
      cx_data += ctx->pending_cx_data_sz;
      cx_data_sz -= ctx->pending_cx_data_sz;

      /* TODO: this is a minimal check, the underlying codec doesn't respect
       * the buffer size anyway.
       */
      if (cx_data_sz < ctx->cx_data_sz / 2) {
        ctx->base.err_detail = "Compressed data buffer too small";
        return VPX_CODEC_ERROR;
      }
    }

    while (cx_data_sz >= ctx->cx_data_sz / 2 &&
           -1 != vp9_get_compressed_data(ctx->cpi, &lib_flags, &size,
                                         cx_data, &dst_time_stamp,
                                         &dst_end_time_stamp, !img)) {
      if (size) {
        vpx_codec_pts_t round, delta;
        vpx_codec_cx_pkt_t pkt;
        VP9_COMP *const cpi = (VP9_COMP *)ctx->cpi;

        // Pack invisible frames with the next visible frame
        if (cpi->common.show_frame == 0) {
          if (ctx->pending_cx_data == 0)
            ctx->pending_cx_data = cx_data;
          ctx->pending_cx_data_sz += size;
          ctx->pending_frame_sizes[ctx->pending_frame_count++] = size;
          ctx->pending_frame_magnitude |= size;
          cx_data += size;
          cx_data_sz -= size;
          continue;
        }

        // Add the frame packet to the list of returned packets.
        round = (vpx_codec_pts_t)10000000 * ctx->cfg.g_timebase.num / 2 - 1;
        delta = (dst_end_time_stamp - dst_time_stamp);
        pkt.kind = VPX_CODEC_CX_FRAME_PKT;
        pkt.data.frame.pts =
          (dst_time_stamp * ctx->cfg.g_timebase.den + round)
          / ctx->cfg.g_timebase.num / 10000000;
        pkt.data.frame.duration = (unsigned long)
          ((delta * ctx->cfg.g_timebase.den + round)
          / ctx->cfg.g_timebase.num / 10000000);
        pkt.data.frame.flags = lib_flags << 16;

        if (lib_flags & FRAMEFLAGS_KEY)
          pkt.data.frame.flags |= VPX_FRAME_IS_KEY;

        if (cpi->common.show_frame == 0) {
          pkt.data.frame.flags |= VPX_FRAME_IS_INVISIBLE;

          // This timestamp should be as close as possible to the
          // prior PTS so that if a decoder uses pts to schedule when
          // to do this, we start right after last frame was decoded.
          // Invisible frames have no duration.
          pkt.data.frame.pts = ((cpi->last_time_stamp_seen
                                 * ctx->cfg.g_timebase.den + round)
                                / ctx->cfg.g_timebase.num / 10000000) + 1;
          pkt.data.frame.duration = 0;
        }

        if (cpi->droppable)
          pkt.data.frame.flags |= VPX_FRAME_IS_DROPPABLE;

        if (ctx->pending_cx_data) {
          ctx->pending_frame_sizes[ctx->pending_frame_count++] = size;
          ctx->pending_frame_magnitude |= size;
          ctx->pending_cx_data_sz += size;
          size += write_superframe_index(ctx);
          pkt.data.frame.buf = ctx->pending_cx_data;
          pkt.data.frame.sz  = ctx->pending_cx_data_sz;
          ctx->pending_cx_data = NULL;
          ctx->pending_cx_data_sz = 0;
          ctx->pending_frame_count = 0;
          ctx->pending_frame_magnitude = 0;
        } else {
          pkt.data.frame.buf = cx_data;
          pkt.data.frame.sz  = size;
        }
        pkt.data.frame.partition_id = -1;
        vpx_codec_pkt_list_add(&ctx->pkt_list.head, &pkt);
        cx_data += size;
        cx_data_sz -= size;
      }
    }
  }

  return res;
}

static const vpx_codec_cx_pkt_t *encoder_get_cxdata(vpx_codec_alg_priv_t *ctx,
                                                    vpx_codec_iter_t *iter) {
  return vpx_codec_pkt_list_get(&ctx->pkt_list.head, iter);
}

static vpx_codec_err_t ctrl_set_reference(vpx_codec_alg_priv_t *ctx,
                                          va_list args) {
  vpx_ref_frame_t *const frame = va_arg(args, vpx_ref_frame_t *);

  if (frame != NULL) {
    YV12_BUFFER_CONFIG sd;

    image2yuvconfig(&frame->img, &sd);
    vp9_set_reference_enc(ctx->cpi, ref_frame_to_vp9_reframe(frame->frame_type),
                          &sd);
    return VPX_CODEC_OK;
  } else {
    return VPX_CODEC_INVALID_PARAM;
  }
}

static vpx_codec_err_t ctrl_copy_reference(vpx_codec_alg_priv_t *ctx,
                                           va_list args) {
  vpx_ref_frame_t *const frame = va_arg(args, vpx_ref_frame_t *);

  if (frame != NULL) {
    YV12_BUFFER_CONFIG sd;

    image2yuvconfig(&frame->img, &sd);
    vp9_copy_reference_enc(ctx->cpi,
                           ref_frame_to_vp9_reframe(frame->frame_type), &sd);
    return VPX_CODEC_OK;
  } else {
    return VPX_CODEC_INVALID_PARAM;
  }
}

static vpx_codec_err_t ctrl_get_reference(vpx_codec_alg_priv_t *ctx,
                                          va_list args) {
  vp9_ref_frame_t *const frame = va_arg(args, vp9_ref_frame_t *);

  if (frame != NULL) {
    YV12_BUFFER_CONFIG *fb;

    vp9_get_reference_enc(ctx->cpi, frame->idx, &fb);
    yuvconfig2image(&frame->img, fb, NULL);
    return VPX_CODEC_OK;
  } else {
    return VPX_CODEC_INVALID_PARAM;
  }
}

static vpx_codec_err_t ctrl_set_previewpp(vpx_codec_alg_priv_t *ctx,
                                          va_list args) {
#if CONFIG_VP9_POSTPROC
  vp8_postproc_cfg_t *config = va_arg(args, vp8_postproc_cfg_t *);
  if (config != NULL) {
    ctx->preview_ppcfg = *config;
    return VPX_CODEC_OK;
  } else {
    return VPX_CODEC_INVALID_PARAM;
  }
#else
  (void)ctx;
  (void)args;
  return VPX_CODEC_INCAPABLE;
#endif
}


static vpx_image_t *encoder_get_preview(vpx_codec_alg_priv_t *ctx) {
  YV12_BUFFER_CONFIG sd;
  vp9_ppflags_t flags;
  vp9_zero(flags);

  if (ctx->preview_ppcfg.post_proc_flag) {
    flags.post_proc_flag   = ctx->preview_ppcfg.post_proc_flag;
    flags.deblocking_level = ctx->preview_ppcfg.deblocking_level;
    flags.noise_level      = ctx->preview_ppcfg.noise_level;
  }

  if (vp9_get_preview_raw_frame(ctx->cpi, &sd, &flags) == 0) {
    yuvconfig2image(&ctx->preview_img, &sd, NULL);
    return &ctx->preview_img;
  } else {
    return NULL;
  }
}

static vpx_codec_err_t ctrl_update_entropy(vpx_codec_alg_priv_t *ctx,
                                           va_list args) {
  const int update = va_arg(args, int);

  vp9_update_entropy(ctx->cpi, update);
  return VPX_CODEC_OK;
}

static vpx_codec_err_t ctrl_update_reference(vpx_codec_alg_priv_t *ctx,
                                             va_list args) {
  const int ref_frame_flags = va_arg(args, int);

  vp9_update_reference(ctx->cpi, ref_frame_flags);
  return VPX_CODEC_OK;
}

static vpx_codec_err_t ctrl_use_reference(vpx_codec_alg_priv_t *ctx,
                                          va_list args) {
  const int reference_flag = va_arg(args, int);

  vp9_use_as_reference(ctx->cpi, reference_flag);
  return VPX_CODEC_OK;
}

static vpx_codec_err_t ctrl_set_roi_map(vpx_codec_alg_priv_t *ctx,
                                        va_list args) {
  (void)ctx;
  (void)args;

  // TODO(yaowu): Need to re-implement and test for VP9.
  return VPX_CODEC_INVALID_PARAM;
}


static vpx_codec_err_t ctrl_set_active_map(vpx_codec_alg_priv_t *ctx,
                                           va_list args) {
  vpx_active_map_t *const map = va_arg(args, vpx_active_map_t *);

  if (map) {
    if (!vp9_set_active_map(ctx->cpi, map->active_map,
                            (int)map->rows, (int)map->cols))
      return VPX_CODEC_OK;
    else
      return VPX_CODEC_INVALID_PARAM;
  } else {
    return VPX_CODEC_INVALID_PARAM;
  }
}

static vpx_codec_err_t ctrl_set_scale_mode(vpx_codec_alg_priv_t *ctx,
                                           va_list args) {
  vpx_scaling_mode_t *const mode = va_arg(args, vpx_scaling_mode_t *);

  if (mode) {
    const int res = vp9_set_internal_size(ctx->cpi,
                                          (VPX_SCALING)mode->h_scaling_mode,
                                          (VPX_SCALING)mode->v_scaling_mode);
    return (res == 0) ? VPX_CODEC_OK : VPX_CODEC_INVALID_PARAM;
  } else {
    return VPX_CODEC_INVALID_PARAM;
  }
}

static vpx_codec_err_t ctrl_set_svc(vpx_codec_alg_priv_t *ctx, va_list args) {
  int data = va_arg(args, int);
  const vpx_codec_enc_cfg_t *cfg = &ctx->cfg;

  vp9_set_svc(ctx->cpi, data);
  // CBR or two pass mode for SVC with both temporal and spatial layers
  // not yet supported.
  if (data == 1 &&
      (cfg->rc_end_usage == VPX_CBR ||
       cfg->g_pass == VPX_RC_FIRST_PASS ||
       cfg->g_pass == VPX_RC_LAST_PASS) &&
      cfg->ss_number_layers > 1 &&
      cfg->ts_number_layers > 1) {
    return VPX_CODEC_INVALID_PARAM;
  }
  return VPX_CODEC_OK;
}

static vpx_codec_err_t ctrl_set_svc_layer_id(vpx_codec_alg_priv_t *ctx,
                                             va_list args) {
  vpx_svc_layer_id_t *const data = va_arg(args, vpx_svc_layer_id_t *);
  VP9_COMP *const cpi = (VP9_COMP *)ctx->cpi;
  SVC *const svc = &cpi->svc;

  svc->spatial_layer_id = data->spatial_layer_id;
  svc->temporal_layer_id = data->temporal_layer_id;
  // Checks on valid layer_id input.
  if (svc->temporal_layer_id < 0 ||
      svc->temporal_layer_id >= (int)ctx->cfg.ts_number_layers) {
    return VPX_CODEC_INVALID_PARAM;
  }
  if (svc->spatial_layer_id < 0 ||
      svc->spatial_layer_id >= (int)ctx->cfg.ss_number_layers) {
    return VPX_CODEC_INVALID_PARAM;
  }
  return VPX_CODEC_OK;
}

static vpx_codec_err_t ctrl_set_svc_parameters(vpx_codec_alg_priv_t *ctx,
                                               va_list args) {
  VP9_COMP *const cpi = ctx->cpi;
  vpx_svc_parameters_t *const params = va_arg(args, vpx_svc_parameters_t *);

  if (params == NULL)
    return VPX_CODEC_INVALID_PARAM;

  cpi->svc.spatial_layer_id = params->spatial_layer;
  cpi->svc.temporal_layer_id = params->temporal_layer;

  cpi->lst_fb_idx = params->lst_fb_idx;
  cpi->gld_fb_idx = params->gld_fb_idx;
  cpi->alt_fb_idx = params->alt_fb_idx;

  if (vp9_set_size_literal(ctx->cpi, params->width, params->height) != 0)
    return VPX_CODEC_INVALID_PARAM;

  ctx->cfg.rc_max_quantizer = params->max_quantizer;
  ctx->cfg.rc_min_quantizer = params->min_quantizer;

  set_encoder_config(&ctx->oxcf, &ctx->cfg, &ctx->extra_cfg);
  vp9_change_config(ctx->cpi, &ctx->oxcf);

  return VPX_CODEC_OK;
}

static vpx_codec_ctrl_fn_map_t encoder_ctrl_maps[] = {
  {VP8_COPY_REFERENCE,                ctrl_copy_reference},
  {VP8E_UPD_ENTROPY,                  ctrl_update_entropy},
  {VP8E_UPD_REFERENCE,                ctrl_update_reference},
  {VP8E_USE_REFERENCE,                ctrl_use_reference},

  // Setters
  {VP8_SET_REFERENCE,                 ctrl_set_reference},
  {VP8_SET_POSTPROC,                  ctrl_set_previewpp},
  {VP8E_SET_ROI_MAP,                  ctrl_set_roi_map},
  {VP8E_SET_ACTIVEMAP,                ctrl_set_active_map},
  {VP8E_SET_SCALEMODE,                ctrl_set_scale_mode},
  {VP8E_SET_CPUUSED,                  ctrl_set_cpuused},
  {VP8E_SET_NOISE_SENSITIVITY,        ctrl_set_noise_sensitivity},
  {VP8E_SET_ENABLEAUTOALTREF,         ctrl_set_enable_auto_alt_ref},
  {VP8E_SET_SHARPNESS,                ctrl_set_sharpness},
  {VP8E_SET_STATIC_THRESHOLD,         ctrl_set_static_thresh},
  {VP9E_SET_TILE_COLUMNS,             ctrl_set_tile_columns},
  {VP9E_SET_TILE_ROWS,                ctrl_set_tile_rows},
  {VP8E_SET_ARNR_MAXFRAMES,           ctrl_set_arnr_max_frames},
  {VP8E_SET_ARNR_STRENGTH,            ctrl_set_arnr_strength},
  {VP8E_SET_ARNR_TYPE,                ctrl_set_arnr_type},
  {VP8E_SET_TUNING,                   ctrl_set_tuning},
  {VP8E_SET_CQ_LEVEL,                 ctrl_set_cq_level},
  {VP8E_SET_MAX_INTRA_BITRATE_PCT,    ctrl_set_rc_max_intra_bitrate_pct},
  {VP9E_SET_LOSSLESS,                 ctrl_set_lossless},
  {VP9E_SET_FRAME_PARALLEL_DECODING,  ctrl_set_frame_parallel_decoding_mode},
  {VP9E_SET_AQ_MODE,                  ctrl_set_aq_mode},
  {VP9E_SET_FRAME_PERIODIC_BOOST,     ctrl_set_frame_periodic_boost},
  {VP9E_SET_SVC,                      ctrl_set_svc},
  {VP9E_SET_SVC_PARAMETERS,           ctrl_set_svc_parameters},
  {VP9E_SET_SVC_LAYER_ID,             ctrl_set_svc_layer_id},

  // Getters
  {VP8E_GET_LAST_QUANTIZER,           ctrl_get_quantizer},
  {VP8E_GET_LAST_QUANTIZER_64,        ctrl_get_quantizer64},
  {VP9_GET_REFERENCE,                 ctrl_get_reference},

  { -1, NULL},
};

static vpx_codec_enc_cfg_map_t encoder_usage_cfg_map[] = {
  {
    0,
    {  // NOLINT
      0,                  // g_usage
      0,                  // g_threads
      0,                  // g_profile

      320,                // g_width
      240,                // g_height
      VPX_BITS_8,         /* g_bit_depth */
      8,                  // g_in_bit_depth
      {1, 30},            // g_timebase

      0,                  // g_error_resilient

      VPX_RC_ONE_PASS,    // g_pass

      25,                 // g_lag_in_frames

      0,                  // rc_dropframe_thresh
      0,                  // rc_resize_allowed
      1,                  // rc_scaled_width
      1,                  // rc_scaled_height
      60,                 // rc_resize_down_thresold
      30,                 // rc_resize_up_thresold

      VPX_VBR,            // rc_end_usage
#if VPX_ENCODER_ABI_VERSION > (1 + VPX_CODEC_ABI_VERSION)
      {NULL, 0},          // rc_twopass_stats_in
#endif
      256,                // rc_target_bandwidth
      0,                  // rc_min_quantizer
      63,                 // rc_max_quantizer
      100,                // rc_undershoot_pct
      100,                // rc_overshoot_pct

      6000,               // rc_max_buffer_size
      4000,               // rc_buffer_initial_size
      5000,               // rc_buffer_optimal_size

      50,                 // rc_two_pass_vbrbias
      0,                  // rc_two_pass_vbrmin_section
      2000,               // rc_two_pass_vbrmax_section

      // keyframing settings (kf)
      VPX_KF_AUTO,        // g_kfmode
      0,                  // kf_min_dist
      9999,               // kf_max_dist

      VPX_SS_DEFAULT_LAYERS,  // ss_number_layers
      {0},                    // ss_target_bitrate
      1,                      // ts_number_layers
      {0},                    // ts_target_bitrate
      {0},                    // ts_rate_decimator
      0,                      // ts_periodicity
      {0},                    // ts_layer_id
#if VPX_ENCODER_ABI_VERSION == (1 + VPX_CODEC_ABI_VERSION)
      "vp8.fpf"           // first pass filename
#endif
    }
  },
  { -1, {NOT_IMPLEMENTED}}
};

#ifndef VERSION_STRING
#define VERSION_STRING
#endif
CODEC_INTERFACE(vpx_codec_vp9_cx) = {
  "WebM Project VP9 Encoder" VERSION_STRING,
  VPX_CODEC_INTERNAL_ABI_VERSION,
#if CONFIG_VP9_HIGH
  VPX_CODEC_CAP_HIGH |
#endif
  VPX_CODEC_CAP_ENCODER | VPX_CODEC_CAP_PSNR,  // vpx_codec_caps_t


  encoder_init,       // vpx_codec_init_fn_t
  encoder_destroy,    // vpx_codec_destroy_fn_t
  encoder_ctrl_maps,  // vpx_codec_ctrl_fn_map_t
  NOT_IMPLEMENTED,    // vpx_codec_get_mmap_fn_t
  NOT_IMPLEMENTED,    // vpx_codec_set_mmap_fn_t
  {  // NOLINT
    NOT_IMPLEMENTED,  // vpx_codec_peek_si_fn_t
    NOT_IMPLEMENTED,  // vpx_codec_get_si_fn_t
    NOT_IMPLEMENTED,  // vpx_codec_decode_fn_t
    NOT_IMPLEMENTED,  // vpx_codec_frame_get_fn_t
    NOT_IMPLEMENTED   // vpx_codec_set_fb_fn_t
  },
  {  // NOLINT
    encoder_usage_cfg_map,  // vpx_codec_enc_cfg_map_t
    encoder_encode,         // vpx_codec_encode_fn_t
    encoder_get_cxdata,     // vpx_codec_get_cx_data_fn_t
    encoder_set_config,     // vpx_codec_enc_config_set_fn_t
    NOT_IMPLEMENTED,        // vpx_codec_get_global_headers_fn_t
    encoder_get_preview,    // vpx_codec_get_preview_frame_fn_t
    NOT_IMPLEMENTED         // vpx_codec_enc_mr_get_mem_loc_fn_t
  }
};<|MERGE_RESOLUTION|>--- conflicted
+++ resolved
@@ -340,20 +340,14 @@
   oxcf->target_bandwidth = 1000 * cfg->rc_target_bitrate;
   oxcf->rc_max_intra_bitrate_pct = extra_cfg->rc_max_intra_bitrate_pct;
 
-<<<<<<< HEAD
-  oxcf->best_allowed_q  = vp9_quantizer_to_qindex(cfg->rc_min_quantizer,
-                                                  oxcf->bit_depth);
-  oxcf->worst_allowed_q = vp9_quantizer_to_qindex(cfg->rc_max_quantizer,
-                                                  oxcf->bit_depth);
+  oxcf->best_allowed_q =
+      extra_cfg->lossless ? 0 : vp9_quantizer_to_qindex(cfg->rc_min_quantizer,
+                                                        oxcf->bit_depth);
+  oxcf->worst_allowed_q =
+      extra_cfg->lossless ? 0 : vp9_quantizer_to_qindex(cfg->rc_max_quantizer,
+                                                        oxcf->bit_depth);
   oxcf->cq_level        = vp9_quantizer_to_qindex(extra_cfg->cq_level,
                                                   oxcf->bit_depth);
-=======
-  oxcf->best_allowed_q =
-      extra_cfg->lossless ? 0 : vp9_quantizer_to_qindex(cfg->rc_min_quantizer);
-  oxcf->worst_allowed_q =
-      extra_cfg->lossless ? 0 : vp9_quantizer_to_qindex(cfg->rc_max_quantizer);
-  oxcf->cq_level        = vp9_quantizer_to_qindex(extra_cfg->cq_level);
->>>>>>> 19125ae1
   oxcf->fixed_q = -1;
 
   oxcf->under_shoot_pct         = cfg->rc_undershoot_pct;
@@ -500,17 +494,11 @@
   int *const arg = va_arg(args, int *);
   if (arg == NULL)
     return VPX_CODEC_INVALID_PARAM;
-  *arg = vp9_qindex_to_quantizer(vp9_get_quantizer(ctx->cpi));
+  *arg = vp9_qindex_to_quantizer(vp9_get_quantizer(ctx->cpi),
+                                 ctx->cpi->common.bit_depth);
   return VPX_CODEC_OK;
 }
 
-<<<<<<< HEAD
-  switch (ctrl_id) {
-    MAP(VP8E_GET_LAST_QUANTIZER, vp9_get_quantizer(ctx->cpi));
-    MAP(VP8E_GET_LAST_QUANTIZER_64,
-        vp9_qindex_to_quantizer(vp9_get_quantizer(ctx->cpi),
-                                ctx->oxcf.bit_depth));
-=======
 static vpx_codec_err_t update_extra_cfg(vpx_codec_alg_priv_t *ctx,
                                         const struct vp9_extracfg *extra_cfg) {
   const vpx_codec_err_t res = validate_config(ctx, &ctx->cfg, extra_cfg);
@@ -518,7 +506,6 @@
     ctx->extra_cfg = *extra_cfg;
     set_encoder_config(&ctx->oxcf, &ctx->cfg, &ctx->extra_cfg);
     vp9_change_config(ctx->cpi, &ctx->oxcf);
->>>>>>> 19125ae1
   }
   return res;
 }
@@ -544,37 +531,12 @@
   return update_extra_cfg(ctx, &extra_cfg);
 }
 
-<<<<<<< HEAD
-#define MAP(id, var) case id: var = CAST(id, args); break;
-
-  switch (ctrl_id) {
-    MAP(VP8E_SET_CPUUSED,                 extra_cfg.cpu_used);
-    MAP(VP8E_SET_ENABLEAUTOALTREF,        extra_cfg.enable_auto_alt_ref);
-    MAP(VP8E_SET_NOISE_SENSITIVITY,       extra_cfg.noise_sensitivity);
-    MAP(VP8E_SET_SHARPNESS,               extra_cfg.sharpness);
-    MAP(VP8E_SET_STATIC_THRESHOLD,        extra_cfg.static_thresh);
-    MAP(VP9E_SET_TILE_COLUMNS,            extra_cfg.tile_columns);
-    MAP(VP9E_SET_TILE_ROWS,               extra_cfg.tile_rows);
-    MAP(VP8E_SET_ARNR_MAXFRAMES,          extra_cfg.arnr_max_frames);
-    MAP(VP8E_SET_ARNR_STRENGTH,           extra_cfg.arnr_strength);
-    MAP(VP8E_SET_ARNR_TYPE,               extra_cfg.arnr_type);
-    MAP(VP8E_SET_TUNING,                  extra_cfg.tuning);
-    MAP(VP8E_SET_CQ_LEVEL,                extra_cfg.cq_level);
-    MAP(VP8E_SET_MAX_INTRA_BITRATE_PCT,   extra_cfg.rc_max_intra_bitrate_pct);
-    MAP(VP9E_SET_LOSSLESS,                extra_cfg.lossless);
-    MAP(VP9E_SET_FRAME_PARALLEL_DECODING,
-        extra_cfg.frame_parallel_decoding_mode);
-    MAP(VP9E_SET_AQ_MODE,                 extra_cfg.aq_mode);
-    MAP(VP9E_SET_FRAME_PERIODIC_BOOST,    extra_cfg.frame_periodic_boost);
-  }
-=======
 static vpx_codec_err_t ctrl_set_sharpness(vpx_codec_alg_priv_t *ctx,
                                           va_list args) {
   struct vp9_extracfg extra_cfg = ctx->extra_cfg;
   extra_cfg.sharpness = CAST(VP8E_SET_SHARPNESS, args);
   return update_extra_cfg(ctx, &extra_cfg);
 }
->>>>>>> 19125ae1
 
 static vpx_codec_err_t ctrl_set_static_thresh(vpx_codec_alg_priv_t *ctx,
                                               va_list args) {
