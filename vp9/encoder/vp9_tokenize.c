/*
 *  Copyright (c) 2010 The WebM project authors. All Rights Reserved.
 *
 *  Use of this source code is governed by a BSD-style license
 *  that can be found in the LICENSE file in the root of the source
 *  tree. An additional intellectual property rights grant can be found
 *  in the file PATENTS.  All contributing project authors may
 *  be found in the AUTHORS file in the root of the source tree.
 */

#include <assert.h>
#include <math.h>
#include <stdio.h>
#include <string.h>

#include "./vpx_config.h"

#include "vpx_mem/vpx_mem.h"

#include "vp9/common/vp9_entropy.h"
#include "vp9/common/vp9_pred_common.h"
#include "vp9/common/vp9_seg_common.h"

#include "vp9/encoder/vp9_cost.h"
#include "vp9/encoder/vp9_encoder.h"
#include "vp9/encoder/vp9_tokenize.h"

static TOKENVALUE dct_value_tokens[DCT_MAX_VALUE * 2];
const TOKENVALUE *vp9_dct_value_tokens_ptr;
static int16_t dct_value_cost[DCT_MAX_VALUE * 2];
const int16_t *vp9_dct_value_cost_ptr;

<<<<<<< HEAD

#if CONFIG_VP9_HIGH && CONFIG_HIGH_QUANT
=======
#if CONFIG_VP9_HIGHBITDEPTH
>>>>>>> e59c053e
static TOKENVALUE dct_value_tokens_high10[DCT_MAX_VALUE_HIGH10 * 2];
const TOKENVALUE *vp9_dct_value_tokens_high10_ptr;
static int16_t dct_value_cost_high10[DCT_MAX_VALUE_HIGH10 * 2];
const int16_t *vp9_dct_value_cost_high10_ptr;

static TOKENVALUE dct_value_tokens_high12[DCT_MAX_VALUE_HIGH12 * 2];
const TOKENVALUE *vp9_dct_value_tokens_high12_ptr;
static int16_t dct_value_cost_high12[DCT_MAX_VALUE_HIGH12 * 2];
const int16_t *vp9_dct_value_cost_high12_ptr;
#endif

// Array indices are identical to previously-existing CONTEXT_NODE indices
const vp9_tree_index vp9_coef_tree[TREE_SIZE(ENTROPY_TOKENS)] = {
  -EOB_TOKEN, 2,                       // 0  = EOB
  -ZERO_TOKEN, 4,                      // 1  = ZERO
  -ONE_TOKEN, 6,                       // 2  = ONE
  8, 12,                               // 3  = LOW_VAL
  -TWO_TOKEN, 10,                      // 4  = TWO
  -THREE_TOKEN, -FOUR_TOKEN,           // 5  = THREE
  14, 16,                              // 6  = HIGH_LOW
  -CATEGORY1_TOKEN, -CATEGORY2_TOKEN,  // 7  = CAT_ONE
  18, 20,                              // 8  = CAT_THREEFOUR
  -CATEGORY3_TOKEN, -CATEGORY4_TOKEN,  // 9  = CAT_THREE
  -CATEGORY5_TOKEN, -CATEGORY6_TOKEN   // 10 = CAT_FIVE
};

// Unconstrained Node Tree
const vp9_tree_index vp9_coef_con_tree[TREE_SIZE(ENTROPY_TOKENS)] = {
  2, 6,                                // 0 = LOW_VAL
  -TWO_TOKEN, 4,                       // 1 = TWO
  -THREE_TOKEN, -FOUR_TOKEN,           // 2 = THREE
  8, 10,                               // 3 = HIGH_LOW
  -CATEGORY1_TOKEN, -CATEGORY2_TOKEN,  // 4 = CAT_ONE
  12, 14,                              // 5 = CAT_THREEFOUR
  -CATEGORY3_TOKEN, -CATEGORY4_TOKEN,  // 6 = CAT_THREE
  -CATEGORY5_TOKEN, -CATEGORY6_TOKEN   // 7 = CAT_FIVE
};

static vp9_tree_index cat1[2], cat2[4], cat3[6], cat4[8], cat5[10], cat6[28];

<<<<<<< HEAD
#if CONFIG_VP9_HIGH && CONFIG_HIGH_QUANT
static vp9_tree_index cat1_high10[2], cat2_high10[4], cat3_high10[6],
                      cat4_high10[8], cat5_high10[10], cat6_high10[32];

static vp9_tree_index cat1_high12[2], cat2_high12[4], cat3_high12[6],
                      cat4_high12[8], cat5_high12[10], cat6_high12[36];
=======
#if CONFIG_VP9_HIGHBITDEPTH
static vp9_tree_index cat1_high10[2];
static vp9_tree_index cat2_high10[4];
static vp9_tree_index cat3_high10[6];
static vp9_tree_index cat4_high10[8];
static vp9_tree_index cat5_high10[10];
static vp9_tree_index cat6_high10[32];
static vp9_tree_index cat1_high12[2];
static vp9_tree_index cat2_high12[4];
static vp9_tree_index cat3_high12[6];
static vp9_tree_index cat4_high12[8];
static vp9_tree_index cat5_high12[10];
static vp9_tree_index cat6_high12[36];
>>>>>>> e59c053e
#endif

static void init_bit_tree(vp9_tree_index *p, int n) {
  int i = 0;

  while (++i < n) {
    p[0] = p[1] = i << 1;
    p += 2;
  }

  p[0] = p[1] = 0;
}

static void init_bit_trees() {
  init_bit_tree(cat1, 1);
  init_bit_tree(cat2, 2);
  init_bit_tree(cat3, 3);
  init_bit_tree(cat4, 4);
  init_bit_tree(cat5, 5);
  init_bit_tree(cat6, 14);
<<<<<<< HEAD
#if CONFIG_VP9_HIGH && CONFIG_HIGH_QUANT
=======
#if CONFIG_VP9_HIGHBITDEPTH
>>>>>>> e59c053e
  init_bit_tree(cat1_high10, 1);
  init_bit_tree(cat2_high10, 2);
  init_bit_tree(cat3_high10, 3);
  init_bit_tree(cat4_high10, 4);
  init_bit_tree(cat5_high10, 5);
  init_bit_tree(cat6_high10, 16);
<<<<<<< HEAD

=======
>>>>>>> e59c053e
  init_bit_tree(cat1_high12, 1);
  init_bit_tree(cat2_high12, 2);
  init_bit_tree(cat3_high12, 3);
  init_bit_tree(cat4_high12, 4);
  init_bit_tree(cat5_high12, 5);
  init_bit_tree(cat6_high12, 18);
#endif
}

const vp9_extra_bit vp9_extra_bits[ENTROPY_TOKENS] = {
  {0, 0, 0, 0},                              // ZERO_TOKEN
  {0, 0, 0, 1},                              // ONE_TOKEN
  {0, 0, 0, 2},                              // TWO_TOKEN
  {0, 0, 0, 3},                              // THREE_TOKEN
  {0, 0, 0, 4},                              // FOUR_TOKEN
  {cat1, vp9_cat1_prob, 1,  CAT1_MIN_VAL},   // CATEGORY1_TOKEN
  {cat2, vp9_cat2_prob, 2,  CAT2_MIN_VAL},   // CATEGORY2_TOKEN
  {cat3, vp9_cat3_prob, 3,  CAT3_MIN_VAL},   // CATEGORY3_TOKEN
  {cat4, vp9_cat4_prob, 4,  CAT4_MIN_VAL},   // CATEGORY4_TOKEN
  {cat5, vp9_cat5_prob, 5,  CAT5_MIN_VAL},   // CATEGORY5_TOKEN
  {cat6, vp9_cat6_prob, 14, CAT6_MIN_VAL},   // CATEGORY6_TOKEN
  {0, 0, 0, 0}                               // EOB_TOKEN
};

<<<<<<< HEAD
#if CONFIG_VP9_HIGH && CONFIG_HIGH_QUANT
=======
#if CONFIG_VP9_HIGHBITDEPTH
>>>>>>> e59c053e
const vp9_extra_bit vp9_extra_bits_high10[ENTROPY_TOKENS] = {
  {0, 0, 0, 0},                                            // ZERO_TOKEN
  {0, 0, 0, 1},                                            // ONE_TOKEN
  {0, 0, 0, 2},                                            // TWO_TOKEN
  {0, 0, 0, 3},                                            // THREE_TOKEN
  {0, 0, 0, 4},                                            // FOUR_TOKEN
  {cat1_high10, vp9_cat1_prob_high10, 1,  CAT1_MIN_VAL},   // CATEGORY1_TOKEN
  {cat2_high10, vp9_cat2_prob_high10, 2,  CAT2_MIN_VAL},   // CATEGORY2_TOKEN
  {cat3_high10, vp9_cat3_prob_high10, 3,  CAT3_MIN_VAL},   // CATEGORY3_TOKEN
  {cat4_high10, vp9_cat4_prob_high10, 4,  CAT4_MIN_VAL},   // CATEGORY4_TOKEN
  {cat5_high10, vp9_cat5_prob_high10, 5,  CAT5_MIN_VAL},   // CATEGORY5_TOKEN
  {cat6_high10, vp9_cat6_prob_high10, 16, CAT6_MIN_VAL},   // CATEGORY6_TOKEN
  {0, 0, 0, 0}                                             // EOB_TOKEN
};
const vp9_extra_bit vp9_extra_bits_high12[ENTROPY_TOKENS] = {
  {0, 0, 0, 0},                                            // ZERO_TOKEN
  {0, 0, 0, 1},                                            // ONE_TOKEN
  {0, 0, 0, 2},                                            // TWO_TOKEN
  {0, 0, 0, 3},                                            // THREE_TOKEN
  {0, 0, 0, 4},                                            // FOUR_TOKEN
  {cat1_high12, vp9_cat1_prob_high12, 1,  CAT1_MIN_VAL},   // CATEGORY1_TOKEN
  {cat2_high12, vp9_cat2_prob_high12, 2,  CAT2_MIN_VAL},   // CATEGORY2_TOKEN
  {cat3_high12, vp9_cat3_prob_high12, 3,  CAT3_MIN_VAL},   // CATEGORY3_TOKEN
  {cat4_high12, vp9_cat4_prob_high12, 4,  CAT4_MIN_VAL},   // CATEGORY4_TOKEN
  {cat5_high12, vp9_cat5_prob_high12, 5,  CAT5_MIN_VAL},   // CATEGORY5_TOKEN
  {cat6_high12, vp9_cat6_prob_high12, 18, CAT6_MIN_VAL},   // CATEGORY6_TOKEN
  {0, 0, 0, 0}                                             // EOB_TOKEN
};
#endif

struct vp9_token vp9_coef_encodings[ENTROPY_TOKENS];

void vp9_coef_tree_initialize() {
  init_bit_trees();
  vp9_tokens_from_tree(vp9_coef_encodings, vp9_coef_tree);
}

static void tokenize_init_one(TOKENVALUE *t, const vp9_extra_bit *const e,
                              int16_t *value_cost, int max_value) {
  int i = -max_value;
  int sign = 1;

  do {
    if (!i)
      sign = 0;

    {
      const int a = sign ? -i : i;
      int eb = sign;

      if (a > 4) {
        int j = 4;

        while (++j < 11  &&  e[j].base_val <= a) {}

        t[i].token = --j;
        eb |= (a - e[j].base_val) << 1;
      } else {
        t[i].token = a;
      }
      t[i].extra = eb;
    }

    // initialize the cost for extra bits for all possible coefficient value.
    {
      int cost = 0;
      const vp9_extra_bit *p = &e[t[i].token];

      if (p->base_val) {
        const int extra = t[i].extra;
        const int length = p->len;

        if (length)
          cost += treed_cost(p->tree, p->prob, extra >> 1, length);

        cost += vp9_cost_bit(vp9_prob_half, extra & 1); /* sign */
        value_cost[i] = cost;
      }
    }
  } while (++i < max_value);
}

void vp9_tokenize_initialize() {
  vp9_dct_value_tokens_ptr = dct_value_tokens + DCT_MAX_VALUE;
  vp9_dct_value_cost_ptr = dct_value_cost + DCT_MAX_VALUE;

  tokenize_init_one(dct_value_tokens + DCT_MAX_VALUE, vp9_extra_bits,
                    dct_value_cost + DCT_MAX_VALUE, DCT_MAX_VALUE);
<<<<<<< HEAD
#if CONFIG_VP9_HIGH && CONFIG_HIGH_QUANT
=======
#if CONFIG_VP9_HIGHBITDEPTH
>>>>>>> e59c053e
  vp9_dct_value_tokens_high10_ptr = dct_value_tokens_high10 +
      DCT_MAX_VALUE_HIGH10;
  vp9_dct_value_cost_high10_ptr = dct_value_cost_high10 + DCT_MAX_VALUE_HIGH10;

  tokenize_init_one(dct_value_tokens_high10 + DCT_MAX_VALUE_HIGH10,
                    vp9_extra_bits_high10,
                    dct_value_cost_high10 + DCT_MAX_VALUE_HIGH10,
                    DCT_MAX_VALUE_HIGH10);
  vp9_dct_value_tokens_high12_ptr = dct_value_tokens_high12 +
      DCT_MAX_VALUE_HIGH12;
  vp9_dct_value_cost_high12_ptr = dct_value_cost_high12 + DCT_MAX_VALUE_HIGH12;

  tokenize_init_one(dct_value_tokens_high12 + DCT_MAX_VALUE_HIGH12,
                    vp9_extra_bits_high12,
                    dct_value_cost_high12 + DCT_MAX_VALUE_HIGH12,
                    DCT_MAX_VALUE_HIGH12);
#endif
}

struct tokenize_b_args {
  VP9_COMP *cpi;
  MACROBLOCKD *xd;
  TOKENEXTRA **tp;
};

static void set_entropy_context_b(int plane, int block, BLOCK_SIZE plane_bsize,
                                  TX_SIZE tx_size, void *arg) {
  struct tokenize_b_args* const args = arg;
  MACROBLOCKD *const xd = args->xd;
  struct macroblock_plane *p = &args->cpi->mb.plane[plane];
  struct macroblockd_plane *pd = &xd->plane[plane];
  int aoff, loff;
  txfrm_block_to_raster_xy(plane_bsize, tx_size, block, &aoff, &loff);
  vp9_set_contexts(xd, pd, plane_bsize, tx_size, p->eobs[block] > 0,
                   aoff, loff);
}

static INLINE void add_token(TOKENEXTRA **t, const vp9_prob *context_tree,
                             int32_t extra, uint8_t token,
                             uint8_t skip_eob_node,
                             unsigned int *counts) {
  (*t)->token = token;
  (*t)->extra = extra;
  (*t)->context_tree = context_tree;
  (*t)->skip_eob_node = skip_eob_node;
  (*t)++;
  ++counts[token];
}

static INLINE void add_token_no_extra(TOKENEXTRA **t,
                                      const vp9_prob *context_tree,
                                      uint8_t token,
                                      uint8_t skip_eob_node,
                                      unsigned int *counts) {
  (*t)->token = token;
  (*t)->context_tree = context_tree;
  (*t)->skip_eob_node = skip_eob_node;
  (*t)++;
  ++counts[token];
}

static INLINE int get_tx_eob(const struct segmentation *seg, int segment_id,
                             TX_SIZE tx_size) {
  const int eob_max = 16 << (tx_size << 1);
  return vp9_segfeature_active(seg, segment_id, SEG_LVL_SKIP) ? 0 : eob_max;
}

static void tokenize_b(int plane, int block, BLOCK_SIZE plane_bsize,
                       TX_SIZE tx_size, void *arg) {
  struct tokenize_b_args* const args = arg;
  VP9_COMP *cpi = args->cpi;
  MACROBLOCKD *xd = args->xd;
  TOKENEXTRA **tp = args->tp;
  uint8_t token_cache[32 * 32];
  struct macroblock_plane *p = &cpi->mb.plane[plane];
  struct macroblockd_plane *pd = &xd->plane[plane];
  MB_MODE_INFO *mbmi = &xd->mi[0].src_mi->mbmi;
  int pt; /* near block/prev token context index */
  int c;
  TOKENEXTRA *t = *tp;        /* store tokens starting here */
  int eob = p->eobs[block];
  const PLANE_TYPE type = pd->plane_type;
  const tran_low_t *qcoeff = BLOCK_OFFSET(p->qcoeff, block);
  const int segment_id = mbmi->segment_id;
  const int16_t *scan, *nb;
  const scan_order *so;
  const int ref = is_inter_block(mbmi);
  unsigned int (*const counts)[COEFF_CONTEXTS][ENTROPY_TOKENS] =
      cpi->coef_counts[tx_size][type][ref];
  vp9_prob (*const coef_probs)[COEFF_CONTEXTS][UNCONSTRAINED_NODES] =
      cpi->common.fc.coef_probs[tx_size][type][ref];
  unsigned int (*const eob_branch)[COEFF_CONTEXTS] =
      cpi->common.counts.eob_branch[tx_size][type][ref];
  const uint8_t *const band = get_band_translate(tx_size);
  const int seg_eob = get_tx_eob(&cpi->common.seg, segment_id, tx_size);
  const TOKENVALUE *dct_value_tokens;

  int aoff, loff;
  txfrm_block_to_raster_xy(plane_bsize, tx_size, block, &aoff, &loff);

  pt = get_entropy_context(tx_size, pd->above_context + aoff,
                           pd->left_context + loff);
  so = get_scan(xd, tx_size, type, block);
  scan = so->scan;
  nb = so->neighbors;
  c = 0;
<<<<<<< HEAD
#if CONFIG_VP9_HIGH && CONFIG_HIGH_QUANT
=======
#if CONFIG_VP9_HIGHBITDEPTH
>>>>>>> e59c053e
  if (cpi->common.profile >= PROFILE_2) {
    dct_value_tokens = (cpi->common.bit_depth == VPX_BITS_10 ?
                        vp9_dct_value_tokens_high10_ptr :
                        vp9_dct_value_tokens_high12_ptr);
  } else {
    dct_value_tokens = vp9_dct_value_tokens_ptr;
  }
#else
  dct_value_tokens = vp9_dct_value_tokens_ptr;
#endif
<<<<<<< HEAD
=======

>>>>>>> e59c053e
  while (c < eob) {
    int v = 0;
    int skip_eob = 0;
    v = qcoeff[scan[c]];

    while (!v) {
      add_token_no_extra(&t, coef_probs[band[c]][pt], ZERO_TOKEN, skip_eob,
                         counts[band[c]][pt]);
      eob_branch[band[c]][pt] += !skip_eob;

      skip_eob = 1;
      token_cache[scan[c]] = 0;
      ++c;
      pt = get_coef_context(nb, token_cache, c);
      v = qcoeff[scan[c]];
    }
    add_token(&t, coef_probs[band[c]][pt],
              dct_value_tokens[v].extra,
              (uint8_t)dct_value_tokens[v].token,
              (uint8_t)skip_eob,
              counts[band[c]][pt]);
    eob_branch[band[c]][pt] += !skip_eob;

<<<<<<< HEAD
    token_cache[scan[c]] =
        vp9_pt_energy_class[dct_value_tokens[v].token];
=======
    token_cache[scan[c]] = vp9_pt_energy_class[dct_value_tokens[v].token];
>>>>>>> e59c053e
    ++c;
    pt = get_coef_context(nb, token_cache, c);
  }
  if (c < seg_eob) {
    add_token_no_extra(&t, coef_probs[band[c]][pt], EOB_TOKEN, 0,
                       counts[band[c]][pt]);
    ++eob_branch[band[c]][pt];
  }

  *tp = t;

  vp9_set_contexts(xd, pd, plane_bsize, tx_size, c > 0, aoff, loff);
}

struct is_skippable_args {
  MACROBLOCK *x;
  int *skippable;
};
static void is_skippable(int plane, int block,
                         BLOCK_SIZE plane_bsize, TX_SIZE tx_size,
                         void *argv) {
  struct is_skippable_args *args = argv;
  (void)plane_bsize;
  (void)tx_size;
  args->skippable[0] &= (!args->x->plane[plane].eobs[block]);
}

// TODO(yaowu): rewrite and optimize this function to remove the usage of
//              vp9_foreach_transform_block() and simplify is_skippable().
int vp9_is_skippable_in_plane(MACROBLOCK *x, BLOCK_SIZE bsize, int plane) {
  int result = 1;
  struct is_skippable_args args = {x, &result};
  vp9_foreach_transformed_block_in_plane(&x->e_mbd, bsize, plane, is_skippable,
                                         &args);
  return result;
}

static void has_high_freq_coeff(int plane, int block,
                                BLOCK_SIZE plane_bsize, TX_SIZE tx_size,
                                void *argv) {
  struct is_skippable_args *args = argv;
  int eobs = (tx_size == TX_4X4) ? 3 : 10;
  (void) plane_bsize;

  *(args->skippable) |= (args->x->plane[plane].eobs[block] > eobs);
}

int vp9_has_high_freq_in_plane(MACROBLOCK *x, BLOCK_SIZE bsize, int plane) {
  int result = 0;
  struct is_skippable_args args = {x, &result};
  vp9_foreach_transformed_block_in_plane(&x->e_mbd, bsize, plane,
                                         has_high_freq_coeff, &args);
  return result;
}

void vp9_tokenize_sb(VP9_COMP *cpi, TOKENEXTRA **t, int dry_run,
                     BLOCK_SIZE bsize) {
  VP9_COMMON *const cm = &cpi->common;
  MACROBLOCKD *const xd = &cpi->mb.e_mbd;
  MB_MODE_INFO *const mbmi = &xd->mi[0].src_mi->mbmi;
  TOKENEXTRA *t_backup = *t;
  const int ctx = vp9_get_skip_context(xd);
  const int skip_inc = !vp9_segfeature_active(&cm->seg, mbmi->segment_id,
                                              SEG_LVL_SKIP);
  struct tokenize_b_args arg = {cpi, xd, t};
  if (mbmi->skip) {
    if (!dry_run)
      cm->counts.skip[ctx][1] += skip_inc;
    reset_skip_context(xd, bsize);
    if (dry_run)
      *t = t_backup;
    return;
  }

  if (!dry_run) {
    cm->counts.skip[ctx][0] += skip_inc;
    vp9_foreach_transformed_block(xd, bsize, tokenize_b, &arg);
  } else {
    vp9_foreach_transformed_block(xd, bsize, set_entropy_context_b, &arg);
    *t = t_backup;
  }
}<|MERGE_RESOLUTION|>--- conflicted
+++ resolved
@@ -13,8 +13,6 @@
 #include <stdio.h>
 #include <string.h>
 
-#include "./vpx_config.h"
-
 #include "vpx_mem/vpx_mem.h"
 
 #include "vp9/common/vp9_entropy.h"
@@ -30,12 +28,7 @@
 static int16_t dct_value_cost[DCT_MAX_VALUE * 2];
 const int16_t *vp9_dct_value_cost_ptr;
 
-<<<<<<< HEAD
-
-#if CONFIG_VP9_HIGH && CONFIG_HIGH_QUANT
-=======
-#if CONFIG_VP9_HIGHBITDEPTH
->>>>>>> e59c053e
+#if CONFIG_VP9_HIGHBITDEPTH
 static TOKENVALUE dct_value_tokens_high10[DCT_MAX_VALUE_HIGH10 * 2];
 const TOKENVALUE *vp9_dct_value_tokens_high10_ptr;
 static int16_t dct_value_cost_high10[DCT_MAX_VALUE_HIGH10 * 2];
@@ -76,14 +69,6 @@
 
 static vp9_tree_index cat1[2], cat2[4], cat3[6], cat4[8], cat5[10], cat6[28];
 
-<<<<<<< HEAD
-#if CONFIG_VP9_HIGH && CONFIG_HIGH_QUANT
-static vp9_tree_index cat1_high10[2], cat2_high10[4], cat3_high10[6],
-                      cat4_high10[8], cat5_high10[10], cat6_high10[32];
-
-static vp9_tree_index cat1_high12[2], cat2_high12[4], cat3_high12[6],
-                      cat4_high12[8], cat5_high12[10], cat6_high12[36];
-=======
 #if CONFIG_VP9_HIGHBITDEPTH
 static vp9_tree_index cat1_high10[2];
 static vp9_tree_index cat2_high10[4];
@@ -97,7 +82,6 @@
 static vp9_tree_index cat4_high12[8];
 static vp9_tree_index cat5_high12[10];
 static vp9_tree_index cat6_high12[36];
->>>>>>> e59c053e
 #endif
 
 static void init_bit_tree(vp9_tree_index *p, int n) {
@@ -118,21 +102,13 @@
   init_bit_tree(cat4, 4);
   init_bit_tree(cat5, 5);
   init_bit_tree(cat6, 14);
-<<<<<<< HEAD
-#if CONFIG_VP9_HIGH && CONFIG_HIGH_QUANT
-=======
-#if CONFIG_VP9_HIGHBITDEPTH
->>>>>>> e59c053e
+#if CONFIG_VP9_HIGHBITDEPTH
   init_bit_tree(cat1_high10, 1);
   init_bit_tree(cat2_high10, 2);
   init_bit_tree(cat3_high10, 3);
   init_bit_tree(cat4_high10, 4);
   init_bit_tree(cat5_high10, 5);
   init_bit_tree(cat6_high10, 16);
-<<<<<<< HEAD
-
-=======
->>>>>>> e59c053e
   init_bit_tree(cat1_high12, 1);
   init_bit_tree(cat2_high12, 2);
   init_bit_tree(cat3_high12, 3);
@@ -157,11 +133,7 @@
   {0, 0, 0, 0}                               // EOB_TOKEN
 };
 
-<<<<<<< HEAD
-#if CONFIG_VP9_HIGH && CONFIG_HIGH_QUANT
-=======
-#if CONFIG_VP9_HIGHBITDEPTH
->>>>>>> e59c053e
+#if CONFIG_VP9_HIGHBITDEPTH
 const vp9_extra_bit vp9_extra_bits_high10[ENTROPY_TOKENS] = {
   {0, 0, 0, 0},                                            // ZERO_TOKEN
   {0, 0, 0, 1},                                            // ONE_TOKEN
@@ -250,11 +222,7 @@
 
   tokenize_init_one(dct_value_tokens + DCT_MAX_VALUE, vp9_extra_bits,
                     dct_value_cost + DCT_MAX_VALUE, DCT_MAX_VALUE);
-<<<<<<< HEAD
-#if CONFIG_VP9_HIGH && CONFIG_HIGH_QUANT
-=======
-#if CONFIG_VP9_HIGHBITDEPTH
->>>>>>> e59c053e
+#if CONFIG_VP9_HIGHBITDEPTH
   vp9_dct_value_tokens_high10_ptr = dct_value_tokens_high10 +
       DCT_MAX_VALUE_HIGH10;
   vp9_dct_value_cost_high10_ptr = dct_value_cost_high10 + DCT_MAX_VALUE_HIGH10;
@@ -361,11 +329,7 @@
   scan = so->scan;
   nb = so->neighbors;
   c = 0;
-<<<<<<< HEAD
-#if CONFIG_VP9_HIGH && CONFIG_HIGH_QUANT
-=======
-#if CONFIG_VP9_HIGHBITDEPTH
->>>>>>> e59c053e
+#if CONFIG_VP9_HIGHBITDEPTH
   if (cpi->common.profile >= PROFILE_2) {
     dct_value_tokens = (cpi->common.bit_depth == VPX_BITS_10 ?
                         vp9_dct_value_tokens_high10_ptr :
@@ -376,10 +340,7 @@
 #else
   dct_value_tokens = vp9_dct_value_tokens_ptr;
 #endif
-<<<<<<< HEAD
-=======
-
->>>>>>> e59c053e
+
   while (c < eob) {
     int v = 0;
     int skip_eob = 0;
@@ -396,6 +357,7 @@
       pt = get_coef_context(nb, token_cache, c);
       v = qcoeff[scan[c]];
     }
+
     add_token(&t, coef_probs[band[c]][pt],
               dct_value_tokens[v].extra,
               (uint8_t)dct_value_tokens[v].token,
@@ -403,12 +365,7 @@
               counts[band[c]][pt]);
     eob_branch[band[c]][pt] += !skip_eob;
 
-<<<<<<< HEAD
-    token_cache[scan[c]] =
-        vp9_pt_energy_class[dct_value_tokens[v].token];
-=======
     token_cache[scan[c]] = vp9_pt_energy_class[dct_value_tokens[v].token];
->>>>>>> e59c053e
     ++c;
     pt = get_coef_context(nb, token_cache, c);
   }
