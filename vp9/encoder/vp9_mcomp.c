--- conflicted
+++ resolved
@@ -278,15 +278,8 @@
   const unsigned int halfiters = iters_per_step;
   const unsigned int quarteriters = iters_per_step;
   const unsigned int eighthiters = iters_per_step;
-<<<<<<< HEAD
-=======
-
->>>>>>> 24715c79
+
   const int y_stride = xd->plane[0].pre[0].stride;
-  DECLARE_ALIGNED_ARRAY(16, uint8_t, comp_pred, 64 * 64);
-#if CONFIG_VP9_HIGH
-  DECLARE_ALIGNED_ARRAY(16, uint16_t, comp_pred16, 64 * 64);
-#endif
   const int offset = bestmv->row * y_stride + bestmv->col;
   const uint8_t *const y = xd->plane[0].pre[0].buf;
 
@@ -307,32 +300,30 @@
   bestmv->row *= 8;
   bestmv->col *= 8;
 
-#if CONFIG_VP9_HIGH
-  if (xd->cur_buf->flags & YV12_FLAG_HIGH) {
-    vp9_high_comp_avg_pred(comp_pred16, second_pred, w, h, y + offset,
-                           y_stride);
-    besterr = vfp->vf(CONVERT_TO_BYTEPTR(comp_pred16), w, z, src_stride, sse1);
-  } else {
-    vp9_comp_avg_pred(comp_pred, second_pred, w, h, y + offset, y_stride);
-    besterr = vfp->vf(comp_pred, w, z, src_stride, sse1);
-  }
-#else
   // calculate central point error
   // TODO(yunqingwang): central pointer error was already calculated in full-
   // pixel search, and can be passed in this function.
-<<<<<<< HEAD
-  vp9_comp_avg_pred(comp_pred, second_pred, w, h, y + offset, y_stride);
-  besterr = vfp->vf(comp_pred, w, z, src_stride, sse1);
-#endif
-=======
   if (second_pred != NULL) {
+#if CONFIG_VP9_HIGH
+    if (xd->cur_buf->flags & YV12_FLAG_HIGH) {
+      DECLARE_ALIGNED_ARRAY(16, uint16_t, comp_pred16, 64 * 64);
+      vp9_high_comp_avg_pred(comp_pred16, second_pred, w, h, y + offset,
+                             y_stride);
+      besterr = vfp->vf(CONVERT_TO_BYTEPTR(comp_pred16), w, z, src_stride,
+                        sse1);
+    } else {
+      DECLARE_ALIGNED_ARRAY(16, uint8_t, comp_pred, 64 * 64);
+      vp9_comp_avg_pred(comp_pred, second_pred, w, h, y + offset, y_stride);
+      besterr = vfp->vf(comp_pred, w, z, src_stride, sse1);
+    }
+#else
     DECLARE_ALIGNED_ARRAY(16, uint8_t, comp_pred, 64 * 64);
     vp9_comp_avg_pred(comp_pred, second_pred, w, h, y + offset, y_stride);
     besterr = vfp->vf(comp_pred, w, z, src_stride, sse1);
+#endif
   } else {
     besterr = vfp->vf(y + offset, y_stride, z, src_stride, sse1);
   }
->>>>>>> 24715c79
   *distortion = besterr;
   besterr += mv_err_cost(bestmv, ref_mv, mvjcost, mvcost, error_per_bit);
 
