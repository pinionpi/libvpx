--- conflicted
+++ resolved
@@ -121,19 +121,6 @@
   const int eb_uv = eb_y >> uv_height_subsampling;
   const int er_uv = er_y >> uv_width_subsampling;
 
-<<<<<<< HEAD
-#if CONFIG_ALPHA
-  const int et_a = dst->border >> (dst->alpha_height != dst->y_height);
-  const int el_a = dst->border >> (dst->alpha_width != dst->y_width);
-  const int eb_a = et_a + dst->alpha_height - src->alpha_height;
-  const int er_a = el_a + dst->alpha_width - src->alpha_width;
-
-  copy_and_extend_plane(src->alpha_buffer, src->alpha_stride,
-                        dst->alpha_buffer, dst->alpha_stride,
-                        src->alpha_width, src->alpha_height,
-                        et_a, el_a, eb_a, er_a);
-#endif
-
 #if CONFIG_VP9_HIGH
   if (src->flags & YV12_FLAG_HIGH) {
     copy_and_extend_plane_high(src->y_buffer, src->y_stride,
@@ -153,8 +140,7 @@
     return;
   }
 #endif
-=======
->>>>>>> 2bfbe9a8
+
   copy_and_extend_plane(src->y_buffer, src->y_stride,
                         dst->y_buffer, dst->y_stride,
                         src->y_width, src->y_height,
