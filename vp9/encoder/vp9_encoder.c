--- conflicted
+++ resolved
@@ -441,92 +441,17 @@
                        "Failed to allocate frame buffers");
 }
 
-<<<<<<< HEAD
-  if (vp9_alloc_frame_buffer(&cpi->last_frame_uf,
-                             cm->width, cm->height,
-                             cm->subsampling_x, cm->subsampling_y,
-#if CONFIG_VP9_HIGH
-                             cm->use_high,
-#endif
-                             VP9_ENC_BORDER_IN_PIXELS))
-    vpx_internal_error(&cm->error, VPX_CODEC_MEM_ERROR,
-                       "Failed to allocate last frame buffer");
-
-  if (vp9_alloc_frame_buffer(&cpi->scaled_source,
-                             cm->width, cm->height,
-                             cm->subsampling_x, cm->subsampling_y,
-#if CONFIG_VP9_HIGH
-                             cm->use_high,
-#endif
-                             VP9_ENC_BORDER_IN_PIXELS))
-    vpx_internal_error(&cm->error, VPX_CODEC_MEM_ERROR,
-                       "Failed to allocate scaled source buffer");
-
-  if (vp9_alloc_frame_buffer(&cpi->scaled_last_source,
-                             cm->width, cm->height,
-                             cm->subsampling_x, cm->subsampling_y,
-#if CONFIG_VP9_HIGH
-                             cm->use_high,
-#endif
-                             VP9_ENC_BORDER_IN_PIXELS))
-=======
 static void alloc_util_frame_buffers(VP9_COMP *cpi) {
   VP9_COMMON *const cm = &cpi->common;
   if (vp9_realloc_frame_buffer(&cpi->last_frame_uf,
                                cm->width, cm->height,
                                cm->subsampling_x, cm->subsampling_y,
+#if CONFIG_VP9_HIGH
+                               cm->use_high,
+#endif
                                VP9_ENC_BORDER_IN_PIXELS, NULL, NULL, NULL))
     vpx_internal_error(&cm->error, VPX_CODEC_MEM_ERROR,
                        "Failed to allocate last frame buffer");
-
-  if (vp9_realloc_frame_buffer(&cpi->scaled_source,
-                               cm->width, cm->height,
-                               cm->subsampling_x, cm->subsampling_y,
-                               VP9_ENC_BORDER_IN_PIXELS, NULL, NULL, NULL))
-    vpx_internal_error(&cm->error, VPX_CODEC_MEM_ERROR,
-                       "Failed to allocate scaled source buffer");
-
-  if (vp9_realloc_frame_buffer(&cpi->scaled_last_source,
-                               cm->width, cm->height,
-                               cm->subsampling_x, cm->subsampling_y,
-                               VP9_ENC_BORDER_IN_PIXELS, NULL, NULL, NULL))
->>>>>>> 24715c79
-    vpx_internal_error(&cm->error, VPX_CODEC_MEM_ERROR,
-                       "Failed to allocate scaled last source buffer");
-}
-
-void vp9_alloc_compressor_data(VP9_COMP *cpi) {
-  VP9_COMMON *cm = &cpi->common;
-
-  vp9_alloc_context_buffers(cm, cm->width, cm->height);
-
-  vpx_free(cpi->tok);
-
-  {
-    unsigned int tokens = get_token_alloc(cm->mb_rows, cm->mb_cols);
-    CHECK_MEM_ERROR(cm, cpi->tok, vpx_calloc(tokens, sizeof(*cpi->tok)));
-  }
-
-  vp9_setup_pc_tree(&cpi->common, cpi);
-}
-
-static void update_frame_size(VP9_COMP *cpi) {
-  VP9_COMMON *const cm = &cpi->common;
-  MACROBLOCKD *const xd = &cpi->mb.e_mbd;
-
-<<<<<<< HEAD
-  vp9_update_frame_size(cm);
-
-  // Update size of buffers local to this frame
-  if (vp9_realloc_frame_buffer(&cpi->last_frame_uf,
-                               cm->width, cm->height,
-                               cm->subsampling_x, cm->subsampling_y,
-#if CONFIG_VP9_HIGH
-                               cm->use_high,
-#endif
-                               VP9_ENC_BORDER_IN_PIXELS, NULL, NULL, NULL))
-    vpx_internal_error(&cm->error, VPX_CODEC_MEM_ERROR,
-                       "Failed to reallocate last frame buffer");
 
   if (vp9_realloc_frame_buffer(&cpi->scaled_source,
                                cm->width, cm->height,
@@ -536,7 +461,7 @@
 #endif
                                VP9_ENC_BORDER_IN_PIXELS, NULL, NULL, NULL))
     vpx_internal_error(&cm->error, VPX_CODEC_MEM_ERROR,
-                       "Failed to reallocate scaled source buffer");
+                       "Failed to allocate scaled source buffer");
 
   if (vp9_realloc_frame_buffer(&cpi->scaled_last_source,
                                cm->width, cm->height,
@@ -546,20 +471,39 @@
 #endif
                                VP9_ENC_BORDER_IN_PIXELS, NULL, NULL, NULL))
     vpx_internal_error(&cm->error, VPX_CODEC_MEM_ERROR,
-                       "Failed to reallocate scaled last source buffer");
+                       "Failed to allocate scaled last source buffer");
+}
+
+void vp9_alloc_compressor_data(VP9_COMP *cpi) {
+  VP9_COMMON *cm = &cpi->common;
+
+  vp9_alloc_context_buffers(cm, cm->width, cm->height);
+
+  vpx_free(cpi->tok);
 
   {
-    int y_stride = cpi->scaled_source.y_stride;
-=======
+    unsigned int tokens = get_token_alloc(cm->mb_rows, cm->mb_cols);
+    CHECK_MEM_ERROR(cm, cpi->tok, vpx_calloc(tokens, sizeof(*cpi->tok)));
+  }
+
+  vp9_setup_pc_tree(&cpi->common, cpi);
+}
+
+static void update_frame_size(VP9_COMP *cpi) {
+  VP9_COMMON *const cm = &cpi->common;
+  MACROBLOCKD *const xd = &cpi->mb.e_mbd;
+
   vp9_set_mb_mi(cm, cm->width, cm->height);
   vp9_init_context_buffers(cm);
   init_macroblockd(cm, xd);
->>>>>>> 24715c79
 
   if (cpi->use_svc && cpi->svc.number_temporal_layers == 1) {
     if (vp9_realloc_frame_buffer(&cpi->alt_ref_buffer,
                                  cm->width, cm->height,
                                  cm->subsampling_x, cm->subsampling_y,
+#if CONFIG_VP9_HIGH
+                                 cm->use_high,
+#endif
                                  VP9_ENC_BORDER_IN_PIXELS, NULL, NULL, NULL))
       vpx_internal_error(&cm->error, VPX_CODEC_MEM_ERROR,
                          "Failed to reallocate alt_ref_buffer");
@@ -2247,16 +2191,11 @@
 #else
     vp9_resize_plane(srcs[i], src_heights[i], src_widths[i], src_strides[i],
                      dsts[i], dst_heights[i], dst_widths[i], dst_strides[i]);
-<<<<<<< HEAD
-#endif
-  }
-  // TODO(hkuang): Call C version explicitly
-  // as neon version only expand border size 32.
-  vp8_yv12_extend_frame_borders_c(dst);
-=======
+
+#endif
+  }
 
   vp9_extend_frame_borders(dst);
->>>>>>> 24715c79
 }
 
 #if CONFIG_VP9_HIGH
@@ -2479,13 +2418,11 @@
 void vp9_scale_references(VP9_COMP *cpi) {
   VP9_COMMON *cm = &cpi->common;
   MV_REFERENCE_FRAME ref_frame;
-<<<<<<< HEAD
 #if CONFIG_VP9_HIGH
   int bps = bit_depth_to_bps(cm->bit_depth);
 #endif
-=======
   const VP9_REFFRAME ref_mask[3] = {VP9_LAST_FLAG, VP9_GOLD_FLAG, VP9_ALT_FLAG};
->>>>>>> 24715c79
+
 
   for (ref_frame = LAST_FRAME; ref_frame <= ALTREF_FRAME; ++ref_frame) {
     const int idx = cm->ref_frame_map[get_ref_frame_idx(cpi, ref_frame)];
@@ -3281,13 +3218,10 @@
   if (!cpi->initial_width) {
     cm->subsampling_x = subsampling_x;
     cm->subsampling_y = subsampling_y;
-<<<<<<< HEAD
 #if CONFIG_VP9_HIGH
     cm->use_high = use_high;
 #endif
-=======
-
->>>>>>> 24715c79
+
     alloc_raw_frame_buffers(cpi);
     alloc_ref_frame_buffers(cpi);
     alloc_util_frame_buffers(cpi);
@@ -3308,24 +3242,18 @@
   int res = 0;
   const int subsampling_x = sd->uv_width  < sd->y_width;
   const int subsampling_y = sd->uv_height < sd->y_height;
-<<<<<<< HEAD
 #if CONFIG_VP9_HIGH
   const int use_high = sd->flags & YV12_FLAG_HIGH;
 #endif
-=======
   const int is_spatial_svc = cpi->use_svc &&
                              (cpi->svc.number_temporal_layers == 1);
->>>>>>> 24715c79
 
 #if CONFIG_VP9_HIGH
   check_initial_width(cpi, subsampling_x, subsampling_y, use_high);
 #else
   check_initial_width(cpi, subsampling_x, subsampling_y);
-<<<<<<< HEAD
-#endif
-=======
-
->>>>>>> 24715c79
+#endif
+
   vpx_usec_timer_start(&timer);
 
 #ifdef CONFIG_SPATIAL_SVC
