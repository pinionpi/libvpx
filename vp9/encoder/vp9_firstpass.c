--- conflicted
+++ resolved
@@ -236,7 +236,7 @@
 static int frame_max_bits(const RATE_CONTROL *rc,
                           const VP9EncoderConfig *oxcf) {
   int64_t max_bits = ((int64_t)rc->avg_frame_bandwidth *
-                      (int64_t)oxcf->two_pass_vbrmax_section) / 100;
+                          (int64_t)oxcf->two_pass_vbrmax_section) / 100;
   if (max_bits < 0)
     max_bits = 0;
   else if (max_bits > rc->max_frame_bandwidth)
@@ -273,61 +273,6 @@
       return vp9_mse16x16;
   }
 }
-
-#if CONFIG_VP9_HIGH
-
-static vp9_variance_fn_t high_get_block_variance_fn(BLOCK_SIZE bsize, int bps) {
-  switch (bps) {
-    default:
-      switch (bsize) {
-        case BLOCK_8X8:
-          return vp9_high_mse8x8;
-        case BLOCK_16X8:
-          return vp9_high_mse16x8;
-        case BLOCK_8X16:
-          return vp9_high_mse8x16;
-        default:
-          return vp9_high_mse16x16;
-      }
-      break;
-    case 10:
-      switch (bsize) {
-        case BLOCK_8X8:
-          return vp9_high_10_mse8x8;
-        case BLOCK_16X8:
-          return vp9_high_10_mse16x8;
-        case BLOCK_8X16:
-          return vp9_high_10_mse8x16;
-        default:
-          return vp9_high_10_mse16x16;
-      }
-      break;
-    case 12:
-      switch (bsize) {
-        case BLOCK_8X8:
-          return vp9_high_12_mse8x8;
-        case BLOCK_16X8:
-          return vp9_high_12_mse16x8;
-        case BLOCK_8X16:
-          return vp9_high_12_mse8x16;
-        default:
-          return vp9_high_12_mse16x16;
-      }
-      break;
-  }
-}
-
-static unsigned int high_get_prediction_error(BLOCK_SIZE bsize,
-                                              const struct buf_2d *src,
-                                              const struct buf_2d *ref,
-                                              int bps) {
-  unsigned int sse;
-  const vp9_variance_fn_t fn = high_get_block_variance_fn(bsize, bps);
-  fn(src->buf, src->stride, ref->buf, ref->stride, &sse);
-  return sse;
-}
-
-#endif
 
 static unsigned int get_prediction_error(BLOCK_SIZE bsize,
                                          const struct buf_2d *src,
@@ -422,19 +367,11 @@
 
   // Override the default variance function to use MSE.
   v_fn_ptr.vf = get_block_variance_fn(bsize);
-<<<<<<< HEAD
-#if CONFIG_VP9_HIGH
-  if (xd->cur_buf->flags & YV12_FLAG_HIGHBITDEPTH) {
-    v_fn_ptr.vf = high_get_block_variance_fn(xd->mi[0]->mbmi.sb_type, xd->bps);
-  }
-#endif
-=======
 #if CONFIG_VP9_HIGHBITDEPTH
   if (xd->cur_buf->flags & YV12_FLAG_HIGHBITDEPTH) {
     v_fn_ptr.vf = highbd_get_block_variance_fn(bsize, xd->bd);
   }
 #endif  // CONFIG_VP9_HIGHBITDEPTH
->>>>>>> e59c053e
 
   // Center the initial step/diamond search on best mv.
   tmp_err = cpi->diamond_search_sad(x, &cpi->ss_cfg, &ref_mv_full, &tmp_mv,
@@ -479,10 +416,10 @@
 static BLOCK_SIZE get_bsize(const VP9_COMMON *cm, int mb_row, int mb_col) {
   if (2 * mb_col + 1 < cm->mi_cols) {
     return 2 * mb_row + 1 < cm->mi_rows ? BLOCK_16X16
-        : BLOCK_16X8;
+                                        : BLOCK_16X8;
   } else {
     return 2 * mb_row + 1 < cm->mi_rows ? BLOCK_8X16
-        : BLOCK_8X8;
+                                        : BLOCK_8X8;
   }
 }
 
@@ -490,11 +427,7 @@
   int i;
 
   for (i = 0; i < QINDEX_RANGE; ++i)
-<<<<<<< HEAD
-    if (vp9_convert_qindex_to_q(i, bit_depth) >= 30.0)
-=======
     if (vp9_convert_qindex_to_q(i, bit_depth) >= FIRST_PASS_Q)
->>>>>>> e59c053e
       break;
 
   if (i == QINDEX_RANGE)
@@ -690,13 +623,8 @@
          (bsize >= BLOCK_16X16 ? TX_16X16 : TX_8X8) : TX_4X4;
       vp9_encode_intra_block_plane(x, bsize, 0);
       this_error = vp9_get_mb_ss(x->plane[0].src_diff);
-<<<<<<< HEAD
-#if CONFIG_VP9_HIGH
-      if (cm->use_high) {
-=======
 #if CONFIG_VP9_HIGHBITDEPTH
       if (cm->use_highbitdepth) {
->>>>>>> e59c053e
         switch (cm->bit_depth) {
           case VPX_BITS_8:
             break;
@@ -709,16 +637,10 @@
           default:
             assert(0 && "cm->bit_depth should be VPX_BITS_8, "
                         "VPX_BITS_10 or VPX_BITS_12");
-<<<<<<< HEAD
-        }
-      }
-#endif
-=======
             return;
         }
       }
 #endif  // CONFIG_VP9_HIGHBITDEPTH
->>>>>>> e59c053e
 
       if (cpi->oxcf.aq_mode == VARIANCE_AQ) {
         vp9_clear_system_state();
@@ -758,22 +680,6 @@
         struct buf_2d unscaled_last_source_buf_2d;
 
         xd->plane[0].pre[0].buf = first_ref_buf->y_buffer + recon_yoffset;
-<<<<<<< HEAD
-#if CONFIG_VP9_HIGH
-        if (xd->cur_buf->flags & YV12_FLAG_HIGHBITDEPTH) {
-          motion_error = high_get_prediction_error(bsize, &x->plane[0].src,
-                                            &xd->plane[0].pre[0], xd->bps);
-        } else {
-          motion_error = get_prediction_error(bsize, &x->plane[0].src,
-                                            &xd->plane[0].pre[0]);
-        }
-#else
-        motion_error = get_prediction_error(bsize, &x->plane[0].src,
-                                            &xd->plane[0].pre[0]);
-#endif
-        // Assume 0,0 motion with no mv overhead.
-        mv.as_int = tmp_mv.as_int = 0;
-=======
 #if CONFIG_VP9_HIGHBITDEPTH
         if (xd->cur_buf->flags & YV12_FLAG_HIGHBITDEPTH) {
           motion_error = highbd_get_prediction_error(
@@ -786,7 +692,6 @@
         motion_error = get_prediction_error(
             bsize, &x->plane[0].src, &xd->plane[0].pre[0]);
 #endif  // CONFIG_VP9_HIGHBITDEPTH
->>>>>>> e59c053e
 
         // Compute the motion error of the 0,0 motion using the last source
         // frame as the reference. Skip the further motion search on
@@ -795,20 +700,6 @@
             cpi->unscaled_last_source->y_buffer + recon_yoffset;
         unscaled_last_source_buf_2d.stride =
             cpi->unscaled_last_source->y_stride;
-<<<<<<< HEAD
-#if CONFIG_VP9_HIGH
-        if (xd->cur_buf->flags & YV12_FLAG_HIGHBITDEPTH) {
-          raw_motion_error = high_get_prediction_error(bsize, &x->plane[0].src,
-                              &unscaled_last_source_buf_2d, xd->bps);
-        } else {
-          raw_motion_error = get_prediction_error(bsize, &x->plane[0].src,
-                                                  &unscaled_last_source_buf_2d);
-        }
-#else
-        raw_motion_error = get_prediction_error(bsize, &x->plane[0].src,
-                                                &unscaled_last_source_buf_2d);
-#endif
-=======
 #if CONFIG_VP9_HIGHBITDEPTH
         if (xd->cur_buf->flags & YV12_FLAG_HIGHBITDEPTH) {
           raw_motion_error = highbd_get_prediction_error(
@@ -822,7 +713,6 @@
             bsize, &x->plane[0].src, &unscaled_last_source_buf_2d);
 #endif  // CONFIG_VP9_HIGHBITDEPTH
 
->>>>>>> e59c053e
         // TODO(pengchong): Replace the hard-coded threshold
         if (raw_motion_error > 25 || lc != NULL) {
           // Test last reference frame using the previous best mv as the
@@ -857,34 +747,20 @@
             int gf_motion_error;
 
             xd->plane[0].pre[0].buf = gld_yv12->y_buffer + recon_yoffset;
-<<<<<<< HEAD
-#if CONFIG_VP9_HIGH
-            if (xd->cur_buf->flags & YV12_FLAG_HIGHBITDEPTH) {
-              gf_motion_error = high_get_prediction_error(
-                  bsize, &x->plane[0].src, &xd->plane[0].pre[0], xd->bps);
-=======
 #if CONFIG_VP9_HIGHBITDEPTH
             if (xd->cur_buf->flags & YV12_FLAG_HIGHBITDEPTH) {
               gf_motion_error = highbd_get_prediction_error(
                   bsize, &x->plane[0].src, &xd->plane[0].pre[0], xd->bd);
->>>>>>> e59c053e
             } else {
               gf_motion_error = get_prediction_error(
                   bsize, &x->plane[0].src, &xd->plane[0].pre[0]);
             }
 #else
-<<<<<<< HEAD
-            gf_motion_error = get_prediction_error(bsize, &x->plane[0].src,
-                                                   &xd->plane[0].pre[0]);
-#endif
-            first_pass_motion_search(cpi, x, &zero_mv, &tmp_mv.as_mv,
-=======
             gf_motion_error = get_prediction_error(
                 bsize, &x->plane[0].src, &xd->plane[0].pre[0]);
 #endif  // CONFIG_VP9_HIGHBITDEPTH
 
             first_pass_motion_search(cpi, x, &zero_mv, &tmp_mv,
->>>>>>> e59c053e
                                      &gf_motion_error);
             if (cpi->oxcf.aq_mode == VARIANCE_AQ) {
               vp9_clear_system_state();
@@ -1181,13 +1057,8 @@
   const double error_term = err_per_mb / err_divisor;
 
   // Adjustment based on actual quantizer to power term.
-<<<<<<< HEAD
-  const double power_term = MIN(vp9_convert_qindex_to_q(q, bit_depth)
-                                  * 0.0125 + pt_low, pt_high);
-=======
   const double power_term =
       MIN(vp9_convert_qindex_to_q(q, bit_depth) * 0.01 + pt_low, pt_high);
->>>>>>> e59c053e
 
   // Calculate correction factor.
   if (power_term < 1.0)
@@ -1862,21 +1733,6 @@
 
   // Set a maximum and minimum interval for the GF group.
   // If the image appears almost completely static we can extend beyond this.
-<<<<<<< HEAD
-  if (cpi->multi_arf_allowed) {
-    active_max_gf_interval = rc->max_gf_interval;
-  } else {
-    // The value chosen depends on the active Q range. At low Q we have
-    // bits to spare and are better with a smaller interval and smaller boost.
-    // At high Q when there are few bits to spare we are better with a longer
-    // interval to spread the cost of the GF.
-    active_max_gf_interval =
-      12 + ((int)vp9_convert_qindex_to_q(rc->last_q[INTER_FRAME],
-                                         cpi->common.bit_depth) >> 5);
-
-    if (active_max_gf_interval > rc->max_gf_interval)
-      active_max_gf_interval = rc->max_gf_interval;
-=======
   {
     int int_max_q =
       (int)(vp9_convert_qindex_to_q(twopass->active_worst_quality,
@@ -1899,7 +1755,6 @@
       if (active_max_gf_interval > rc->max_gf_interval)
         active_max_gf_interval = rc->max_gf_interval;
     }
->>>>>>> e59c053e
   }
 
   i = 0;
@@ -2021,13 +1876,8 @@
   // Calculate the extra bits to be used for boosted frame(s)
   {
     int q = rc->last_q[INTER_FRAME];
-<<<<<<< HEAD
-    int boost = (rc->gfu_boost *
-                  gfboost_qadjust(q, cpi->common.bit_depth)) / 100;
-=======
     int boost =
         (rc->gfu_boost * gfboost_qadjust(q, cpi->common.bit_depth)) / 100;
->>>>>>> e59c053e
 
     // Set max and minimum boost and hence minimum allocation.
     boost = clamp(boost, MIN_ARF_GF_BOOST,
