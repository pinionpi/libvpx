--- conflicted
+++ resolved
@@ -46,16 +46,6 @@
 }
 
 
-<<<<<<< HEAD
-struct lookahead_ctx * vp9_lookahead_init(unsigned int width,
-                                          unsigned int height,
-                                          unsigned int subsampling_x,
-                                          unsigned int subsampling_y,
-#if CONFIG_VP9_HIGH
-                                          unsigned int use_high,
-#endif
-                                          unsigned int depth) {
-=======
 struct lookahead_ctx *vp9_lookahead_init(unsigned int width,
                                          unsigned int height,
                                          unsigned int subsampling_x,
@@ -64,7 +54,6 @@
                                          int use_highbitdepth,
 #endif
                                          unsigned int depth) {
->>>>>>> e59c053e
   struct lookahead_ctx *ctx = NULL;
 
   // Clamp the lookahead queue depth
@@ -84,13 +73,8 @@
     for (i = 0; i < depth; i++)
       if (vp9_alloc_frame_buffer(&ctx->buf[i].img,
                                  width, height, subsampling_x, subsampling_y,
-<<<<<<< HEAD
-#if CONFIG_VP9_HIGH
-                                 use_high,
-=======
 #if CONFIG_VP9_HIGHBITDEPTH
                                  use_highbitdepth,
->>>>>>> e59c053e
 #endif
                                  VP9_ENC_BORDER_IN_PIXELS))
         goto bail;
