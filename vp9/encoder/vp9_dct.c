/*
 *  Copyright (c) 2010 The WebM project authors. All Rights Reserved.
 *
 *  Use of this source code is governed by a BSD-style license
 *  that can be found in the LICENSE file in the root of the source
 *  tree. An additional intellectual property rights grant can be found
 *  in the file PATENTS.  All contributing project authors may
 *  be found in the AUTHORS file in the root of the source tree.
 */

#include <assert.h>
#include <math.h>

#include "./vpx_config.h"
#include "./vp9_rtcd.h"

#include "vp9/common/vp9_blockd.h"
#include "vp9/common/vp9_idct.h"
#include "vp9/common/vp9_systemdependent.h"

static INLINE tran_high_t fdct_round_shift(tran_high_t input) {
  tran_high_t rv = ROUND_POWER_OF_TWO(input, DCT_CONST_BITS);
  // TODO(peter.derivaz): Find new bounds for this assert
  // assert(INT16_MIN <= rv && rv <= INT16_MAX);
  return rv;
}

static void fdct4(const tran_low_t *input, tran_low_t *output) {
  tran_high_t step[4];
  tran_high_t temp1, temp2;

  step[0] = input[0] + input[3];
  step[1] = input[1] + input[2];
  step[2] = input[1] - input[2];
  step[3] = input[0] - input[3];

  temp1 = (step[0] + step[1]) * cospi_16_64;
  temp2 = (step[0] - step[1]) * cospi_16_64;
  output[0] = fdct_round_shift(temp1);
  output[2] = fdct_round_shift(temp2);
  temp1 = step[2] * cospi_24_64 + step[3] * cospi_8_64;
  temp2 = -step[2] * cospi_8_64 + step[3] * cospi_24_64;
  output[1] = fdct_round_shift(temp1);
  output[3] = fdct_round_shift(temp2);
}

<<<<<<< HEAD
void vp9_fdct4x4_c(const int16_t *input, tran_low_t *output, int stride) {
=======
void vp9_fdct4x4_1_c(const int16_t *input, int16_t *output, int stride) {
  int r, c;
  int16_t sum = 0;
  for (r = 0; r < 4; ++r)
    for (c = 0; c < 4; ++c)
      sum += input[r * stride + c];

  output[0] = sum << 1;
  output[1] = 0;
}

void vp9_fdct4x4_c(const int16_t *input, int16_t *output, int stride) {
>>>>>>> 19125ae1
  // The 2D transform is done with two passes which are actually pretty
  // similar. In the first one, we transform the columns and transpose
  // the results. In the second one, we transform the rows. To achieve that,
  // as the first pass results are transposed, we transpose the columns (that
  // is the transposed rows) and transpose the results (so that it goes back
  // in normal/row positions).
  int pass;
  // We need an intermediate buffer between passes.
  tran_low_t intermediate[4 * 4];
  const int16_t *in_pass0 = input;
  const tran_low_t *in = NULL;
  tran_low_t *out = intermediate;
  // Do the two transform/transpose passes
  for (pass = 0; pass < 2; ++pass) {
    /*canbe16*/ tran_high_t input[4];
    /*canbe16*/ tran_high_t step[4];
    /*needs32*/ tran_high_t temp1, temp2;
    int i;
    for (i = 0; i < 4; ++i) {
      // Load inputs.
      if (0 == pass) {
        input[0] = in_pass0[0 * stride] * 16;
        input[1] = in_pass0[1 * stride] * 16;
        input[2] = in_pass0[2 * stride] * 16;
        input[3] = in_pass0[3 * stride] * 16;
        if (i == 0 && input[0]) {
          input[0] += 1;
        }
      } else {
        input[0] = in[0 * 4];
        input[1] = in[1 * 4];
        input[2] = in[2 * 4];
        input[3] = in[3 * 4];
      }
      // Transform.
      step[0] = input[0] + input[3];
      step[1] = input[1] + input[2];
      step[2] = input[1] - input[2];
      step[3] = input[0] - input[3];
      temp1 = (step[0] + step[1]) * cospi_16_64;
      temp2 = (step[0] - step[1]) * cospi_16_64;
      out[0] = fdct_round_shift(temp1);
      out[2] = fdct_round_shift(temp2);
      temp1 = step[2] * cospi_24_64 + step[3] * cospi_8_64;
      temp2 = -step[2] * cospi_8_64 + step[3] * cospi_24_64;
      out[1] = fdct_round_shift(temp1);
      out[3] = fdct_round_shift(temp2);
      // Do next column (which is a transposed row in second/horizontal pass)
      in_pass0++;
      in++;
      out += 4;
    }
    // Setup in/out for next pass.
    in = intermediate;
    out = output;
  }

  {
    int i, j;
    for (i = 0; i < 4; ++i) {
      for (j = 0; j < 4; ++j)
        output[j + i * 4] = (output[j + i * 4] + 1) >> 2;
    }
  }
}

static void fadst4(const tran_low_t *input, tran_low_t *output) {
  tran_high_t x0, x1, x2, x3;
  tran_high_t s0, s1, s2, s3, s4, s5, s6, s7;

  x0 = input[0];
  x1 = input[1];
  x2 = input[2];
  x3 = input[3];

  if (!(x0 | x1 | x2 | x3)) {
    output[0] = output[1] = output[2] = output[3] = 0;
    return;
  }

  s0 = sinpi_1_9 * x0;
  s1 = sinpi_4_9 * x0;
  s2 = sinpi_2_9 * x1;
  s3 = sinpi_1_9 * x1;
  s4 = sinpi_3_9 * x2;
  s5 = sinpi_4_9 * x3;
  s6 = sinpi_2_9 * x3;
  s7 = x0 + x1 - x3;

  x0 = s0 + s2 + s5;
  x1 = sinpi_3_9 * s7;
  x2 = s1 - s3 + s6;
  x3 = s4;

  s0 = x0 + x3;
  s1 = x1;
  s2 = x2 - x3;
  s3 = x2 - x0 + x3;

  // 1-D transform scaling factor is sqrt(2).
  output[0] = fdct_round_shift(s0);
  output[1] = fdct_round_shift(s1);
  output[2] = fdct_round_shift(s2);
  output[3] = fdct_round_shift(s3);
}

static const transform_2d FHT_4[] = {
  { fdct4,  fdct4  },  // DCT_DCT  = 0
  { fadst4, fdct4  },  // ADST_DCT = 1
  { fdct4,  fadst4 },  // DCT_ADST = 2
  { fadst4, fadst4 }   // ADST_ADST = 3
};

void vp9_fht4x4_c(const int16_t *input, tran_low_t *output,
                  int stride, int tx_type) {
  if (tx_type == DCT_DCT) {
    vp9_fdct4x4_c(input, output, stride);
  } else {
    tran_low_t out[4 * 4];
    tran_low_t *outptr = &out[0];
    int i, j;
    tran_low_t temp_in[4], temp_out[4];
    const transform_2d ht = FHT_4[tx_type];

    // Columns
    for (i = 0; i < 4; ++i) {
      for (j = 0; j < 4; ++j)
        temp_in[j] = input[j * stride + i] * 16;
      if (i == 0 && temp_in[0])
        temp_in[0] += 1;
      ht.cols(temp_in, temp_out);
      for (j = 0; j < 4; ++j)
        outptr[j * 4 + i] = temp_out[j];
    }

    // Rows
    for (i = 0; i < 4; ++i) {
      for (j = 0; j < 4; ++j)
        temp_in[j] = out[j + i * 4];
      ht.rows(temp_in, temp_out);
      for (j = 0; j < 4; ++j)
        output[j + i * 4] = (temp_out[j] + 1) >> 2;
    }
  }
}

static void fdct8(const tran_low_t *input, tran_low_t *output) {
  /*canbe16*/ tran_high_t s0, s1, s2, s3, s4, s5, s6, s7;
  /*needs32*/ tran_high_t t0, t1, t2, t3;
  /*canbe16*/ tran_high_t x0, x1, x2, x3;

  // stage 1
  s0 = input[0] + input[7];
  s1 = input[1] + input[6];
  s2 = input[2] + input[5];
  s3 = input[3] + input[4];
  s4 = input[3] - input[4];
  s5 = input[2] - input[5];
  s6 = input[1] - input[6];
  s7 = input[0] - input[7];

  // fdct4(step, step);
  x0 = s0 + s3;
  x1 = s1 + s2;
  x2 = s1 - s2;
  x3 = s0 - s3;
  t0 = (x0 + x1) * cospi_16_64;
  t1 = (x0 - x1) * cospi_16_64;
  t2 =  x2 * cospi_24_64 + x3 *  cospi_8_64;
  t3 = -x2 * cospi_8_64  + x3 * cospi_24_64;
  output[0] = fdct_round_shift(t0);
  output[2] = fdct_round_shift(t2);
  output[4] = fdct_round_shift(t1);
  output[6] = fdct_round_shift(t3);

  // Stage 2
  t0 = (s6 - s5) * cospi_16_64;
  t1 = (s6 + s5) * cospi_16_64;
  t2 = fdct_round_shift(t0);
  t3 = fdct_round_shift(t1);

  // Stage 3
  x0 = s4 + t2;
  x1 = s4 - t2;
  x2 = s7 - t3;
  x3 = s7 + t3;

  // Stage 4
  t0 = x0 * cospi_28_64 + x3 *   cospi_4_64;
  t1 = x1 * cospi_12_64 + x2 *  cospi_20_64;
  t2 = x2 * cospi_12_64 + x1 * -cospi_20_64;
  t3 = x3 * cospi_28_64 + x0 *  -cospi_4_64;
  output[1] = fdct_round_shift(t0);
  output[3] = fdct_round_shift(t2);
  output[5] = fdct_round_shift(t1);
  output[7] = fdct_round_shift(t3);
}

<<<<<<< HEAD
void vp9_fdct8x8_c(const int16_t *input, tran_low_t *final_output, int stride) {
=======
void vp9_fdct8x8_1_c(const int16_t *input, int16_t *output, int stride) {
  int r, c;
  int16_t sum = 0;
  for (r = 0; r < 8; ++r)
    for (c = 0; c < 8; ++c)
      sum += input[r * stride + c];

  output[0] = sum;
  output[1] = 0;
}

void vp9_fdct8x8_c(const int16_t *input, int16_t *final_output, int stride) {
>>>>>>> 19125ae1
  int i, j;
  tran_low_t intermediate[64];

  // Transform columns
  {
    tran_low_t *output = intermediate;
    /*canbe16*/ tran_high_t s0, s1, s2, s3, s4, s5, s6, s7;
    /*needs32*/ tran_high_t t0, t1, t2, t3;
    /*canbe16*/ tran_high_t x0, x1, x2, x3;

    int i;
    for (i = 0; i < 8; i++) {
      // stage 1
      s0 = (input[0 * stride] + input[7 * stride]) * 4;
      s1 = (input[1 * stride] + input[6 * stride]) * 4;
      s2 = (input[2 * stride] + input[5 * stride]) * 4;
      s3 = (input[3 * stride] + input[4 * stride]) * 4;
      s4 = (input[3 * stride] - input[4 * stride]) * 4;
      s5 = (input[2 * stride] - input[5 * stride]) * 4;
      s6 = (input[1 * stride] - input[6 * stride]) * 4;
      s7 = (input[0 * stride] - input[7 * stride]) * 4;

      // fdct4(step, step);
      x0 = s0 + s3;
      x1 = s1 + s2;
      x2 = s1 - s2;
      x3 = s0 - s3;
      t0 = (x0 + x1) * cospi_16_64;
      t1 = (x0 - x1) * cospi_16_64;
      t2 =  x2 * cospi_24_64 + x3 *  cospi_8_64;
      t3 = -x2 * cospi_8_64  + x3 * cospi_24_64;
      output[0 * 8] = fdct_round_shift(t0);
      output[2 * 8] = fdct_round_shift(t2);
      output[4 * 8] = fdct_round_shift(t1);
      output[6 * 8] = fdct_round_shift(t3);

      // Stage 2
      t0 = (s6 - s5) * cospi_16_64;
      t1 = (s6 + s5) * cospi_16_64;
      t2 = fdct_round_shift(t0);
      t3 = fdct_round_shift(t1);

      // Stage 3
      x0 = s4 + t2;
      x1 = s4 - t2;
      x2 = s7 - t3;
      x3 = s7 + t3;

      // Stage 4
      t0 = x0 * cospi_28_64 + x3 *   cospi_4_64;
      t1 = x1 * cospi_12_64 + x2 *  cospi_20_64;
      t2 = x2 * cospi_12_64 + x1 * -cospi_20_64;
      t3 = x3 * cospi_28_64 + x0 *  -cospi_4_64;
      output[1 * 8] = fdct_round_shift(t0);
      output[3 * 8] = fdct_round_shift(t2);
      output[5 * 8] = fdct_round_shift(t1);
      output[7 * 8] = fdct_round_shift(t3);
      input++;
      output++;
    }
  }

  // Rows
  for (i = 0; i < 8; ++i) {
    fdct8(&intermediate[i * 8], &final_output[i * 8]);
    for (j = 0; j < 8; ++j)
      final_output[j + i * 8] /= 2;
  }
}

<<<<<<< HEAD
void vp9_fdct16x16_c(const int16_t *input, tran_low_t *output, int stride) {
=======
void vp9_fdct16x16_1_c(const int16_t *input, int16_t *output, int stride) {
  int r, c;
  int16_t sum = 0;
  for (r = 0; r < 16; ++r)
    for (c = 0; c < 16; ++c)
      sum += input[r * stride + c];

  output[0] = sum >> 1;
  output[1] = 0;
}

void vp9_fdct16x16_c(const int16_t *input, int16_t *output, int stride) {
>>>>>>> 19125ae1
  // The 2D transform is done with two passes which are actually pretty
  // similar. In the first one, we transform the columns and transpose
  // the results. In the second one, we transform the rows. To achieve that,
  // as the first pass results are transposed, we transpose the columns (that
  // is the transposed rows) and transpose the results (so that it goes back
  // in normal/row positions).
  int pass;
  // We need an intermediate buffer between passes.
  tran_low_t intermediate[256];
  const int16_t *in_pass0 = input;
  const tran_low_t *in = NULL;
  tran_low_t *out = intermediate;
  // Do the two transform/transpose passes
  for (pass = 0; pass < 2; ++pass) {
    /*canbe16*/ tran_high_t step1[8];
    /*canbe16*/ tran_high_t step2[8];
    /*canbe16*/ tran_high_t step3[8];
    /*canbe16*/ tran_high_t input[8];
    /*needs32*/ tran_high_t temp1, temp2;
    int i;
    for (i = 0; i < 16; i++) {
      if (0 == pass) {
        // Calculate input for the first 8 results.
        input[0] = (in_pass0[0 * stride] + in_pass0[15 * stride]) * 4;
        input[1] = (in_pass0[1 * stride] + in_pass0[14 * stride]) * 4;
        input[2] = (in_pass0[2 * stride] + in_pass0[13 * stride]) * 4;
        input[3] = (in_pass0[3 * stride] + in_pass0[12 * stride]) * 4;
        input[4] = (in_pass0[4 * stride] + in_pass0[11 * stride]) * 4;
        input[5] = (in_pass0[5 * stride] + in_pass0[10 * stride]) * 4;
        input[6] = (in_pass0[6 * stride] + in_pass0[ 9 * stride]) * 4;
        input[7] = (in_pass0[7 * stride] + in_pass0[ 8 * stride]) * 4;
        // Calculate input for the next 8 results.
        step1[0] = (in_pass0[7 * stride] - in_pass0[ 8 * stride]) * 4;
        step1[1] = (in_pass0[6 * stride] - in_pass0[ 9 * stride]) * 4;
        step1[2] = (in_pass0[5 * stride] - in_pass0[10 * stride]) * 4;
        step1[3] = (in_pass0[4 * stride] - in_pass0[11 * stride]) * 4;
        step1[4] = (in_pass0[3 * stride] - in_pass0[12 * stride]) * 4;
        step1[5] = (in_pass0[2 * stride] - in_pass0[13 * stride]) * 4;
        step1[6] = (in_pass0[1 * stride] - in_pass0[14 * stride]) * 4;
        step1[7] = (in_pass0[0 * stride] - in_pass0[15 * stride]) * 4;
      } else {
        // Calculate input for the first 8 results.
        input[0] = ((in[0 * 16] + 1) >> 2) + ((in[15 * 16] + 1) >> 2);
        input[1] = ((in[1 * 16] + 1) >> 2) + ((in[14 * 16] + 1) >> 2);
        input[2] = ((in[2 * 16] + 1) >> 2) + ((in[13 * 16] + 1) >> 2);
        input[3] = ((in[3 * 16] + 1) >> 2) + ((in[12 * 16] + 1) >> 2);
        input[4] = ((in[4 * 16] + 1) >> 2) + ((in[11 * 16] + 1) >> 2);
        input[5] = ((in[5 * 16] + 1) >> 2) + ((in[10 * 16] + 1) >> 2);
        input[6] = ((in[6 * 16] + 1) >> 2) + ((in[ 9 * 16] + 1) >> 2);
        input[7] = ((in[7 * 16] + 1) >> 2) + ((in[ 8 * 16] + 1) >> 2);
        // Calculate input for the next 8 results.
        step1[0] = ((in[7 * 16] + 1) >> 2) - ((in[ 8 * 16] + 1) >> 2);
        step1[1] = ((in[6 * 16] + 1) >> 2) - ((in[ 9 * 16] + 1) >> 2);
        step1[2] = ((in[5 * 16] + 1) >> 2) - ((in[10 * 16] + 1) >> 2);
        step1[3] = ((in[4 * 16] + 1) >> 2) - ((in[11 * 16] + 1) >> 2);
        step1[4] = ((in[3 * 16] + 1) >> 2) - ((in[12 * 16] + 1) >> 2);
        step1[5] = ((in[2 * 16] + 1) >> 2) - ((in[13 * 16] + 1) >> 2);
        step1[6] = ((in[1 * 16] + 1) >> 2) - ((in[14 * 16] + 1) >> 2);
        step1[7] = ((in[0 * 16] + 1) >> 2) - ((in[15 * 16] + 1) >> 2);
      }
      // Work on the first eight values; fdct8(input, even_results);
      {
        /*canbe16*/ tran_high_t s0, s1, s2, s3, s4, s5, s6, s7;
        /*needs32*/ tran_high_t t0, t1, t2, t3;
        /*canbe16*/ tran_high_t x0, x1, x2, x3;

        // stage 1
        s0 = input[0] + input[7];
        s1 = input[1] + input[6];
        s2 = input[2] + input[5];
        s3 = input[3] + input[4];
        s4 = input[3] - input[4];
        s5 = input[2] - input[5];
        s6 = input[1] - input[6];
        s7 = input[0] - input[7];

        // fdct4(step, step);
        x0 = s0 + s3;
        x1 = s1 + s2;
        x2 = s1 - s2;
        x3 = s0 - s3;
        t0 = (x0 + x1) * cospi_16_64;
        t1 = (x0 - x1) * cospi_16_64;
        t2 = x3 * cospi_8_64  + x2 * cospi_24_64;
        t3 = x3 * cospi_24_64 - x2 * cospi_8_64;
        out[0] = fdct_round_shift(t0);
        out[4] = fdct_round_shift(t2);
        out[8] = fdct_round_shift(t1);
        out[12] = fdct_round_shift(t3);

        // Stage 2
        t0 = (s6 - s5) * cospi_16_64;
        t1 = (s6 + s5) * cospi_16_64;
        t2 = fdct_round_shift(t0);
        t3 = fdct_round_shift(t1);

        // Stage 3
        x0 = s4 + t2;
        x1 = s4 - t2;
        x2 = s7 - t3;
        x3 = s7 + t3;

        // Stage 4
        t0 = x0 * cospi_28_64 + x3 *   cospi_4_64;
        t1 = x1 * cospi_12_64 + x2 *  cospi_20_64;
        t2 = x2 * cospi_12_64 + x1 * -cospi_20_64;
        t3 = x3 * cospi_28_64 + x0 *  -cospi_4_64;
        out[2] = fdct_round_shift(t0);
        out[6] = fdct_round_shift(t2);
        out[10] = fdct_round_shift(t1);
        out[14] = fdct_round_shift(t3);
      }
      // Work on the next eight values; step1 -> odd_results
      {
        // step 2
        temp1 = (step1[5] - step1[2]) * cospi_16_64;
        temp2 = (step1[4] - step1[3]) * cospi_16_64;
        step2[2] = fdct_round_shift(temp1);
        step2[3] = fdct_round_shift(temp2);
        temp1 = (step1[4] + step1[3]) * cospi_16_64;
        temp2 = (step1[5] + step1[2]) * cospi_16_64;
        step2[4] = fdct_round_shift(temp1);
        step2[5] = fdct_round_shift(temp2);
        // step 3
        step3[0] = step1[0] + step2[3];
        step3[1] = step1[1] + step2[2];
        step3[2] = step1[1] - step2[2];
        step3[3] = step1[0] - step2[3];
        step3[4] = step1[7] - step2[4];
        step3[5] = step1[6] - step2[5];
        step3[6] = step1[6] + step2[5];
        step3[7] = step1[7] + step2[4];
        // step 4
        temp1 = step3[1] *  -cospi_8_64 + step3[6] * cospi_24_64;
        temp2 = step3[2] * cospi_24_64 + step3[5] *  cospi_8_64;
        step2[1] = fdct_round_shift(temp1);
        step2[2] = fdct_round_shift(temp2);
        temp1 = step3[2] * cospi_8_64 - step3[5] * cospi_24_64;
        temp2 = step3[1] * cospi_24_64 + step3[6] *  cospi_8_64;
        step2[5] = fdct_round_shift(temp1);
        step2[6] = fdct_round_shift(temp2);
        // step 5
        step1[0] = step3[0] + step2[1];
        step1[1] = step3[0] - step2[1];
        step1[2] = step3[3] + step2[2];
        step1[3] = step3[3] - step2[2];
        step1[4] = step3[4] - step2[5];
        step1[5] = step3[4] + step2[5];
        step1[6] = step3[7] - step2[6];
        step1[7] = step3[7] + step2[6];
        // step 6
        temp1 = step1[0] * cospi_30_64 + step1[7] *  cospi_2_64;
        temp2 = step1[1] * cospi_14_64 + step1[6] * cospi_18_64;
        out[1] = fdct_round_shift(temp1);
        out[9] = fdct_round_shift(temp2);
        temp1 = step1[2] * cospi_22_64 + step1[5] * cospi_10_64;
        temp2 = step1[3] *  cospi_6_64 + step1[4] * cospi_26_64;
        out[5] = fdct_round_shift(temp1);
        out[13] = fdct_round_shift(temp2);
        temp1 = step1[3] * -cospi_26_64 + step1[4] *  cospi_6_64;
        temp2 = step1[2] * -cospi_10_64 + step1[5] * cospi_22_64;
        out[3] = fdct_round_shift(temp1);
        out[11] = fdct_round_shift(temp2);
        temp1 = step1[1] * -cospi_18_64 + step1[6] * cospi_14_64;
        temp2 = step1[0] *  -cospi_2_64 + step1[7] * cospi_30_64;
        out[7] = fdct_round_shift(temp1);
        out[15] = fdct_round_shift(temp2);
      }
      // Do next column (which is a transposed row in second/horizontal pass)
      in++;
      in_pass0++;
      out += 16;
    }
    // Setup in/out for next pass.
    in = intermediate;
    out = output;
  }
}

static void fadst8(const tran_low_t *input, tran_low_t *output) {
  tran_high_t s0, s1, s2, s3, s4, s5, s6, s7;

  tran_high_t x0 = input[7];
  tran_high_t x1 = input[0];
  tran_high_t x2 = input[5];
  tran_high_t x3 = input[2];
  tran_high_t x4 = input[3];
  tran_high_t x5 = input[4];
  tran_high_t x6 = input[1];
  tran_high_t x7 = input[6];

  // stage 1
  s0 = cospi_2_64  * x0 + cospi_30_64 * x1;
  s1 = cospi_30_64 * x0 - cospi_2_64  * x1;
  s2 = cospi_10_64 * x2 + cospi_22_64 * x3;
  s3 = cospi_22_64 * x2 - cospi_10_64 * x3;
  s4 = cospi_18_64 * x4 + cospi_14_64 * x5;
  s5 = cospi_14_64 * x4 - cospi_18_64 * x5;
  s6 = cospi_26_64 * x6 + cospi_6_64  * x7;
  s7 = cospi_6_64  * x6 - cospi_26_64 * x7;

  x0 = fdct_round_shift(s0 + s4);
  x1 = fdct_round_shift(s1 + s5);
  x2 = fdct_round_shift(s2 + s6);
  x3 = fdct_round_shift(s3 + s7);
  x4 = fdct_round_shift(s0 - s4);
  x5 = fdct_round_shift(s1 - s5);
  x6 = fdct_round_shift(s2 - s6);
  x7 = fdct_round_shift(s3 - s7);

  // stage 2
  s0 = x0;
  s1 = x1;
  s2 = x2;
  s3 = x3;
  s4 = cospi_8_64  * x4 + cospi_24_64 * x5;
  s5 = cospi_24_64 * x4 - cospi_8_64  * x5;
  s6 = - cospi_24_64 * x6 + cospi_8_64  * x7;
  s7 =   cospi_8_64  * x6 + cospi_24_64 * x7;

  x0 = s0 + s2;
  x1 = s1 + s3;
  x2 = s0 - s2;
  x3 = s1 - s3;
  x4 = fdct_round_shift(s4 + s6);
  x5 = fdct_round_shift(s5 + s7);
  x6 = fdct_round_shift(s4 - s6);
  x7 = fdct_round_shift(s5 - s7);

  // stage 3
  s2 = cospi_16_64 * (x2 + x3);
  s3 = cospi_16_64 * (x2 - x3);
  s6 = cospi_16_64 * (x6 + x7);
  s7 = cospi_16_64 * (x6 - x7);

  x2 = fdct_round_shift(s2);
  x3 = fdct_round_shift(s3);
  x6 = fdct_round_shift(s6);
  x7 = fdct_round_shift(s7);

  output[0] =   x0;
  output[1] = - x4;
  output[2] =   x6;
  output[3] = - x2;
  output[4] =   x3;
  output[5] = - x7;
  output[6] =   x5;
  output[7] = - x1;
}

static const transform_2d FHT_8[] = {
  { fdct8,  fdct8  },  // DCT_DCT  = 0
  { fadst8, fdct8  },  // ADST_DCT = 1
  { fdct8,  fadst8 },  // DCT_ADST = 2
  { fadst8, fadst8 }   // ADST_ADST = 3
};

void vp9_fht8x8_c(const int16_t *input, tran_low_t *output,
                  int stride, int tx_type) {
  if (tx_type == DCT_DCT) {
    vp9_fdct8x8_c(input, output, stride);
  } else {
    tran_low_t out[64];
    tran_low_t *outptr = &out[0];
    int i, j;
    tran_low_t temp_in[8], temp_out[8];
    const transform_2d ht = FHT_8[tx_type];

    // Columns
    for (i = 0; i < 8; ++i) {
      for (j = 0; j < 8; ++j)
        temp_in[j] = input[j * stride + i] * 4;
      ht.cols(temp_in, temp_out);
      for (j = 0; j < 8; ++j)
        outptr[j * 8 + i] = temp_out[j];
    }

    // Rows
    for (i = 0; i < 8; ++i) {
      for (j = 0; j < 8; ++j)
        temp_in[j] = out[j + i * 8];
      ht.rows(temp_in, temp_out);
      for (j = 0; j < 8; ++j)
        output[j + i * 8] = (temp_out[j] + (temp_out[j] < 0)) >> 1;
    }
  }
}

/* 4-point reversible, orthonormal Walsh-Hadamard in 3.5 adds, 0.5 shifts per
   pixel. */
void vp9_fwht4x4_c(const int16_t *input, tran_low_t *output, int stride) {
  int i;
  tran_high_t a1, b1, c1, d1, e1;
  const int16_t *ip_pass0 = input;
  const tran_low_t *ip;
  tran_low_t *op = output;

  for (i = 0; i < 4; i++) {
    a1 = ip_pass0[0 * stride];
    b1 = ip_pass0[1 * stride];
    c1 = ip_pass0[2 * stride];
    d1 = ip_pass0[3 * stride];

    a1 += b1;
    d1 = d1 - c1;
    e1 = (a1 - d1) >> 1;
    b1 = e1 - b1;
    c1 = e1 - c1;
    a1 -= c1;
    d1 += b1;
    op[0] = a1;
    op[4] = c1;
    op[8] = d1;
    op[12] = b1;

    ip_pass0++;
    op++;
  }
  ip = output;
  op = output;

  for (i = 0; i < 4; i++) {
    a1 = ip[0];
    b1 = ip[1];
    c1 = ip[2];
    d1 = ip[3];

    a1 += b1;
    d1 -= c1;
    e1 = (a1 - d1) >> 1;
    b1 = e1 - b1;
    c1 = e1 - c1;
    a1 -= c1;
    d1 += b1;
    op[0] = a1 * UNIT_QUANT_FACTOR;
    op[1] = c1 * UNIT_QUANT_FACTOR;
    op[2] = d1 * UNIT_QUANT_FACTOR;
    op[3] = b1 * UNIT_QUANT_FACTOR;

    ip += 4;
    op += 4;
  }
}

// Rewrote to use same algorithm as others.
static void fdct16(const tran_low_t in[16], tran_low_t out[16]) {
  /*canbe16*/ tran_high_t step1[8];
  /*canbe16*/ tran_high_t step2[8];
  /*canbe16*/ tran_high_t step3[8];
  /*canbe16*/ tran_high_t input[8];
  /*needs32*/ tran_high_t temp1, temp2;

  // step 1
  input[0] = in[0] + in[15];
  input[1] = in[1] + in[14];
  input[2] = in[2] + in[13];
  input[3] = in[3] + in[12];
  input[4] = in[4] + in[11];
  input[5] = in[5] + in[10];
  input[6] = in[6] + in[ 9];
  input[7] = in[7] + in[ 8];

  step1[0] = in[7] - in[ 8];
  step1[1] = in[6] - in[ 9];
  step1[2] = in[5] - in[10];
  step1[3] = in[4] - in[11];
  step1[4] = in[3] - in[12];
  step1[5] = in[2] - in[13];
  step1[6] = in[1] - in[14];
  step1[7] = in[0] - in[15];

  // fdct8(step, step);
  {
    /*canbe16*/ tran_high_t s0, s1, s2, s3, s4, s5, s6, s7;
    /*needs32*/ tran_high_t t0, t1, t2, t3;
    /*canbe16*/ tran_high_t x0, x1, x2, x3;

    // stage 1
    s0 = input[0] + input[7];
    s1 = input[1] + input[6];
    s2 = input[2] + input[5];
    s3 = input[3] + input[4];
    s4 = input[3] - input[4];
    s5 = input[2] - input[5];
    s6 = input[1] - input[6];
    s7 = input[0] - input[7];

    // fdct4(step, step);
    x0 = s0 + s3;
    x1 = s1 + s2;
    x2 = s1 - s2;
    x3 = s0 - s3;
    t0 = (x0 + x1) * cospi_16_64;
    t1 = (x0 - x1) * cospi_16_64;
    t2 = x3 * cospi_8_64  + x2 * cospi_24_64;
    t3 = x3 * cospi_24_64 - x2 * cospi_8_64;
    out[0] = fdct_round_shift(t0);
    out[4] = fdct_round_shift(t2);
    out[8] = fdct_round_shift(t1);
    out[12] = fdct_round_shift(t3);

    // Stage 2
    t0 = (s6 - s5) * cospi_16_64;
    t1 = (s6 + s5) * cospi_16_64;
    t2 = fdct_round_shift(t0);
    t3 = fdct_round_shift(t1);

    // Stage 3
    x0 = s4 + t2;
    x1 = s4 - t2;
    x2 = s7 - t3;
    x3 = s7 + t3;

    // Stage 4
    t0 = x0 * cospi_28_64 + x3 *   cospi_4_64;
    t1 = x1 * cospi_12_64 + x2 *  cospi_20_64;
    t2 = x2 * cospi_12_64 + x1 * -cospi_20_64;
    t3 = x3 * cospi_28_64 + x0 *  -cospi_4_64;
    out[2] = fdct_round_shift(t0);
    out[6] = fdct_round_shift(t2);
    out[10] = fdct_round_shift(t1);
    out[14] = fdct_round_shift(t3);
  }

  // step 2
  temp1 = (step1[5] - step1[2]) * cospi_16_64;
  temp2 = (step1[4] - step1[3]) * cospi_16_64;
  step2[2] = fdct_round_shift(temp1);
  step2[3] = fdct_round_shift(temp2);
  temp1 = (step1[4] + step1[3]) * cospi_16_64;
  temp2 = (step1[5] + step1[2]) * cospi_16_64;
  step2[4] = fdct_round_shift(temp1);
  step2[5] = fdct_round_shift(temp2);

  // step 3
  step3[0] = step1[0] + step2[3];
  step3[1] = step1[1] + step2[2];
  step3[2] = step1[1] - step2[2];
  step3[3] = step1[0] - step2[3];
  step3[4] = step1[7] - step2[4];
  step3[5] = step1[6] - step2[5];
  step3[6] = step1[6] + step2[5];
  step3[7] = step1[7] + step2[4];

  // step 4
  temp1 = step3[1] *  -cospi_8_64 + step3[6] * cospi_24_64;
  temp2 = step3[2] * cospi_24_64 + step3[5] *  cospi_8_64;
  step2[1] = fdct_round_shift(temp1);
  step2[2] = fdct_round_shift(temp2);
  temp1 = step3[2] * cospi_8_64 - step3[5] * cospi_24_64;
  temp2 = step3[1] * cospi_24_64 + step3[6] *  cospi_8_64;
  step2[5] = fdct_round_shift(temp1);
  step2[6] = fdct_round_shift(temp2);

  // step 5
  step1[0] = step3[0] + step2[1];
  step1[1] = step3[0] - step2[1];
  step1[2] = step3[3] + step2[2];
  step1[3] = step3[3] - step2[2];
  step1[4] = step3[4] - step2[5];
  step1[5] = step3[4] + step2[5];
  step1[6] = step3[7] - step2[6];
  step1[7] = step3[7] + step2[6];

  // step 6
  temp1 = step1[0] * cospi_30_64 + step1[7] *  cospi_2_64;
  temp2 = step1[1] * cospi_14_64 + step1[6] * cospi_18_64;
  out[1] = fdct_round_shift(temp1);
  out[9] = fdct_round_shift(temp2);

  temp1 = step1[2] * cospi_22_64 + step1[5] * cospi_10_64;
  temp2 = step1[3] *  cospi_6_64 + step1[4] * cospi_26_64;
  out[5] = fdct_round_shift(temp1);
  out[13] = fdct_round_shift(temp2);

  temp1 = step1[3] * -cospi_26_64 + step1[4] *  cospi_6_64;
  temp2 = step1[2] * -cospi_10_64 + step1[5] * cospi_22_64;
  out[3] = fdct_round_shift(temp1);
  out[11] = fdct_round_shift(temp2);

  temp1 = step1[1] * -cospi_18_64 + step1[6] * cospi_14_64;
  temp2 = step1[0] *  -cospi_2_64 + step1[7] * cospi_30_64;
  out[7] = fdct_round_shift(temp1);
  out[15] = fdct_round_shift(temp2);
}

static void fadst16(const tran_low_t *input, tran_low_t *output) {
  tran_high_t s0, s1, s2, s3, s4, s5, s6, s7, s8;
  tran_high_t s9, s10, s11, s12, s13, s14, s15;

  tran_high_t x0 = input[15];
  tran_high_t x1 = input[0];
  tran_high_t x2 = input[13];
  tran_high_t x3 = input[2];
  tran_high_t x4 = input[11];
  tran_high_t x5 = input[4];
  tran_high_t x6 = input[9];
  tran_high_t x7 = input[6];
  tran_high_t x8 = input[7];
  tran_high_t x9 = input[8];
  tran_high_t x10 = input[5];
  tran_high_t x11 = input[10];
  tran_high_t x12 = input[3];
  tran_high_t x13 = input[12];
  tran_high_t x14 = input[1];
  tran_high_t x15 = input[14];

  // stage 1
  s0 = x0 * cospi_1_64  + x1 * cospi_31_64;
  s1 = x0 * cospi_31_64 - x1 * cospi_1_64;
  s2 = x2 * cospi_5_64  + x3 * cospi_27_64;
  s3 = x2 * cospi_27_64 - x3 * cospi_5_64;
  s4 = x4 * cospi_9_64  + x5 * cospi_23_64;
  s5 = x4 * cospi_23_64 - x5 * cospi_9_64;
  s6 = x6 * cospi_13_64 + x7 * cospi_19_64;
  s7 = x6 * cospi_19_64 - x7 * cospi_13_64;
  s8 = x8 * cospi_17_64 + x9 * cospi_15_64;
  s9 = x8 * cospi_15_64 - x9 * cospi_17_64;
  s10 = x10 * cospi_21_64 + x11 * cospi_11_64;
  s11 = x10 * cospi_11_64 - x11 * cospi_21_64;
  s12 = x12 * cospi_25_64 + x13 * cospi_7_64;
  s13 = x12 * cospi_7_64  - x13 * cospi_25_64;
  s14 = x14 * cospi_29_64 + x15 * cospi_3_64;
  s15 = x14 * cospi_3_64  - x15 * cospi_29_64;

  x0 = fdct_round_shift(s0 + s8);
  x1 = fdct_round_shift(s1 + s9);
  x2 = fdct_round_shift(s2 + s10);
  x3 = fdct_round_shift(s3 + s11);
  x4 = fdct_round_shift(s4 + s12);
  x5 = fdct_round_shift(s5 + s13);
  x6 = fdct_round_shift(s6 + s14);
  x7 = fdct_round_shift(s7 + s15);
  x8  = fdct_round_shift(s0 - s8);
  x9  = fdct_round_shift(s1 - s9);
  x10 = fdct_round_shift(s2 - s10);
  x11 = fdct_round_shift(s3 - s11);
  x12 = fdct_round_shift(s4 - s12);
  x13 = fdct_round_shift(s5 - s13);
  x14 = fdct_round_shift(s6 - s14);
  x15 = fdct_round_shift(s7 - s15);

  // stage 2
  s0 = x0;
  s1 = x1;
  s2 = x2;
  s3 = x3;
  s4 = x4;
  s5 = x5;
  s6 = x6;
  s7 = x7;
  s8 =    x8 * cospi_4_64   + x9 * cospi_28_64;
  s9 =    x8 * cospi_28_64  - x9 * cospi_4_64;
  s10 =   x10 * cospi_20_64 + x11 * cospi_12_64;
  s11 =   x10 * cospi_12_64 - x11 * cospi_20_64;
  s12 = - x12 * cospi_28_64 + x13 * cospi_4_64;
  s13 =   x12 * cospi_4_64  + x13 * cospi_28_64;
  s14 = - x14 * cospi_12_64 + x15 * cospi_20_64;
  s15 =   x14 * cospi_20_64 + x15 * cospi_12_64;

  x0 = s0 + s4;
  x1 = s1 + s5;
  x2 = s2 + s6;
  x3 = s3 + s7;
  x4 = s0 - s4;
  x5 = s1 - s5;
  x6 = s2 - s6;
  x7 = s3 - s7;
  x8 = fdct_round_shift(s8 + s12);
  x9 = fdct_round_shift(s9 + s13);
  x10 = fdct_round_shift(s10 + s14);
  x11 = fdct_round_shift(s11 + s15);
  x12 = fdct_round_shift(s8 - s12);
  x13 = fdct_round_shift(s9 - s13);
  x14 = fdct_round_shift(s10 - s14);
  x15 = fdct_round_shift(s11 - s15);

  // stage 3
  s0 = x0;
  s1 = x1;
  s2 = x2;
  s3 = x3;
  s4 = x4 * cospi_8_64  + x5 * cospi_24_64;
  s5 = x4 * cospi_24_64 - x5 * cospi_8_64;
  s6 = - x6 * cospi_24_64 + x7 * cospi_8_64;
  s7 =   x6 * cospi_8_64  + x7 * cospi_24_64;
  s8 = x8;
  s9 = x9;
  s10 = x10;
  s11 = x11;
  s12 = x12 * cospi_8_64  + x13 * cospi_24_64;
  s13 = x12 * cospi_24_64 - x13 * cospi_8_64;
  s14 = - x14 * cospi_24_64 + x15 * cospi_8_64;
  s15 =   x14 * cospi_8_64  + x15 * cospi_24_64;

  x0 = s0 + s2;
  x1 = s1 + s3;
  x2 = s0 - s2;
  x3 = s1 - s3;
  x4 = fdct_round_shift(s4 + s6);
  x5 = fdct_round_shift(s5 + s7);
  x6 = fdct_round_shift(s4 - s6);
  x7 = fdct_round_shift(s5 - s7);
  x8 = s8 + s10;
  x9 = s9 + s11;
  x10 = s8 - s10;
  x11 = s9 - s11;
  x12 = fdct_round_shift(s12 + s14);
  x13 = fdct_round_shift(s13 + s15);
  x14 = fdct_round_shift(s12 - s14);
  x15 = fdct_round_shift(s13 - s15);

  // stage 4
  s2 = (- cospi_16_64) * (x2 + x3);
  s3 = cospi_16_64 * (x2 - x3);
  s6 = cospi_16_64 * (x6 + x7);
  s7 = cospi_16_64 * (- x6 + x7);
  s10 = cospi_16_64 * (x10 + x11);
  s11 = cospi_16_64 * (- x10 + x11);
  s14 = (- cospi_16_64) * (x14 + x15);
  s15 = cospi_16_64 * (x14 - x15);

  x2 = fdct_round_shift(s2);
  x3 = fdct_round_shift(s3);
  x6 = fdct_round_shift(s6);
  x7 = fdct_round_shift(s7);
  x10 = fdct_round_shift(s10);
  x11 = fdct_round_shift(s11);
  x14 = fdct_round_shift(s14);
  x15 = fdct_round_shift(s15);

  output[0] = x0;
  output[1] = - x8;
  output[2] = x12;
  output[3] = - x4;
  output[4] = x6;
  output[5] = x14;
  output[6] = x10;
  output[7] = x2;
  output[8] = x3;
  output[9] =  x11;
  output[10] = x15;
  output[11] = x7;
  output[12] = x5;
  output[13] = - x13;
  output[14] = x9;
  output[15] = - x1;
}

static const transform_2d FHT_16[] = {
  { fdct16,  fdct16  },  // DCT_DCT  = 0
  { fadst16, fdct16  },  // ADST_DCT = 1
  { fdct16,  fadst16 },  // DCT_ADST = 2
  { fadst16, fadst16 }   // ADST_ADST = 3
};

void vp9_fht16x16_c(const int16_t *input, tran_low_t *output,
                    int stride, int tx_type) {
  if (tx_type == DCT_DCT) {
    vp9_fdct16x16_c(input, output, stride);
  } else {
    tran_low_t out[256];
    tran_low_t *outptr = &out[0];
    int i, j;
    tran_low_t temp_in[16], temp_out[16];
    const transform_2d ht = FHT_16[tx_type];

    // Columns
    for (i = 0; i < 16; ++i) {
      for (j = 0; j < 16; ++j)
        temp_in[j] = input[j * stride + i] * 4;
      ht.cols(temp_in, temp_out);
      for (j = 0; j < 16; ++j)
        outptr[j * 16 + i] = (temp_out[j] + 1 + (temp_out[j] < 0)) >> 2;
    }

    // Rows
    for (i = 0; i < 16; ++i) {
      for (j = 0; j < 16; ++j)
        temp_in[j] = out[j + i * 16];
      ht.rows(temp_in, temp_out);
      for (j = 0; j < 16; ++j)
        output[j + i * 16] = temp_out[j];
    }
  }
}

static INLINE tran_high_t dct_32_round(tran_high_t input) {
  tran_high_t rv = ROUND_POWER_OF_TWO(input, DCT_CONST_BITS);
  // TODO(peter.derivaz): Find new bounds for this assert
  // assert(-131072 <= rv && rv <= 131071);
  return rv;
}

static INLINE tran_high_t half_round_shift(tran_high_t input) {
  tran_high_t rv = (input + 1 + (input < 0)) >> 2;
  return rv;
}

static void fdct32(const tran_high_t *input, tran_high_t *output, int round) {
  tran_high_t step[32];
  // Stage 1
  step[0] = input[0] + input[(32 - 1)];
  step[1] = input[1] + input[(32 - 2)];
  step[2] = input[2] + input[(32 - 3)];
  step[3] = input[3] + input[(32 - 4)];
  step[4] = input[4] + input[(32 - 5)];
  step[5] = input[5] + input[(32 - 6)];
  step[6] = input[6] + input[(32 - 7)];
  step[7] = input[7] + input[(32 - 8)];
  step[8] = input[8] + input[(32 - 9)];
  step[9] = input[9] + input[(32 - 10)];
  step[10] = input[10] + input[(32 - 11)];
  step[11] = input[11] + input[(32 - 12)];
  step[12] = input[12] + input[(32 - 13)];
  step[13] = input[13] + input[(32 - 14)];
  step[14] = input[14] + input[(32 - 15)];
  step[15] = input[15] + input[(32 - 16)];
  step[16] = -input[16] + input[(32 - 17)];
  step[17] = -input[17] + input[(32 - 18)];
  step[18] = -input[18] + input[(32 - 19)];
  step[19] = -input[19] + input[(32 - 20)];
  step[20] = -input[20] + input[(32 - 21)];
  step[21] = -input[21] + input[(32 - 22)];
  step[22] = -input[22] + input[(32 - 23)];
  step[23] = -input[23] + input[(32 - 24)];
  step[24] = -input[24] + input[(32 - 25)];
  step[25] = -input[25] + input[(32 - 26)];
  step[26] = -input[26] + input[(32 - 27)];
  step[27] = -input[27] + input[(32 - 28)];
  step[28] = -input[28] + input[(32 - 29)];
  step[29] = -input[29] + input[(32 - 30)];
  step[30] = -input[30] + input[(32 - 31)];
  step[31] = -input[31] + input[(32 - 32)];

  // Stage 2
  output[0] = step[0] + step[16 - 1];
  output[1] = step[1] + step[16 - 2];
  output[2] = step[2] + step[16 - 3];
  output[3] = step[3] + step[16 - 4];
  output[4] = step[4] + step[16 - 5];
  output[5] = step[5] + step[16 - 6];
  output[6] = step[6] + step[16 - 7];
  output[7] = step[7] + step[16 - 8];
  output[8] = -step[8] + step[16 - 9];
  output[9] = -step[9] + step[16 - 10];
  output[10] = -step[10] + step[16 - 11];
  output[11] = -step[11] + step[16 - 12];
  output[12] = -step[12] + step[16 - 13];
  output[13] = -step[13] + step[16 - 14];
  output[14] = -step[14] + step[16 - 15];
  output[15] = -step[15] + step[16 - 16];

  output[16] = step[16];
  output[17] = step[17];
  output[18] = step[18];
  output[19] = step[19];

  output[20] = dct_32_round((-step[20] + step[27]) * cospi_16_64);
  output[21] = dct_32_round((-step[21] + step[26]) * cospi_16_64);
  output[22] = dct_32_round((-step[22] + step[25]) * cospi_16_64);
  output[23] = dct_32_round((-step[23] + step[24]) * cospi_16_64);

  output[24] = dct_32_round((step[24] + step[23]) * cospi_16_64);
  output[25] = dct_32_round((step[25] + step[22]) * cospi_16_64);
  output[26] = dct_32_round((step[26] + step[21]) * cospi_16_64);
  output[27] = dct_32_round((step[27] + step[20]) * cospi_16_64);

  output[28] = step[28];
  output[29] = step[29];
  output[30] = step[30];
  output[31] = step[31];

  // dump the magnitude by 4, hence the intermediate values are within
  // the range of 16 bits.
  if (round) {
    output[0] = half_round_shift(output[0]);
    output[1] = half_round_shift(output[1]);
    output[2] = half_round_shift(output[2]);
    output[3] = half_round_shift(output[3]);
    output[4] = half_round_shift(output[4]);
    output[5] = half_round_shift(output[5]);
    output[6] = half_round_shift(output[6]);
    output[7] = half_round_shift(output[7]);
    output[8] = half_round_shift(output[8]);
    output[9] = half_round_shift(output[9]);
    output[10] = half_round_shift(output[10]);
    output[11] = half_round_shift(output[11]);
    output[12] = half_round_shift(output[12]);
    output[13] = half_round_shift(output[13]);
    output[14] = half_round_shift(output[14]);
    output[15] = half_round_shift(output[15]);

    output[16] = half_round_shift(output[16]);
    output[17] = half_round_shift(output[17]);
    output[18] = half_round_shift(output[18]);
    output[19] = half_round_shift(output[19]);
    output[20] = half_round_shift(output[20]);
    output[21] = half_round_shift(output[21]);
    output[22] = half_round_shift(output[22]);
    output[23] = half_round_shift(output[23]);
    output[24] = half_round_shift(output[24]);
    output[25] = half_round_shift(output[25]);
    output[26] = half_round_shift(output[26]);
    output[27] = half_round_shift(output[27]);
    output[28] = half_round_shift(output[28]);
    output[29] = half_round_shift(output[29]);
    output[30] = half_round_shift(output[30]);
    output[31] = half_round_shift(output[31]);
  }

  // Stage 3
  step[0] = output[0] + output[(8 - 1)];
  step[1] = output[1] + output[(8 - 2)];
  step[2] = output[2] + output[(8 - 3)];
  step[3] = output[3] + output[(8 - 4)];
  step[4] = -output[4] + output[(8 - 5)];
  step[5] = -output[5] + output[(8 - 6)];
  step[6] = -output[6] + output[(8 - 7)];
  step[7] = -output[7] + output[(8 - 8)];
  step[8] = output[8];
  step[9] = output[9];
  step[10] = dct_32_round((-output[10] + output[13]) * cospi_16_64);
  step[11] = dct_32_round((-output[11] + output[12]) * cospi_16_64);
  step[12] = dct_32_round((output[12] + output[11]) * cospi_16_64);
  step[13] = dct_32_round((output[13] + output[10]) * cospi_16_64);
  step[14] = output[14];
  step[15] = output[15];

  step[16] = output[16] + output[23];
  step[17] = output[17] + output[22];
  step[18] = output[18] + output[21];
  step[19] = output[19] + output[20];
  step[20] = -output[20] + output[19];
  step[21] = -output[21] + output[18];
  step[22] = -output[22] + output[17];
  step[23] = -output[23] + output[16];
  step[24] = -output[24] + output[31];
  step[25] = -output[25] + output[30];
  step[26] = -output[26] + output[29];
  step[27] = -output[27] + output[28];
  step[28] = output[28] + output[27];
  step[29] = output[29] + output[26];
  step[30] = output[30] + output[25];
  step[31] = output[31] + output[24];

  // Stage 4
  output[0] = step[0] + step[3];
  output[1] = step[1] + step[2];
  output[2] = -step[2] + step[1];
  output[3] = -step[3] + step[0];
  output[4] = step[4];
  output[5] = dct_32_round((-step[5] + step[6]) * cospi_16_64);
  output[6] = dct_32_round((step[6] + step[5]) * cospi_16_64);
  output[7] = step[7];
  output[8] = step[8] + step[11];
  output[9] = step[9] + step[10];
  output[10] = -step[10] + step[9];
  output[11] = -step[11] + step[8];
  output[12] = -step[12] + step[15];
  output[13] = -step[13] + step[14];
  output[14] = step[14] + step[13];
  output[15] = step[15] + step[12];

  output[16] = step[16];
  output[17] = step[17];
  output[18] = dct_32_round(step[18] * -cospi_8_64 + step[29] * cospi_24_64);
  output[19] = dct_32_round(step[19] * -cospi_8_64 + step[28] * cospi_24_64);
  output[20] = dct_32_round(step[20] * -cospi_24_64 + step[27] * -cospi_8_64);
  output[21] = dct_32_round(step[21] * -cospi_24_64 + step[26] * -cospi_8_64);
  output[22] = step[22];
  output[23] = step[23];
  output[24] = step[24];
  output[25] = step[25];
  output[26] = dct_32_round(step[26] * cospi_24_64 + step[21] * -cospi_8_64);
  output[27] = dct_32_round(step[27] * cospi_24_64 + step[20] * -cospi_8_64);
  output[28] = dct_32_round(step[28] * cospi_8_64 + step[19] * cospi_24_64);
  output[29] = dct_32_round(step[29] * cospi_8_64 + step[18] * cospi_24_64);
  output[30] = step[30];
  output[31] = step[31];

  // Stage 5
  step[0] = dct_32_round((output[0] + output[1]) * cospi_16_64);
  step[1] = dct_32_round((-output[1] + output[0]) * cospi_16_64);
  step[2] = dct_32_round(output[2] * cospi_24_64 + output[3] * cospi_8_64);
  step[3] = dct_32_round(output[3] * cospi_24_64 - output[2] * cospi_8_64);
  step[4] = output[4] + output[5];
  step[5] = -output[5] + output[4];
  step[6] = -output[6] + output[7];
  step[7] = output[7] + output[6];
  step[8] = output[8];
  step[9] = dct_32_round(output[9] * -cospi_8_64 + output[14] * cospi_24_64);
  step[10] = dct_32_round(output[10] * -cospi_24_64 + output[13] * -cospi_8_64);
  step[11] = output[11];
  step[12] = output[12];
  step[13] = dct_32_round(output[13] * cospi_24_64 + output[10] * -cospi_8_64);
  step[14] = dct_32_round(output[14] * cospi_8_64 + output[9] * cospi_24_64);
  step[15] = output[15];

  step[16] = output[16] + output[19];
  step[17] = output[17] + output[18];
  step[18] = -output[18] + output[17];
  step[19] = -output[19] + output[16];
  step[20] = -output[20] + output[23];
  step[21] = -output[21] + output[22];
  step[22] = output[22] + output[21];
  step[23] = output[23] + output[20];
  step[24] = output[24] + output[27];
  step[25] = output[25] + output[26];
  step[26] = -output[26] + output[25];
  step[27] = -output[27] + output[24];
  step[28] = -output[28] + output[31];
  step[29] = -output[29] + output[30];
  step[30] = output[30] + output[29];
  step[31] = output[31] + output[28];

  // Stage 6
  output[0] = step[0];
  output[1] = step[1];
  output[2] = step[2];
  output[3] = step[3];
  output[4] = dct_32_round(step[4] * cospi_28_64 + step[7] * cospi_4_64);
  output[5] = dct_32_round(step[5] * cospi_12_64 + step[6] * cospi_20_64);
  output[6] = dct_32_round(step[6] * cospi_12_64 + step[5] * -cospi_20_64);
  output[7] = dct_32_round(step[7] * cospi_28_64 + step[4] * -cospi_4_64);
  output[8] = step[8] + step[9];
  output[9] = -step[9] + step[8];
  output[10] = -step[10] + step[11];
  output[11] = step[11] + step[10];
  output[12] = step[12] + step[13];
  output[13] = -step[13] + step[12];
  output[14] = -step[14] + step[15];
  output[15] = step[15] + step[14];

  output[16] = step[16];
  output[17] = dct_32_round(step[17] * -cospi_4_64 + step[30] * cospi_28_64);
  output[18] = dct_32_round(step[18] * -cospi_28_64 + step[29] * -cospi_4_64);
  output[19] = step[19];
  output[20] = step[20];
  output[21] = dct_32_round(step[21] * -cospi_20_64 + step[26] * cospi_12_64);
  output[22] = dct_32_round(step[22] * -cospi_12_64 + step[25] * -cospi_20_64);
  output[23] = step[23];
  output[24] = step[24];
  output[25] = dct_32_round(step[25] * cospi_12_64 + step[22] * -cospi_20_64);
  output[26] = dct_32_round(step[26] * cospi_20_64 + step[21] * cospi_12_64);
  output[27] = step[27];
  output[28] = step[28];
  output[29] = dct_32_round(step[29] * cospi_28_64 + step[18] * -cospi_4_64);
  output[30] = dct_32_round(step[30] * cospi_4_64 + step[17] * cospi_28_64);
  output[31] = step[31];

  // Stage 7
  step[0] = output[0];
  step[1] = output[1];
  step[2] = output[2];
  step[3] = output[3];
  step[4] = output[4];
  step[5] = output[5];
  step[6] = output[6];
  step[7] = output[7];
  step[8] = dct_32_round(output[8] * cospi_30_64 + output[15] * cospi_2_64);
  step[9] = dct_32_round(output[9] * cospi_14_64 + output[14] * cospi_18_64);
  step[10] = dct_32_round(output[10] * cospi_22_64 + output[13] * cospi_10_64);
  step[11] = dct_32_round(output[11] * cospi_6_64 + output[12] * cospi_26_64);
  step[12] = dct_32_round(output[12] * cospi_6_64 + output[11] * -cospi_26_64);
  step[13] = dct_32_round(output[13] * cospi_22_64 + output[10] * -cospi_10_64);
  step[14] = dct_32_round(output[14] * cospi_14_64 + output[9] * -cospi_18_64);
  step[15] = dct_32_round(output[15] * cospi_30_64 + output[8] * -cospi_2_64);

  step[16] = output[16] + output[17];
  step[17] = -output[17] + output[16];
  step[18] = -output[18] + output[19];
  step[19] = output[19] + output[18];
  step[20] = output[20] + output[21];
  step[21] = -output[21] + output[20];
  step[22] = -output[22] + output[23];
  step[23] = output[23] + output[22];
  step[24] = output[24] + output[25];
  step[25] = -output[25] + output[24];
  step[26] = -output[26] + output[27];
  step[27] = output[27] + output[26];
  step[28] = output[28] + output[29];
  step[29] = -output[29] + output[28];
  step[30] = -output[30] + output[31];
  step[31] = output[31] + output[30];

  // Final stage --- outputs indices are bit-reversed.
  output[0]  = step[0];
  output[16] = step[1];
  output[8]  = step[2];
  output[24] = step[3];
  output[4]  = step[4];
  output[20] = step[5];
  output[12] = step[6];
  output[28] = step[7];
  output[2]  = step[8];
  output[18] = step[9];
  output[10] = step[10];
  output[26] = step[11];
  output[6]  = step[12];
  output[22] = step[13];
  output[14] = step[14];
  output[30] = step[15];

  output[1]  = dct_32_round(step[16] * cospi_31_64 + step[31] * cospi_1_64);
  output[17] = dct_32_round(step[17] * cospi_15_64 + step[30] * cospi_17_64);
  output[9]  = dct_32_round(step[18] * cospi_23_64 + step[29] * cospi_9_64);
  output[25] = dct_32_round(step[19] * cospi_7_64 + step[28] * cospi_25_64);
  output[5]  = dct_32_round(step[20] * cospi_27_64 + step[27] * cospi_5_64);
  output[21] = dct_32_round(step[21] * cospi_11_64 + step[26] * cospi_21_64);
  output[13] = dct_32_round(step[22] * cospi_19_64 + step[25] * cospi_13_64);
  output[29] = dct_32_round(step[23] * cospi_3_64 + step[24] * cospi_29_64);
  output[3]  = dct_32_round(step[24] * cospi_3_64 + step[23] * -cospi_29_64);
  output[19] = dct_32_round(step[25] * cospi_19_64 + step[22] * -cospi_13_64);
  output[11] = dct_32_round(step[26] * cospi_11_64 + step[21] * -cospi_21_64);
  output[27] = dct_32_round(step[27] * cospi_27_64 + step[20] * -cospi_5_64);
  output[7]  = dct_32_round(step[28] * cospi_7_64 + step[19] * -cospi_25_64);
  output[23] = dct_32_round(step[29] * cospi_23_64 + step[18] * -cospi_9_64);
  output[15] = dct_32_round(step[30] * cospi_15_64 + step[17] * -cospi_17_64);
  output[31] = dct_32_round(step[31] * cospi_31_64 + step[16] * -cospi_1_64);
}

<<<<<<< HEAD
void vp9_fdct32x32_c(const int16_t *input, tran_low_t *out, int stride) {
=======
void vp9_fdct32x32_1_c(const int16_t *input, int16_t *output, int stride) {
  int r, c;
  int16_t sum = 0;
  for (r = 0; r < 32; ++r)
    for (c = 0; c < 32; ++c)
      sum += input[r * stride + c];

  output[0] = sum >> 3;
  output[1] = 0;
}

void vp9_fdct32x32_c(const int16_t *input, int16_t *out, int stride) {
>>>>>>> 19125ae1
  int i, j;
  tran_high_t output[32 * 32];

  // Columns
  for (i = 0; i < 32; ++i) {
    tran_high_t temp_in[32], temp_out[32];
    for (j = 0; j < 32; ++j)
      temp_in[j] = input[j * stride + i] * 4;
    fdct32(temp_in, temp_out, 0);
    for (j = 0; j < 32; ++j)
      output[j * 32 + i] = (temp_out[j] + 1 + (temp_out[j] > 0)) >> 2;
  }

  // Rows
  for (i = 0; i < 32; ++i) {
    tran_high_t temp_in[32], temp_out[32];
    for (j = 0; j < 32; ++j)
      temp_in[j] = output[j + i * 32];
    fdct32(temp_in, temp_out, 0);
    for (j = 0; j < 32; ++j)
      out[j + i * 32] = (temp_out[j] + 1 + (temp_out[j] < 0)) >> 2;
  }
}

// Note that although we use dct_32_round in dct32 computation flow,
// this 2d fdct32x32 for rate-distortion optimization loop is operating
// within 16 bits precision.
void vp9_fdct32x32_rd_c(const int16_t *input, tran_low_t *out, int stride) {
  int i, j;
  tran_high_t output[32 * 32];

  // Columns
  for (i = 0; i < 32; ++i) {
    tran_high_t temp_in[32], temp_out[32];
    for (j = 0; j < 32; ++j)
      temp_in[j] = input[j * stride + i] * 4;
    fdct32(temp_in, temp_out, 0);
    for (j = 0; j < 32; ++j)
      // TODO(cd): see quality impact of only doing
      //           output[j * 32 + i] = (temp_out[j] + 1) >> 2;
      //           PS: also change code in vp9/encoder/x86/vp9_dct_sse2.c
      output[j * 32 + i] = (temp_out[j] + 1 + (temp_out[j] > 0)) >> 2;
  }

  // Rows
  for (i = 0; i < 32; ++i) {
    tran_high_t temp_in[32], temp_out[32];
    for (j = 0; j < 32; ++j)
      temp_in[j] = output[j + i * 32];
    fdct32(temp_in, temp_out, 1);
    for (j = 0; j < 32; ++j)
      out[j + i * 32] = temp_out[j];
  }
}

#if CONFIG_VP9_HIGH

void vp9_high_fdct4x4_c(const int16_t *input, tran_low_t *output, int stride) {
  vp9_fdct4x4_c(input, output, stride);
}

void vp9_high_fht4x4_c(const int16_t *input, tran_low_t *output,
                       int stride, int tx_type) {
  vp9_fht4x4_c(input, output, stride, tx_type);
}

void vp9_high_fdct8x8_c(const int16_t *input, tran_low_t *final_output,
                        int stride) {
  vp9_fdct8x8_c(input, final_output, stride);
}

void vp9_high_fdct16x16_c(const int16_t *input, tran_low_t *output,
                          int stride) {
  vp9_fdct16x16_c(input, output, stride);
}

void vp9_high_fht8x8_c(const int16_t *input, tran_low_t *output,
                  int stride, int tx_type) {
  vp9_fht8x8_c(input, output, stride, tx_type);
}

void vp9_high_fwht4x4_c(const int16_t *input, tran_low_t *output, int stride) {
  vp9_fwht4x4_c(input, output, stride);
}


void vp9_high_fht16x16_c(const int16_t *input, tran_low_t *output,
                    int stride, int tx_type) {
  vp9_fht16x16_c(input, output, stride, tx_type);
}

void vp9_high_fdct32x32_c(const int16_t *input, tran_low_t *out, int stride) {
  vp9_fdct32x32_c(input, out, stride);
}

void vp9_high_fdct32x32_rd_c(const int16_t *input, tran_low_t *out,
                             int stride) {
  vp9_fdct32x32_rd_c(input, out, stride);
}

#endif<|MERGE_RESOLUTION|>--- conflicted
+++ resolved
@@ -44,12 +44,9 @@
   output[3] = fdct_round_shift(temp2);
 }
 
-<<<<<<< HEAD
-void vp9_fdct4x4_c(const int16_t *input, tran_low_t *output, int stride) {
-=======
-void vp9_fdct4x4_1_c(const int16_t *input, int16_t *output, int stride) {
+void vp9_fdct4x4_1_c(const int16_t *input, tran_low_t *output, int stride) {
   int r, c;
-  int16_t sum = 0;
+  tran_low_t sum = 0;
   for (r = 0; r < 4; ++r)
     for (c = 0; c < 4; ++c)
       sum += input[r * stride + c];
@@ -58,8 +55,7 @@
   output[1] = 0;
 }
 
-void vp9_fdct4x4_c(const int16_t *input, int16_t *output, int stride) {
->>>>>>> 19125ae1
+void vp9_fdct4x4_c(const int16_t *input, tran_low_t *output, int stride) {
   // The 2D transform is done with two passes which are actually pretty
   // similar. In the first one, we transform the columns and transpose
   // the results. In the second one, we transform the rows. To achieve that,
@@ -258,12 +254,9 @@
   output[7] = fdct_round_shift(t3);
 }
 
-<<<<<<< HEAD
-void vp9_fdct8x8_c(const int16_t *input, tran_low_t *final_output, int stride) {
-=======
-void vp9_fdct8x8_1_c(const int16_t *input, int16_t *output, int stride) {
+void vp9_fdct8x8_1_c(const int16_t *input, tran_low_t *output, int stride) {
   int r, c;
-  int16_t sum = 0;
+  tran_low_t sum = 0;
   for (r = 0; r < 8; ++r)
     for (c = 0; c < 8; ++c)
       sum += input[r * stride + c];
@@ -272,8 +265,7 @@
   output[1] = 0;
 }
 
-void vp9_fdct8x8_c(const int16_t *input, int16_t *final_output, int stride) {
->>>>>>> 19125ae1
+void vp9_fdct8x8_c(const int16_t *input, tran_low_t *final_output, int stride) {
   int i, j;
   tran_low_t intermediate[64];
 
@@ -344,12 +336,9 @@
   }
 }
 
-<<<<<<< HEAD
-void vp9_fdct16x16_c(const int16_t *input, tran_low_t *output, int stride) {
-=======
-void vp9_fdct16x16_1_c(const int16_t *input, int16_t *output, int stride) {
+void vp9_fdct16x16_1_c(const int16_t *input, tran_low_t *output, int stride) {
   int r, c;
-  int16_t sum = 0;
+  tran_low_t sum = 0;
   for (r = 0; r < 16; ++r)
     for (c = 0; c < 16; ++c)
       sum += input[r * stride + c];
@@ -358,8 +347,7 @@
   output[1] = 0;
 }
 
-void vp9_fdct16x16_c(const int16_t *input, int16_t *output, int stride) {
->>>>>>> 19125ae1
+void vp9_fdct16x16_c(const int16_t *input, tran_low_t *output, int stride) {
   // The 2D transform is done with two passes which are actually pretty
   // similar. In the first one, we transform the columns and transpose
   // the results. In the second one, we transform the rows. To achieve that,
@@ -1382,12 +1370,9 @@
   output[31] = dct_32_round(step[31] * cospi_31_64 + step[16] * -cospi_1_64);
 }
 
-<<<<<<< HEAD
-void vp9_fdct32x32_c(const int16_t *input, tran_low_t *out, int stride) {
-=======
-void vp9_fdct32x32_1_c(const int16_t *input, int16_t *output, int stride) {
+void vp9_fdct32x32_1_c(const int16_t *input, tran_low_t *output, int stride) {
   int r, c;
-  int16_t sum = 0;
+  tran_low_t sum = 0;
   for (r = 0; r < 32; ++r)
     for (c = 0; c < 32; ++c)
       sum += input[r * stride + c];
@@ -1396,8 +1381,7 @@
   output[1] = 0;
 }
 
-void vp9_fdct32x32_c(const int16_t *input, int16_t *out, int stride) {
->>>>>>> 19125ae1
+void vp9_fdct32x32_c(const int16_t *input, tran_low_t *out, int stride) {
   int i, j;
   tran_high_t output[32 * 32];
 
@@ -1464,11 +1448,21 @@
   vp9_fht4x4_c(input, output, stride, tx_type);
 }
 
+void vp9_high_fdct8x8_1_c(const int16_t *input, tran_low_t *final_output,
+                          int stride) {
+  vp9_fdct8x8_1_c(input, final_output, stride);
+}
+
 void vp9_high_fdct8x8_c(const int16_t *input, tran_low_t *final_output,
                         int stride) {
   vp9_fdct8x8_c(input, final_output, stride);
 }
 
+void vp9_high_fdct16x16_1_c(const int16_t *input, tran_low_t *output,
+                            int stride) {
+  vp9_fdct16x16_1_c(input, output, stride);
+}
+
 void vp9_high_fdct16x16_c(const int16_t *input, tran_low_t *output,
                           int stride) {
   vp9_fdct16x16_c(input, output, stride);
@@ -1483,12 +1477,15 @@
   vp9_fwht4x4_c(input, output, stride);
 }
 
-
 void vp9_high_fht16x16_c(const int16_t *input, tran_low_t *output,
                     int stride, int tx_type) {
   vp9_fht16x16_c(input, output, stride, tx_type);
 }
 
+void vp9_high_fdct32x32_1_c(const int16_t *input, tran_low_t *out, int stride) {
+  vp9_fdct32x32_1_c(input, out, stride);
+}
+
 void vp9_high_fdct32x32_c(const int16_t *input, tran_low_t *out, int stride) {
   vp9_fdct32x32_c(input, out, stride);
 }
