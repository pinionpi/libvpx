--- conflicted
+++ resolved
@@ -49,14 +49,8 @@
     for (segment = 1; segment < 2; segment++) {
       int qindex_delta =
           vp9_compute_qdelta_by_rate(&cpi->rc, cm->frame_type, cm->base_qindex,
-<<<<<<< HEAD
                                      in_frame_q_adj_ratio[segment],
                                      cm->bit_depth);
-      vp9_enable_segfeature(seg, segment, SEG_LVL_ALT_Q);
-      vp9_set_segdata(seg, segment, SEG_LVL_ALT_Q, qindex_delta, cm->bit_depth);
-=======
-                                     in_frame_q_adj_ratio[segment]);
-
       // For AQ mode 2, we dont allow Q0 in a segment if the base Q is not 0.
       // Q0 (lossless) implies 4x4 only and in AQ mode 2 a segment Q delta
       // is sometimes applied without going back around the rd loop.
@@ -66,9 +60,9 @@
       }
       if ((cm->base_qindex + qindex_delta) > 0) {
         vp9_enable_segfeature(seg, segment, SEG_LVL_ALT_Q);
-        vp9_set_segdata(seg, segment, SEG_LVL_ALT_Q, qindex_delta);
+        vp9_set_segdata(seg, segment, SEG_LVL_ALT_Q, qindex_delta,
+                        cm->bit_depth);
       }
->>>>>>> 19125ae1
     }
   }
 }
