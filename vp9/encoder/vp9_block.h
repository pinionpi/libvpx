/*
 *  Copyright (c) 2010 The WebM project authors. All Rights Reserved.
 *
 *  Use of this source code is governed by a BSD-style license
 *  that can be found in the LICENSE file in the root of the source
 *  tree. An additional intellectual property rights grant can be found
 *  in the file PATENTS.  All contributing project authors may
 *  be found in the AUTHORS file in the root of the source tree.
 */

#ifndef VP9_ENCODER_VP9_BLOCK_H_
#define VP9_ENCODER_VP9_BLOCK_H_

#include "vp9/common/vp9_idct.h"
#include "vp9/common/vp9_entropymv.h"
#include "vp9/common/vp9_entropy.h"
#include "vpx_ports/mem.h"
#include "vp9/common/vp9_onyxc_int.h"

#ifdef __cplusplus
extern "C" {
#endif

struct macroblock_plane {
  DECLARE_ALIGNED(16, int16_t, src_diff[64 * 64]);
  tran_low_t *qcoeff;
  tran_low_t *coeff;
  uint16_t *eobs;
  struct buf_2d src;

  // Quantizer setings
  int16_t *quant_fp;
  int16_t *quant;
  int16_t *quant_shift;
  int16_t *zbin;
  int16_t *round;

  // Zbin Over Quant value
  int16_t zbin_extra;
};

/* The [2] dimension is for whether we skip the EOB node (i.e. if previous
 * coefficient in this block was zero) or not. */
typedef unsigned int vp9_coeff_cost[PLANE_TYPES][REF_TYPES][COEF_BANDS][2]
                                   [COEFF_CONTEXTS][ENTROPY_TOKENS];

typedef struct macroblock MACROBLOCK;
struct macroblock {
  struct macroblock_plane plane[MAX_MB_PLANE];

  MACROBLOCKD e_mbd;
  int skip_block;
  int select_tx_size;
  int skip_recode;
  int skip_optimize;
  int q_index;

  int errorperbit;
  int sadperbit16;
  int sadperbit4;
  int rddiv;
  int rdmult;
  unsigned int mb_energy;

  int mv_best_ref_index[MAX_REF_FRAMES];
  unsigned int max_mv_context[MAX_REF_FRAMES];
  unsigned int source_variance;
  unsigned int pred_sse[MAX_REF_FRAMES];
  int pred_mv_sad[MAX_REF_FRAMES];

  int nmvjointcost[MV_JOINTS];
  int nmvcosts[2][MV_VALS];
  int *nmvcost[2];
  int nmvcosts_hp[2][MV_VALS];
  int *nmvcost_hp[2];
  int **mvcost;

  int nmvjointsadcost[MV_JOINTS];
  int nmvsadcosts[2][MV_VALS];
  int *nmvsadcost[2];
  int nmvsadcosts_hp[2][MV_VALS];
  int *nmvsadcost_hp[2];
  int **mvsadcost;

  // These define limits to motion vector components to prevent them
  // from extending outside the UMV borders
  int mv_col_min;
  int mv_col_max;
  int mv_row_min;
  int mv_row_max;

  uint8_t zcoeff_blk[TX_SIZES][256];
  int skip;

  int encode_breakout;

  int in_active_map;

  // note that token_costs is the cost when eob node is skipped
  vp9_coeff_cost token_costs[TX_SIZES];

  int in_static_area;

  int optimize;

  // indicate if it is in the rd search loop or encoding process
  int use_lp32x32fdct;
  int skip_encode;

  // skip forward transform and quantization
  int skip_txfm;

  // Used to store sub partition's choices.
  MV pred_mv[MAX_REF_FRAMES];

<<<<<<< HEAD
  void (*fwd_txm4x4)(const int16_t *input, tran_low_t *output, int stride);
=======
  void (*fwd_txm4x4)(const int16_t *input, int16_t *output, int stride);
  void (*itxm_add)(const int16_t *input, uint8_t *dest, int stride, int eob);
>>>>>>> 19125ae1
};

#ifdef __cplusplus
}  // extern "C"
#endif

#endif  // VP9_ENCODER_VP9_BLOCK_H_<|MERGE_RESOLUTION|>--- conflicted
+++ resolved
@@ -113,12 +113,13 @@
   // Used to store sub partition's choices.
   MV pred_mv[MAX_REF_FRAMES];
 
-<<<<<<< HEAD
   void (*fwd_txm4x4)(const int16_t *input, tran_low_t *output, int stride);
-=======
-  void (*fwd_txm4x4)(const int16_t *input, int16_t *output, int stride);
-  void (*itxm_add)(const int16_t *input, uint8_t *dest, int stride, int eob);
->>>>>>> 19125ae1
+  void (*itxm_add)(const tran_low_t *input, uint8_t *dest, int stride, int eob);
+
+#if CONFIG_VP9_HIGH
+  void (*high_itxm_add)(const tran_low_t *input, uint8_t *dest, int stride,
+                        int eob, int bps);
+#endif
 };
 
 #ifdef __cplusplus
