--- conflicted
+++ resolved
@@ -11,7 +11,6 @@
 #ifndef VP9_ENCODER_VP9_BLOCK_H_
 #define VP9_ENCODER_VP9_BLOCK_H_
 
-#include "vp9/common/vp9_idct.h"
 #include "vp9/common/vp9_entropymv.h"
 #include "vp9/common/vp9_entropy.h"
 
@@ -120,16 +119,9 @@
 
   void (*fwd_txm4x4)(const int16_t *input, tran_low_t *output, int stride);
   void (*itxm_add)(const tran_low_t *input, uint8_t *dest, int stride, int eob);
-<<<<<<< HEAD
-
-#if CONFIG_VP9_HIGH
-  void (*high_itxm_add)(const tran_low_t *input, uint8_t *dest, int stride,
-                        int eob, int bps);
-=======
 #if CONFIG_VP9_HIGHBITDEPTH
   void (*highbd_itxm_add)(const tran_low_t *input, uint8_t *dest, int stride,
                           int eob, int bd);
->>>>>>> e59c053e
 #endif
 };
 
