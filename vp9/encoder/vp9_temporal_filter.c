/*
 *  Copyright (c) 2010 The WebM project authors. All Rights Reserved.
 *
 *  Use of this source code is governed by a BSD-style license
 *  that can be found in the LICENSE file in the root of the source
 *  tree. An additional intellectual property rights grant can be found
 *  in the file PATENTS.  All contributing project authors may
 *  be found in the AUTHORS file in the root of the source tree.
 */

#include <math.h>
#include <limits.h>

#include "vp9/common/vp9_alloccommon.h"
#include "vp9/common/vp9_onyxc_int.h"
#include "vp9/common/vp9_quant_common.h"
#include "vp9/common/vp9_reconinter.h"
#include "vp9/common/vp9_systemdependent.h"
#include "vp9/encoder/vp9_extend.h"
#include "vp9/encoder/vp9_firstpass.h"
#include "vp9/encoder/vp9_mcomp.h"
#include "vp9/encoder/vp9_encoder.h"
#include "vp9/encoder/vp9_quantize.h"
#include "vp9/encoder/vp9_ratectrl.h"
#include "vp9/encoder/vp9_segmentation.h"
#include "vpx_mem/vpx_mem.h"
#include "vpx_ports/vpx_timer.h"
#include "vpx_scale/vpx_scale.h"

static int fixed_divide[512];

static void temporal_filter_predictors_mb_c(MACROBLOCKD *xd,
                                            uint8_t *y_mb_ptr,
                                            uint8_t *u_mb_ptr,
                                            uint8_t *v_mb_ptr,
                                            int stride,
                                            int uv_block_width,
                                            int uv_block_height,
                                            int mv_row,
                                            int mv_col,
                                            uint8_t *pred,
                                            struct scale_factors *scale,
                                            int x, int y) {
  const int which_mv = 0;
  const MV mv = { mv_row, mv_col };
  const InterpKernel *const kernel =
    vp9_get_interp_kernel(xd->mi[0].src_mi->mbmi.interp_filter);

  enum mv_precision mv_precision_uv;
  int uv_stride;
  if (uv_block_width == 8) {
    uv_stride = (stride + 1) >> 1;
    mv_precision_uv = MV_PRECISION_Q4;
  } else {
    uv_stride = stride;
    mv_precision_uv = MV_PRECISION_Q3;
  }

<<<<<<< HEAD
#if CONFIG_VP9_HIGH
  if (xd->cur_buf->flags & YV12_FLAG_HIGHBITDEPTH) {
     vp9_high_build_inter_predictor(y_mb_ptr, stride,
                            &pred[0], 16,
                            &mv,
                            scale,
                            16, 16,
                            which_mv,
                            kernel, MV_PRECISION_Q3, x, y, xd->bps);

    vp9_high_build_inter_predictor(u_mb_ptr, uv_stride,
                              &pred[256], uv_block_width,
                              &mv,
                              scale,
                              uv_block_width, uv_block_height,
                              which_mv,
                              kernel, mv_precision_uv, x, y, xd->bps);

    vp9_high_build_inter_predictor(v_mb_ptr, uv_stride,
                              &pred[512], uv_block_width,
                              &mv,
                              scale,
                              uv_block_width, uv_block_height,
                              which_mv,
                              kernel, mv_precision_uv, x, y, xd->bps);
    return;
  }
#endif

=======
#if CONFIG_VP9_HIGHBITDEPTH
  if (xd->cur_buf->flags & YV12_FLAG_HIGHBITDEPTH) {
    vp9_highbd_build_inter_predictor(y_mb_ptr, stride,
                                     &pred[0], 16,
                                     &mv,
                                     scale,
                                     16, 16,
                                     which_mv,
                                     kernel, MV_PRECISION_Q3, x, y, xd->bd);

    vp9_highbd_build_inter_predictor(u_mb_ptr, uv_stride,
                                     &pred[256], uv_block_width,
                                     &mv,
                                     scale,
                                     uv_block_width, uv_block_height,
                                     which_mv,
                                     kernel, mv_precision_uv, x, y, xd->bd);

    vp9_highbd_build_inter_predictor(v_mb_ptr, uv_stride,
                                     &pred[512], uv_block_width,
                                     &mv,
                                     scale,
                                     uv_block_width, uv_block_height,
                                     which_mv,
                                     kernel, mv_precision_uv, x, y, xd->bd);
    return;
  }
#endif  // CONFIG_VP9_HIGHBITDEPTH
>>>>>>> e59c053e
  vp9_build_inter_predictor(y_mb_ptr, stride,
                            &pred[0], 16,
                            &mv,
                            scale,
                            16, 16,
                            which_mv,
                            kernel, MV_PRECISION_Q3, x, y);

  vp9_build_inter_predictor(u_mb_ptr, uv_stride,
                            &pred[256], uv_block_width,
                            &mv,
                            scale,
                            uv_block_width, uv_block_height,
                            which_mv,
                            kernel, mv_precision_uv, x, y);

  vp9_build_inter_predictor(v_mb_ptr, uv_stride,
                            &pred[512], uv_block_width,
                            &mv,
                            scale,
                            uv_block_width, uv_block_height,
                            which_mv,
                            kernel, mv_precision_uv, x, y);
}

void vp9_temporal_filter_init() {
  int i;

  fixed_divide[0] = 0;
  for (i = 1; i < 512; ++i)
    fixed_divide[i] = 0x80000 / i;
}

void vp9_temporal_filter_apply_c(uint8_t *frame1,
                                 unsigned int stride,
                                 uint8_t *frame2,
                                 unsigned int block_width,
                                 unsigned int block_height,
                                 int strength,
                                 int filter_weight,
                                 unsigned int *accumulator,
                                 uint16_t *count) {
  unsigned int i, j, k;
  int modifier;
  int byte = 0;
  const int rounding = strength > 0 ? 1 << (strength - 1) : 0;

  for (i = 0, k = 0; i < block_height; i++) {
    for (j = 0; j < block_width; j++, k++) {
      int src_byte = frame1[byte];
      int pixel_value = *frame2++;

      modifier   = src_byte - pixel_value;
      // This is an integer approximation of:
      // float coeff = (3.0 * modifer * modifier) / pow(2, strength);
      // modifier =  (int)roundf(coeff > 16 ? 0 : 16-coeff);
      modifier  *= modifier;
      modifier  *= 3;
      modifier  += rounding;
      modifier >>= strength;

      if (modifier > 16)
        modifier = 16;

      modifier = 16 - modifier;
      modifier *= filter_weight;

      count[k] += modifier;
      accumulator[k] += modifier * pixel_value;

      byte++;
    }

    byte += stride - block_width;
  }
}

<<<<<<< HEAD
#if CONFIG_VP9_HIGH
void vp9_high_temporal_filter_apply_c(uint8_t *frame1_8,
                                 unsigned int stride,
                                 uint8_t *frame2_8,
                                 unsigned int block_width,
                                 unsigned int block_height,
                                 int strength,
                                 int filter_weight,
                                 unsigned int *accumulator,
                                 uint16_t *count) {
=======
#if CONFIG_VP9_HIGHBITDEPTH
void vp9_highbd_temporal_filter_apply_c(uint8_t *frame1_8,
                                        unsigned int stride,
                                        uint8_t *frame2_8,
                                        unsigned int block_width,
                                        unsigned int block_height,
                                        int strength,
                                        int filter_weight,
                                        unsigned int *accumulator,
                                        uint16_t *count) {
>>>>>>> e59c053e
  uint16_t *frame1 = CONVERT_TO_SHORTPTR(frame1_8);
  uint16_t *frame2 = CONVERT_TO_SHORTPTR(frame2_8);
  unsigned int i, j, k;
  int modifier;
  int byte = 0;
  const int rounding = strength > 0 ? 1 << (strength - 1) : 0;

  for (i = 0, k = 0; i < block_height; i++) {
    for (j = 0; j < block_width; j++, k++) {
      int src_byte = frame1[byte];
      int pixel_value = *frame2++;

      modifier   = src_byte - pixel_value;
      // This is an integer approximation of:
      // float coeff = (3.0 * modifer * modifier) / pow(2, strength);
      // modifier =  (int)roundf(coeff > 16 ? 0 : 16-coeff);
<<<<<<< HEAD
      modifier  *= modifier;
      modifier  *= 3;
      modifier  += rounding;
=======
      modifier *= modifier;
      modifier *= 3;
      modifier += rounding;
>>>>>>> e59c053e
      modifier >>= strength;

      if (modifier > 16)
        modifier = 16;

      modifier = 16 - modifier;
      modifier *= filter_weight;

      count[k] += modifier;
      accumulator[k] += modifier * pixel_value;

      byte++;
    }

    byte += stride - block_width;
  }
}
<<<<<<< HEAD
#endif
=======
#endif  // CONFIG_VP9_HIGHBITDEPTH
>>>>>>> e59c053e

static int temporal_filter_find_matching_mb_c(VP9_COMP *cpi,
                                              uint8_t *arf_frame_buf,
                                              uint8_t *frame_ptr_buf,
                                              int stride) {
  MACROBLOCK *const x = &cpi->mb;
  MACROBLOCKD *const xd = &x->e_mbd;
  const MV_SPEED_FEATURES *const mv_sf = &cpi->sf.mv;
  int step_param;
  int sadpb = x->sadperbit16;
  int bestsme = INT_MAX;
  int distortion;
  unsigned int sse;
  int cost_list[5];

  MV best_ref_mv1 = {0, 0};
  MV best_ref_mv1_full; /* full-pixel value of best_ref_mv1 */
  MV *ref_mv = &x->e_mbd.mi[0].src_mi->bmi[0].as_mv[0].as_mv;

  // Save input state
  struct buf_2d src = x->plane[0].src;
  struct buf_2d pre = xd->plane[0].pre[0];

  best_ref_mv1_full.col = best_ref_mv1.col >> 3;
  best_ref_mv1_full.row = best_ref_mv1.row >> 3;

  // Setup frame pointers
  x->plane[0].src.buf = arf_frame_buf;
  x->plane[0].src.stride = stride;
  xd->plane[0].pre[0].buf = frame_ptr_buf;
  xd->plane[0].pre[0].stride = stride;

  step_param = mv_sf->reduce_first_step_size;
  step_param = MIN(step_param, MAX_MVSEARCH_STEPS - 2);

  // Ignore mv costing by sending NULL pointer instead of cost arrays
  vp9_hex_search(x, &best_ref_mv1_full, step_param, sadpb, 1,
                 cond_cost_list(cpi, cost_list),
                 &cpi->fn_ptr[BLOCK_16X16], 0, &best_ref_mv1, ref_mv);

  // Ignore mv costing by sending NULL pointer instead of cost array
  bestsme = cpi->find_fractional_mv_step(x, ref_mv,
                                         &best_ref_mv1,
                                         cpi->common.allow_high_precision_mv,
                                         x->errorperbit,
                                         &cpi->fn_ptr[BLOCK_16X16],
                                         0, mv_sf->subpel_iters_per_step,
                                         cond_cost_list(cpi, cost_list),
                                         NULL, NULL,
                                         &distortion, &sse, NULL, 0, 0);

  // Restore input state
  x->plane[0].src = src;
  xd->plane[0].pre[0] = pre;

  return bestsme;
}

static void temporal_filter_iterate_c(VP9_COMP *cpi,
                                      YV12_BUFFER_CONFIG **frames,
                                      int frame_count,
                                      int alt_ref_index,
                                      int strength,
                                      struct scale_factors *scale) {
  int byte;
  int frame;
  int mb_col, mb_row;
  unsigned int filter_weight;
  int mb_cols = (frames[alt_ref_index]->y_crop_width + 15) >> 4;
  int mb_rows = (frames[alt_ref_index]->y_crop_height + 15) >> 4;
  int mb_y_offset = 0;
  int mb_uv_offset = 0;
  DECLARE_ALIGNED_ARRAY(16, unsigned int, accumulator, 16 * 16 * 3);
  DECLARE_ALIGNED_ARRAY(16, uint16_t, count, 16 * 16 * 3);
  MACROBLOCKD *mbd = &cpi->mb.e_mbd;
  YV12_BUFFER_CONFIG *f = frames[alt_ref_index];
  uint8_t *dst1, *dst2;
<<<<<<< HEAD
#if CONFIG_VP9_HIGH
=======
#if CONFIG_VP9_HIGHBITDEPTH
>>>>>>> e59c053e
  DECLARE_ALIGNED_ARRAY(16, uint16_t,  predictor16, 16 * 16 * 3);
  DECLARE_ALIGNED_ARRAY(16, uint8_t,  predictor8, 16 * 16 * 3);
  uint8_t *predictor;
#else
  DECLARE_ALIGNED_ARRAY(16, uint8_t,  predictor, 16 * 16 * 3);
#endif
  const int mb_uv_height = 16 >> mbd->plane[1].subsampling_y;
  const int mb_uv_width  = 16 >> mbd->plane[1].subsampling_x;

  // Save input state
  uint8_t* input_buffer[MAX_MB_PLANE];
  int i;
#if CONFIG_VP9_HIGHBITDEPTH
  if (mbd->cur_buf->flags & YV12_FLAG_HIGHBITDEPTH) {
    predictor = CONVERT_TO_BYTEPTR(predictor16);
  } else {
    predictor = predictor8;
  }
#endif

#if CONFIG_VP9_HIGH
  if (mbd->cur_buf->flags & YV12_FLAG_HIGHBITDEPTH) {
    predictor = CONVERT_TO_BYTEPTR(predictor16);
  } else {
    predictor = predictor8;
  }
#endif

  for (i = 0; i < MAX_MB_PLANE; i++)
    input_buffer[i] = mbd->plane[i].pre[0].buf;

  for (mb_row = 0; mb_row < mb_rows; mb_row++) {
    // Source frames are extended to 16 pixels. This is different than
    //  L/A/G reference frames that have a border of 32 (VP9ENCBORDERINPIXELS)
    // A 6/8 tap filter is used for motion search.  This requires 2 pixels
    //  before and 3 pixels after.  So the largest Y mv on a border would
    //  then be 16 - VP9_INTERP_EXTEND. The UV blocks are half the size of the
    //  Y and therefore only extended by 8.  The largest mv that a UV block
    //  can support is 8 - VP9_INTERP_EXTEND.  A UV mv is half of a Y mv.
    //  (16 - VP9_INTERP_EXTEND) >> 1 which is greater than
    //  8 - VP9_INTERP_EXTEND.
    // To keep the mv in play for both Y and UV planes the max that it
    //  can be on a border is therefore 16 - (2*VP9_INTERP_EXTEND+1).
    cpi->mb.mv_row_min = -((mb_row * 16) + (17 - 2 * VP9_INTERP_EXTEND));
    cpi->mb.mv_row_max = ((mb_rows - 1 - mb_row) * 16)
                         + (17 - 2 * VP9_INTERP_EXTEND);

    for (mb_col = 0; mb_col < mb_cols; mb_col++) {
      int i, j, k;
      int stride;

      vpx_memset(accumulator, 0, 16 * 16 * 3 * sizeof(accumulator[0]));
      vpx_memset(count, 0, 16 * 16 * 3 * sizeof(count[0]));

      cpi->mb.mv_col_min = -((mb_col * 16) + (17 - 2 * VP9_INTERP_EXTEND));
      cpi->mb.mv_col_max = ((mb_cols - 1 - mb_col) * 16)
                           + (17 - 2 * VP9_INTERP_EXTEND);

      for (frame = 0; frame < frame_count; frame++) {
        const int thresh_low  = 10000;
        const int thresh_high = 20000;

        if (frames[frame] == NULL)
          continue;

        mbd->mi[0].src_mi->bmi[0].as_mv[0].as_mv.row = 0;
        mbd->mi[0].src_mi->bmi[0].as_mv[0].as_mv.col = 0;

        if (frame == alt_ref_index) {
          filter_weight = 2;
        } else {
          // Find best match in this frame by MC
          int err = temporal_filter_find_matching_mb_c(cpi,
              frames[alt_ref_index]->y_buffer + mb_y_offset,
              frames[frame]->y_buffer + mb_y_offset,
              frames[frame]->y_stride);

          // Assign higher weight to matching MB if it's error
          // score is lower. If not applying MC default behavior
          // is to weight all MBs equal.
          filter_weight = err < thresh_low
                          ? 2 : err < thresh_high ? 1 : 0;
        }

        if (filter_weight != 0) {
          // Construct the predictors
          temporal_filter_predictors_mb_c(mbd,
              frames[frame]->y_buffer + mb_y_offset,
              frames[frame]->u_buffer + mb_uv_offset,
              frames[frame]->v_buffer + mb_uv_offset,
              frames[frame]->y_stride,
              mb_uv_width, mb_uv_height,
              mbd->mi[0].src_mi->bmi[0].as_mv[0].as_mv.row,
              mbd->mi[0].src_mi->bmi[0].as_mv[0].as_mv.col,
              predictor, scale,
              mb_col * 16, mb_row * 16);

<<<<<<< HEAD
#if CONFIG_VP9_HIGH
          if (mbd->cur_buf->flags & YV12_FLAG_HIGHBITDEPTH) {
            int adj_strength = strength + 2 * (mbd->bps - 8);
            // Apply the filter (YUV)
            vp9_high_temporal_filter_apply(f->y_buffer + mb_y_offset,
                                           f->y_stride,
                                           predictor, 16, 16, adj_strength,
                                           filter_weight,
                                           accumulator, count);
            vp9_high_temporal_filter_apply(f->u_buffer + mb_uv_offset,
                                           f->uv_stride, predictor + 256,
                                           mb_uv_width, mb_uv_height,
                                           adj_strength,
                                           filter_weight, accumulator + 256,
                                           count + 256);
            vp9_high_temporal_filter_apply(f->v_buffer + mb_uv_offset,
                                           f->uv_stride, predictor + 512,
                                           mb_uv_width, mb_uv_height,
                                           adj_strength, filter_weight,
                                           accumulator + 512, count + 512);
=======
#if CONFIG_VP9_HIGHBITDEPTH
          if (mbd->cur_buf->flags & YV12_FLAG_HIGHBITDEPTH) {
            int adj_strength = strength + 2 * (mbd->bd - 8);
            // Apply the filter (YUV)
            vp9_highbd_temporal_filter_apply(f->y_buffer + mb_y_offset,
                                             f->y_stride,
                                             predictor, 16, 16, adj_strength,
                                             filter_weight,
                                             accumulator, count);
            vp9_highbd_temporal_filter_apply(f->u_buffer + mb_uv_offset,
                                             f->uv_stride, predictor + 256,
                                             mb_uv_width, mb_uv_height,
                                             adj_strength,
                                             filter_weight, accumulator + 256,
                                             count + 256);
            vp9_highbd_temporal_filter_apply(f->v_buffer + mb_uv_offset,
                                             f->uv_stride, predictor + 512,
                                             mb_uv_width, mb_uv_height,
                                             adj_strength, filter_weight,
                                             accumulator + 512, count + 512);
>>>>>>> e59c053e
          } else {
            // Apply the filter (YUV)
            vp9_temporal_filter_apply(f->y_buffer + mb_y_offset, f->y_stride,
                                      predictor, 16, 16,
                                      strength, filter_weight,
                                      accumulator, count);
            vp9_temporal_filter_apply(f->u_buffer + mb_uv_offset, f->uv_stride,
                                      predictor + 256,
                                      mb_uv_width, mb_uv_height, strength,
                                      filter_weight, accumulator + 256,
                                      count + 256);
            vp9_temporal_filter_apply(f->v_buffer + mb_uv_offset, f->uv_stride,
                                      predictor + 512,
                                      mb_uv_width, mb_uv_height, strength,
                                      filter_weight, accumulator + 512,
                                      count + 512);
          }
#else
          // Apply the filter (YUV)
          vp9_temporal_filter_apply(f->y_buffer + mb_y_offset, f->y_stride,
                                    predictor, 16, 16,
                                    strength, filter_weight,
                                    accumulator, count);
          vp9_temporal_filter_apply(f->u_buffer + mb_uv_offset, f->uv_stride,
                                    predictor + 256,
                                    mb_uv_width, mb_uv_height, strength,
                                    filter_weight, accumulator + 256,
                                    count + 256);
          vp9_temporal_filter_apply(f->v_buffer + mb_uv_offset, f->uv_stride,
                                    predictor + 512,
                                    mb_uv_width, mb_uv_height, strength,
                                    filter_weight, accumulator + 512,
                                    count + 512);
<<<<<<< HEAD
#endif
        }
      }

#if CONFIG_VP9_HIGH
=======
#endif  // CONFIG_VP9_HIGHBITDEPTH
        }
      }

#if CONFIG_VP9_HIGHBITDEPTH
>>>>>>> e59c053e
      if (mbd->cur_buf->flags & YV12_FLAG_HIGHBITDEPTH) {
        uint16_t *dst1_16;
        uint16_t *dst2_16;
        // Normalize filter output to produce AltRef frame
        dst1 = cpi->alt_ref_buffer.y_buffer;
        dst1_16 = CONVERT_TO_SHORTPTR(dst1);
        stride = cpi->alt_ref_buffer.y_stride;
        byte = mb_y_offset;
        for (i = 0, k = 0; i < 16; i++) {
          for (j = 0; j < 16; j++, k++) {
            unsigned int pval = accumulator[k] + (count[k] >> 1);
            pval *= fixed_divide[count[k]];
            pval >>= 19;

            dst1_16[byte] = (uint16_t)pval;

            // move to next pixel
            byte++;
          }

          byte += stride - 16;
        }

        dst1 = cpi->alt_ref_buffer.u_buffer;
        dst2 = cpi->alt_ref_buffer.v_buffer;
        dst1_16 = CONVERT_TO_SHORTPTR(dst1);
        dst2_16 = CONVERT_TO_SHORTPTR(dst2);
        stride = cpi->alt_ref_buffer.uv_stride;
        byte = mb_uv_offset;
        for (i = 0, k = 256; i < mb_uv_height; i++) {
          for (j = 0; j < mb_uv_width; j++, k++) {
            int m = k + 256;

            // U
            unsigned int pval = accumulator[k] + (count[k] >> 1);
            pval *= fixed_divide[count[k]];
            pval >>= 19;
            dst1_16[byte] = (uint16_t)pval;

            // V
            pval = accumulator[m] + (count[m] >> 1);
            pval *= fixed_divide[count[m]];
            pval >>= 19;
            dst2_16[byte] = (uint16_t)pval;

            // move to next pixel
            byte++;
          }

          byte += stride - mb_uv_width;
        }
      } else {
        // Normalize filter output to produce AltRef frame
        dst1 = cpi->alt_ref_buffer.y_buffer;
        stride = cpi->alt_ref_buffer.y_stride;
        byte = mb_y_offset;
        for (i = 0, k = 0; i < 16; i++) {
          for (j = 0; j < 16; j++, k++) {
            unsigned int pval = accumulator[k] + (count[k] >> 1);
            pval *= fixed_divide[count[k]];
            pval >>= 19;

            dst1[byte] = (uint8_t)pval;

            // move to next pixel
            byte++;
          }
          byte += stride - 16;
        }

        dst1 = cpi->alt_ref_buffer.u_buffer;
        dst2 = cpi->alt_ref_buffer.v_buffer;
        stride = cpi->alt_ref_buffer.uv_stride;
        byte = mb_uv_offset;
        for (i = 0, k = 256; i < mb_uv_height; i++) {
          for (j = 0; j < mb_uv_width; j++, k++) {
            int m = k + 256;

            // U
            unsigned int pval = accumulator[k] + (count[k] >> 1);
            pval *= fixed_divide[count[k]];
            pval >>= 19;
            dst1[byte] = (uint8_t)pval;

            // V
            pval = accumulator[m] + (count[m] >> 1);
            pval *= fixed_divide[count[m]];
            pval >>= 19;
            dst2[byte] = (uint8_t)pval;

            // move to next pixel
            byte++;
          }
          byte += stride - mb_uv_width;
        }
      }
#else
      // Normalize filter output to produce AltRef frame
      dst1 = cpi->alt_ref_buffer.y_buffer;
      stride = cpi->alt_ref_buffer.y_stride;
      byte = mb_y_offset;
      for (i = 0, k = 0; i < 16; i++) {
        for (j = 0; j < 16; j++, k++) {
          unsigned int pval = accumulator[k] + (count[k] >> 1);
          pval *= fixed_divide[count[k]];
          pval >>= 19;

          dst1[byte] = (uint8_t)pval;

          // move to next pixel
          byte++;
        }
        byte += stride - 16;
      }

      dst1 = cpi->alt_ref_buffer.u_buffer;
      dst2 = cpi->alt_ref_buffer.v_buffer;
      stride = cpi->alt_ref_buffer.uv_stride;
      byte = mb_uv_offset;
      for (i = 0, k = 256; i < mb_uv_height; i++) {
        for (j = 0; j < mb_uv_width; j++, k++) {
          int m = k + 256;

          // U
          unsigned int pval = accumulator[k] + (count[k] >> 1);
          pval *= fixed_divide[count[k]];
          pval >>= 19;
          dst1[byte] = (uint8_t)pval;

          // V
          pval = accumulator[m] + (count[m] >> 1);
          pval *= fixed_divide[count[m]];
          pval >>= 19;
          dst2[byte] = (uint8_t)pval;

          // move to next pixel
          byte++;
        }
        byte += stride - mb_uv_width;
      }
<<<<<<< HEAD
#endif
=======
#endif  // CONFIG_VP9_HIGHBITDEPTH
>>>>>>> e59c053e
      mb_y_offset += 16;
      mb_uv_offset += mb_uv_width;
    }
    mb_y_offset += 16 * (f->y_stride - mb_cols);
    mb_uv_offset += mb_uv_height * f->uv_stride - mb_uv_width * mb_cols;
  }

  // Restore input state
  for (i = 0; i < MAX_MB_PLANE; i++)
    mbd->plane[i].pre[0].buf = input_buffer[i];
}

// Apply buffer limits and context specific adjustments to arnr filter.
static void adjust_arnr_filter(VP9_COMP *cpi,
                               int distance, int group_boost,
                               int *arnr_frames, int *arnr_strength) {
  const VP9EncoderConfig *const oxcf = &cpi->oxcf;
  const int frames_after_arf =
      vp9_lookahead_depth(cpi->lookahead) - distance - 1;
  int frames_fwd = (cpi->oxcf.arnr_max_frames - 1) >> 1;
  int frames_bwd;
  int q, frames, strength;

  // Define the forward and backwards filter limits for this arnr group.
  if (frames_fwd > frames_after_arf)
    frames_fwd = frames_after_arf;
  if (frames_fwd > distance)
    frames_fwd = distance;

  frames_bwd = frames_fwd;

  // For even length filter there is one more frame backward
  // than forward: e.g. len=6 ==> bbbAff, len=7 ==> bbbAfff.
  if (frames_bwd < distance)
    frames_bwd += (oxcf->arnr_max_frames + 1) & 0x1;

  // Set the baseline active filter size.
  frames = frames_bwd + 1 + frames_fwd;

  // Adjust the strength based on active max q.
  if (cpi->common.current_video_frame > 1)
    q = ((int)vp9_convert_qindex_to_q(
        cpi->rc.avg_frame_qindex[INTER_FRAME], cpi->common.bit_depth));
  else
    q = ((int)vp9_convert_qindex_to_q(
        cpi->rc.avg_frame_qindex[KEY_FRAME], cpi->common.bit_depth));
  if (q > 16) {
    strength = oxcf->arnr_strength;
  } else {
    strength = oxcf->arnr_strength - ((16 - q) / 2);
    if (strength < 0)
      strength = 0;
  }

  // Adjust number of frames in filter and strength based on gf boost level.
  if (frames > group_boost / 150) {
    frames = group_boost / 150;
    frames += !(frames & 1);
  }

  if (strength > group_boost / 300) {
    strength = group_boost / 300;
  }

  // Adjustments for second level arf in multi arf case.
  if (cpi->oxcf.pass == 2 && cpi->multi_arf_allowed) {
    const GF_GROUP *const gf_group = &cpi->twopass.gf_group;
    if (gf_group->rf_level[gf_group->index] != GF_ARF_STD) {
      strength >>= 1;
    }
  }

  *arnr_frames = frames;
  *arnr_strength = strength;
}

void vp9_temporal_filter(VP9_COMP *cpi, int distance) {
  VP9_COMMON *const cm = &cpi->common;
  RATE_CONTROL *const rc = &cpi->rc;
  int frame;
  int frames_to_blur;
  int start_frame;
  int strength;
  int frames_to_blur_backward;
  int frames_to_blur_forward;
  struct scale_factors sf;
  YV12_BUFFER_CONFIG *frames[MAX_LAG_BUFFERS] = {NULL};

  // Apply context specific adjustments to the arnr filter parameters.
  adjust_arnr_filter(cpi, distance, rc->gfu_boost, &frames_to_blur, &strength);
  frames_to_blur_backward = (frames_to_blur / 2);
  frames_to_blur_forward = ((frames_to_blur - 1) / 2);
  start_frame = distance + frames_to_blur_forward;

  // Setup frame pointers, NULL indicates frame not included in filter.
  for (frame = 0; frame < frames_to_blur; ++frame) {
    const int which_buffer = start_frame - frame;
    struct lookahead_entry *buf = vp9_lookahead_peek(cpi->lookahead,
                                                     which_buffer);
    frames[frames_to_blur - 1 - frame] = &buf->img;
  }

<<<<<<< HEAD
  // Setup scaling factors. Scaling on each of the arnr frames is not supported
  if (is_spatial_svc(cpi)) {
    // In spatial svc the scaling factors might be less then 1/2. So we will use
    // non-normative scaling.
    int frame_used = 0;
#if CONFIG_VP9_HIGH
    vp9_setup_scale_factors_for_frame(&sf,
                                      get_frame_new_buffer(cm)->y_crop_width,
                                      get_frame_new_buffer(cm)->y_crop_height,
                                      get_frame_new_buffer(cm)->y_crop_width,
                                      get_frame_new_buffer(cm)->y_crop_height,
                                      cm->use_high);
#else
    vp9_setup_scale_factors_for_frame(&sf,
                                      get_frame_new_buffer(cm)->y_crop_width,
                                      get_frame_new_buffer(cm)->y_crop_height,
                                      get_frame_new_buffer(cm)->y_crop_width,
                                      get_frame_new_buffer(cm)->y_crop_height);
#endif

    for (frame = 0; frame < frames_to_blur; ++frame) {
      if (cm->mi_cols * MI_SIZE != cpi->frames[frame]->y_width ||
          cm->mi_rows * MI_SIZE != cpi->frames[frame]->y_height) {
        if (vp9_realloc_frame_buffer(&cpi->svc.scaled_frames[frame_used],
                                     cm->width, cm->height,
                                     cm->subsampling_x, cm->subsampling_y,
#if CONFIG_VP9_HIGH
                                     cm->use_high,
#endif
                                     VP9_ENC_BORDER_IN_PIXELS, NULL, NULL,
                                     NULL))
          vpx_internal_error(&cm->error, VPX_CODEC_MEM_ERROR,
                             "Failed to reallocate alt_ref_buffer");

        cpi->frames[frame] =
            vp9_scale_if_required(cm, cpi->frames[frame],
                                  &cpi->svc.scaled_frames[frame_used]);
        ++frame_used;
=======
  if (frames_to_blur > 0) {
    // Setup scaling factors. Scaling on each of the arnr frames is not
    // supported.
    if (is_two_pass_svc(cpi)) {
      // In spatial svc the scaling factors might be less then 1/2.
      // So we will use non-normative scaling.
      int frame_used = 0;
#if CONFIG_VP9_HIGHBITDEPTH
      vp9_setup_scale_factors_for_frame(
          &sf,
          get_frame_new_buffer(cm)->y_crop_width,
          get_frame_new_buffer(cm)->y_crop_height,
          get_frame_new_buffer(cm)->y_crop_width,
          get_frame_new_buffer(cm)->y_crop_height,
          cm->use_highbitdepth);
#else
      vp9_setup_scale_factors_for_frame(
          &sf,
          get_frame_new_buffer(cm)->y_crop_width,
          get_frame_new_buffer(cm)->y_crop_height,
          get_frame_new_buffer(cm)->y_crop_width,
          get_frame_new_buffer(cm)->y_crop_height);
#endif  // CONFIG_VP9_HIGHBITDEPTH

      for (frame = 0; frame < frames_to_blur; ++frame) {
        if (cm->mi_cols * MI_SIZE != frames[frame]->y_width ||
            cm->mi_rows * MI_SIZE != frames[frame]->y_height) {
          if (vp9_realloc_frame_buffer(&cpi->svc.scaled_frames[frame_used],
                                       cm->width, cm->height,
                                       cm->subsampling_x, cm->subsampling_y,
#if CONFIG_VP9_HIGHBITDEPTH
                                       cm->use_highbitdepth,
#endif
                                       VP9_ENC_BORDER_IN_PIXELS, NULL, NULL,
                                       NULL)) {
            vpx_internal_error(&cm->error, VPX_CODEC_MEM_ERROR,
                               "Failed to reallocate alt_ref_buffer");
          }
          frames[frame] = vp9_scale_if_required(
              cm, frames[frame], &cpi->svc.scaled_frames[frame_used]);
          ++frame_used;
        }
>>>>>>> e59c053e
      }
    } else {
      // ARF is produced at the native frame size and resized when coded.
#if CONFIG_VP9_HIGHBITDEPTH
      vp9_setup_scale_factors_for_frame(&sf,
                                        frames[0]->y_crop_width,
                                        frames[0]->y_crop_height,
                                        frames[0]->y_crop_width,
                                        frames[0]->y_crop_height,
                                        cm->use_highbitdepth);
#else
      vp9_setup_scale_factors_for_frame(&sf,
                                        frames[0]->y_crop_width,
                                        frames[0]->y_crop_height,
                                        frames[0]->y_crop_width,
                                        frames[0]->y_crop_height);
#endif  // CONFIG_VP9_HIGHBITDEPTH
    }
<<<<<<< HEAD
  } else {
#if CONFIG_VP9_HIGH
    vp9_setup_scale_factors_for_frame(&sf,
                                      get_frame_new_buffer(cm)->y_crop_width,
                                      get_frame_new_buffer(cm)->y_crop_height,
                                      cm->width, cm->height, cm->use_high);
#else
    vp9_setup_scale_factors_for_frame(&sf,
                                      get_frame_new_buffer(cm)->y_crop_width,
                                      get_frame_new_buffer(cm)->y_crop_height,
                                      cm->width, cm->height);
#endif
=======
>>>>>>> e59c053e
  }

  temporal_filter_iterate_c(cpi, frames, frames_to_blur,
                            frames_to_blur_backward, strength, &sf);
}<|MERGE_RESOLUTION|>--- conflicted
+++ resolved
@@ -56,37 +56,6 @@
     mv_precision_uv = MV_PRECISION_Q3;
   }
 
-<<<<<<< HEAD
-#if CONFIG_VP9_HIGH
-  if (xd->cur_buf->flags & YV12_FLAG_HIGHBITDEPTH) {
-     vp9_high_build_inter_predictor(y_mb_ptr, stride,
-                            &pred[0], 16,
-                            &mv,
-                            scale,
-                            16, 16,
-                            which_mv,
-                            kernel, MV_PRECISION_Q3, x, y, xd->bps);
-
-    vp9_high_build_inter_predictor(u_mb_ptr, uv_stride,
-                              &pred[256], uv_block_width,
-                              &mv,
-                              scale,
-                              uv_block_width, uv_block_height,
-                              which_mv,
-                              kernel, mv_precision_uv, x, y, xd->bps);
-
-    vp9_high_build_inter_predictor(v_mb_ptr, uv_stride,
-                              &pred[512], uv_block_width,
-                              &mv,
-                              scale,
-                              uv_block_width, uv_block_height,
-                              which_mv,
-                              kernel, mv_precision_uv, x, y, xd->bps);
-    return;
-  }
-#endif
-
-=======
 #if CONFIG_VP9_HIGHBITDEPTH
   if (xd->cur_buf->flags & YV12_FLAG_HIGHBITDEPTH) {
     vp9_highbd_build_inter_predictor(y_mb_ptr, stride,
@@ -115,7 +84,6 @@
     return;
   }
 #endif  // CONFIG_VP9_HIGHBITDEPTH
->>>>>>> e59c053e
   vp9_build_inter_predictor(y_mb_ptr, stride,
                             &pred[0], 16,
                             &mv,
@@ -193,18 +161,6 @@
   }
 }
 
-<<<<<<< HEAD
-#if CONFIG_VP9_HIGH
-void vp9_high_temporal_filter_apply_c(uint8_t *frame1_8,
-                                 unsigned int stride,
-                                 uint8_t *frame2_8,
-                                 unsigned int block_width,
-                                 unsigned int block_height,
-                                 int strength,
-                                 int filter_weight,
-                                 unsigned int *accumulator,
-                                 uint16_t *count) {
-=======
 #if CONFIG_VP9_HIGHBITDEPTH
 void vp9_highbd_temporal_filter_apply_c(uint8_t *frame1_8,
                                         unsigned int stride,
@@ -215,7 +171,6 @@
                                         int filter_weight,
                                         unsigned int *accumulator,
                                         uint16_t *count) {
->>>>>>> e59c053e
   uint16_t *frame1 = CONVERT_TO_SHORTPTR(frame1_8);
   uint16_t *frame2 = CONVERT_TO_SHORTPTR(frame2_8);
   unsigned int i, j, k;
@@ -232,15 +187,9 @@
       // This is an integer approximation of:
       // float coeff = (3.0 * modifer * modifier) / pow(2, strength);
       // modifier =  (int)roundf(coeff > 16 ? 0 : 16-coeff);
-<<<<<<< HEAD
-      modifier  *= modifier;
-      modifier  *= 3;
-      modifier  += rounding;
-=======
       modifier *= modifier;
       modifier *= 3;
       modifier += rounding;
->>>>>>> e59c053e
       modifier >>= strength;
 
       if (modifier > 16)
@@ -258,11 +207,7 @@
     byte += stride - block_width;
   }
 }
-<<<<<<< HEAD
-#endif
-=======
 #endif  // CONFIG_VP9_HIGHBITDEPTH
->>>>>>> e59c053e
 
 static int temporal_filter_find_matching_mb_c(VP9_COMP *cpi,
                                               uint8_t *arf_frame_buf,
@@ -340,11 +285,7 @@
   MACROBLOCKD *mbd = &cpi->mb.e_mbd;
   YV12_BUFFER_CONFIG *f = frames[alt_ref_index];
   uint8_t *dst1, *dst2;
-<<<<<<< HEAD
-#if CONFIG_VP9_HIGH
-=======
-#if CONFIG_VP9_HIGHBITDEPTH
->>>>>>> e59c053e
+#if CONFIG_VP9_HIGHBITDEPTH
   DECLARE_ALIGNED_ARRAY(16, uint16_t,  predictor16, 16 * 16 * 3);
   DECLARE_ALIGNED_ARRAY(16, uint8_t,  predictor8, 16 * 16 * 3);
   uint8_t *predictor;
@@ -358,14 +299,6 @@
   uint8_t* input_buffer[MAX_MB_PLANE];
   int i;
 #if CONFIG_VP9_HIGHBITDEPTH
-  if (mbd->cur_buf->flags & YV12_FLAG_HIGHBITDEPTH) {
-    predictor = CONVERT_TO_BYTEPTR(predictor16);
-  } else {
-    predictor = predictor8;
-  }
-#endif
-
-#if CONFIG_VP9_HIGH
   if (mbd->cur_buf->flags & YV12_FLAG_HIGHBITDEPTH) {
     predictor = CONVERT_TO_BYTEPTR(predictor16);
   } else {
@@ -442,28 +375,6 @@
               predictor, scale,
               mb_col * 16, mb_row * 16);
 
-<<<<<<< HEAD
-#if CONFIG_VP9_HIGH
-          if (mbd->cur_buf->flags & YV12_FLAG_HIGHBITDEPTH) {
-            int adj_strength = strength + 2 * (mbd->bps - 8);
-            // Apply the filter (YUV)
-            vp9_high_temporal_filter_apply(f->y_buffer + mb_y_offset,
-                                           f->y_stride,
-                                           predictor, 16, 16, adj_strength,
-                                           filter_weight,
-                                           accumulator, count);
-            vp9_high_temporal_filter_apply(f->u_buffer + mb_uv_offset,
-                                           f->uv_stride, predictor + 256,
-                                           mb_uv_width, mb_uv_height,
-                                           adj_strength,
-                                           filter_weight, accumulator + 256,
-                                           count + 256);
-            vp9_high_temporal_filter_apply(f->v_buffer + mb_uv_offset,
-                                           f->uv_stride, predictor + 512,
-                                           mb_uv_width, mb_uv_height,
-                                           adj_strength, filter_weight,
-                                           accumulator + 512, count + 512);
-=======
 #if CONFIG_VP9_HIGHBITDEPTH
           if (mbd->cur_buf->flags & YV12_FLAG_HIGHBITDEPTH) {
             int adj_strength = strength + 2 * (mbd->bd - 8);
@@ -484,7 +395,6 @@
                                              mb_uv_width, mb_uv_height,
                                              adj_strength, filter_weight,
                                              accumulator + 512, count + 512);
->>>>>>> e59c053e
           } else {
             // Apply the filter (YUV)
             vp9_temporal_filter_apply(f->y_buffer + mb_y_offset, f->y_stride,
@@ -518,19 +428,11 @@
                                     mb_uv_width, mb_uv_height, strength,
                                     filter_weight, accumulator + 512,
                                     count + 512);
-<<<<<<< HEAD
-#endif
+#endif  // CONFIG_VP9_HIGHBITDEPTH
         }
       }
 
-#if CONFIG_VP9_HIGH
-=======
-#endif  // CONFIG_VP9_HIGHBITDEPTH
-        }
-      }
-
-#if CONFIG_VP9_HIGHBITDEPTH
->>>>>>> e59c053e
+#if CONFIG_VP9_HIGHBITDEPTH
       if (mbd->cur_buf->flags & YV12_FLAG_HIGHBITDEPTH) {
         uint16_t *dst1_16;
         uint16_t *dst2_16;
@@ -671,11 +573,7 @@
         }
         byte += stride - mb_uv_width;
       }
-<<<<<<< HEAD
-#endif
-=======
 #endif  // CONFIG_VP9_HIGHBITDEPTH
->>>>>>> e59c053e
       mb_y_offset += 16;
       mb_uv_offset += mb_uv_width;
     }
@@ -778,46 +676,6 @@
     frames[frames_to_blur - 1 - frame] = &buf->img;
   }
 
-<<<<<<< HEAD
-  // Setup scaling factors. Scaling on each of the arnr frames is not supported
-  if (is_spatial_svc(cpi)) {
-    // In spatial svc the scaling factors might be less then 1/2. So we will use
-    // non-normative scaling.
-    int frame_used = 0;
-#if CONFIG_VP9_HIGH
-    vp9_setup_scale_factors_for_frame(&sf,
-                                      get_frame_new_buffer(cm)->y_crop_width,
-                                      get_frame_new_buffer(cm)->y_crop_height,
-                                      get_frame_new_buffer(cm)->y_crop_width,
-                                      get_frame_new_buffer(cm)->y_crop_height,
-                                      cm->use_high);
-#else
-    vp9_setup_scale_factors_for_frame(&sf,
-                                      get_frame_new_buffer(cm)->y_crop_width,
-                                      get_frame_new_buffer(cm)->y_crop_height,
-                                      get_frame_new_buffer(cm)->y_crop_width,
-                                      get_frame_new_buffer(cm)->y_crop_height);
-#endif
-
-    for (frame = 0; frame < frames_to_blur; ++frame) {
-      if (cm->mi_cols * MI_SIZE != cpi->frames[frame]->y_width ||
-          cm->mi_rows * MI_SIZE != cpi->frames[frame]->y_height) {
-        if (vp9_realloc_frame_buffer(&cpi->svc.scaled_frames[frame_used],
-                                     cm->width, cm->height,
-                                     cm->subsampling_x, cm->subsampling_y,
-#if CONFIG_VP9_HIGH
-                                     cm->use_high,
-#endif
-                                     VP9_ENC_BORDER_IN_PIXELS, NULL, NULL,
-                                     NULL))
-          vpx_internal_error(&cm->error, VPX_CODEC_MEM_ERROR,
-                             "Failed to reallocate alt_ref_buffer");
-
-        cpi->frames[frame] =
-            vp9_scale_if_required(cm, cpi->frames[frame],
-                                  &cpi->svc.scaled_frames[frame_used]);
-        ++frame_used;
-=======
   if (frames_to_blur > 0) {
     // Setup scaling factors. Scaling on each of the arnr frames is not
     // supported.
@@ -860,7 +718,6 @@
               cm, frames[frame], &cpi->svc.scaled_frames[frame_used]);
           ++frame_used;
         }
->>>>>>> e59c053e
       }
     } else {
       // ARF is produced at the native frame size and resized when coded.
@@ -879,21 +736,6 @@
                                         frames[0]->y_crop_height);
 #endif  // CONFIG_VP9_HIGHBITDEPTH
     }
-<<<<<<< HEAD
-  } else {
-#if CONFIG_VP9_HIGH
-    vp9_setup_scale_factors_for_frame(&sf,
-                                      get_frame_new_buffer(cm)->y_crop_width,
-                                      get_frame_new_buffer(cm)->y_crop_height,
-                                      cm->width, cm->height, cm->use_high);
-#else
-    vp9_setup_scale_factors_for_frame(&sf,
-                                      get_frame_new_buffer(cm)->y_crop_width,
-                                      get_frame_new_buffer(cm)->y_crop_height,
-                                      cm->width, cm->height);
-#endif
-=======
->>>>>>> e59c053e
   }
 
   temporal_filter_iterate_c(cpi, frames, frames_to_blur,
