/*
 *  Copyright (c) 2010 The WebM project authors. All Rights Reserved.
 *
 *  Use of this source code is governed by a BSD-style license
 *  that can be found in the LICENSE file in the root of the source
 *  tree. An additional intellectual property rights grant can be found
 *  in the file PATENTS.  All contributing project authors may
 *  be found in the AUTHORS file in the root of the source tree.
 */

#include <math.h>
#include <limits.h>

#include "vp9/common/vp9_alloccommon.h"
#include "vp9/common/vp9_onyxc_int.h"
#include "vp9/common/vp9_quant_common.h"
#include "vp9/common/vp9_reconinter.h"
#include "vp9/common/vp9_systemdependent.h"
#include "vp9/encoder/vp9_extend.h"
#include "vp9/encoder/vp9_firstpass.h"
#include "vp9/encoder/vp9_mcomp.h"
#include "vp9/encoder/vp9_encoder.h"
#include "vp9/encoder/vp9_quantize.h"
#include "vp9/encoder/vp9_ratectrl.h"
#include "vp9/encoder/vp9_segmentation.h"
#include "vpx_mem/vpx_mem.h"
#include "vpx_ports/vpx_timer.h"
#include "vpx_scale/vpx_scale.h"

static int fixed_divide[512];

static void temporal_filter_predictors_mb_c(MACROBLOCKD *xd,
                                            uint8_t *y_mb_ptr,
                                            uint8_t *u_mb_ptr,
                                            uint8_t *v_mb_ptr,
                                            int stride,
                                            int uv_block_width,
                                            int uv_block_height,
                                            int mv_row,
                                            int mv_col,
                                            uint8_t *pred,
                                            struct scale_factors *scale,
                                            int x, int y) {
  const int which_mv = 0;
  const MV mv = { mv_row, mv_col };
  const InterpKernel *const kernel =
    vp9_get_interp_kernel(xd->mi[0]->mbmi.interp_filter);

  enum mv_precision mv_precision_uv;
  int uv_stride;
  if (uv_block_width == 8) {
    uv_stride = (stride + 1) >> 1;
    mv_precision_uv = MV_PRECISION_Q4;
  } else {
    uv_stride = stride;
    mv_precision_uv = MV_PRECISION_Q3;
  }

#if CONFIG_VP9_HIGH
  if (xd->cur_buf->flags & YV12_FLAG_HIGH) {
     vp9_high_build_inter_predictor(y_mb_ptr, stride,
                            &pred[0], 16,
                            &mv,
                            scale,
                            16, 16,
                            which_mv,
                            kernel, MV_PRECISION_Q3, x, y, xd->bps);

    vp9_high_build_inter_predictor(u_mb_ptr, uv_stride,
                              &pred[256], uv_block_size,
                              &mv,
                              scale,
                              uv_block_size, uv_block_size,
                              which_mv,
                              kernel, mv_precision_uv, x, y, xd->bps);

    vp9_high_build_inter_predictor(v_mb_ptr, uv_stride,
                              &pred[512], uv_block_size,
                              &mv,
                              scale,
                              uv_block_size, uv_block_size,
                              which_mv,
                              kernel, mv_precision_uv, x, y, xd->bps);
    return;
  }
#endif

  vp9_build_inter_predictor(y_mb_ptr, stride,
                            &pred[0], 16,
                            &mv,
                            scale,
                            16, 16,
                            which_mv,
                            kernel, MV_PRECISION_Q3, x, y);

  vp9_build_inter_predictor(u_mb_ptr, uv_stride,
                            &pred[256], uv_block_width,
                            &mv,
                            scale,
                            uv_block_width, uv_block_height,
                            which_mv,
                            kernel, mv_precision_uv, x, y);

  vp9_build_inter_predictor(v_mb_ptr, uv_stride,
                            &pred[512], uv_block_width,
                            &mv,
                            scale,
                            uv_block_width, uv_block_height,
                            which_mv,
                            kernel, mv_precision_uv, x, y);
}

void vp9_temporal_filter_init() {
  int i;

  fixed_divide[0] = 0;
  for (i = 1; i < 512; ++i)
    fixed_divide[i] = 0x80000 / i;
}

void vp9_temporal_filter_apply_c(uint8_t *frame1,
                                 unsigned int stride,
                                 uint8_t *frame2,
                                 unsigned int block_width,
                                 unsigned int block_height,
                                 int strength,
                                 int filter_weight,
                                 unsigned int *accumulator,
                                 uint16_t *count) {
  unsigned int i, j, k;
  int modifier;
  int byte = 0;
  const int rounding = strength > 0 ? 1 << (strength - 1) : 0;

  for (i = 0, k = 0; i < block_height; i++) {
    for (j = 0; j < block_width; j++, k++) {
      int src_byte = frame1[byte];
      int pixel_value = *frame2++;

      modifier   = src_byte - pixel_value;
      // This is an integer approximation of:
      // float coeff = (3.0 * modifer * modifier) / pow(2, strength);
      // modifier =  (int)roundf(coeff > 16 ? 0 : 16-coeff);
      modifier  *= modifier;
      modifier  *= 3;
      modifier  += rounding;
      modifier >>= strength;

      if (modifier > 16)
        modifier = 16;

      modifier = 16 - modifier;
      modifier *= filter_weight;

      count[k] += modifier;
      accumulator[k] += modifier * pixel_value;

      byte++;
    }

    byte += stride - block_width;
  }
}

#if CONFIG_VP9_HIGH
void vp9_high_temporal_filter_apply_c(uint8_t *frame1_8,
                                 unsigned int stride,
                                 uint8_t *frame2_8,
                                 unsigned int block_size,
                                 int strength,
                                 int filter_weight,
                                 unsigned int *accumulator,
                                 uint16_t *count) {
  uint16_t *frame1 = CONVERT_TO_SHORTPTR(frame1_8);
  uint16_t *frame2 = CONVERT_TO_SHORTPTR(frame2_8);
  unsigned int i, j, k;
  int modifier;
  int byte = 0;
  const int rounding = strength > 0 ? 1 << (strength - 1) : 0;

  for (i = 0, k = 0; i < block_size; i++) {
    for (j = 0; j < block_size; j++, k++) {
      int src_byte = frame1[byte];
      int pixel_value = *frame2++;

      modifier   = src_byte - pixel_value;
      // This is an integer approximation of:
      // float coeff = (3.0 * modifer * modifier) / pow(2, strength);
      // modifier =  (int)roundf(coeff > 16 ? 0 : 16-coeff);
      modifier  *= modifier;
      modifier  *= 3;
      modifier  += rounding;
      modifier >>= strength;

      if (modifier > 16)
        modifier = 16;

      modifier = 16 - modifier;
      modifier *= filter_weight;

      count[k] += modifier;
      accumulator[k] += modifier * pixel_value;

      byte++;
    }

    byte += stride - block_size;
  }
}
#endif

static int temporal_filter_find_matching_mb_c(VP9_COMP *cpi,
                                              uint8_t *arf_frame_buf,
                                              uint8_t *frame_ptr_buf,
                                              int stride) {
  MACROBLOCK *x = &cpi->mb;
  MACROBLOCKD* const xd = &x->e_mbd;
  int step_param;
  int sadpb = x->sadperbit16;
  int bestsme = INT_MAX;
  int distortion;
  unsigned int sse;

  MV best_ref_mv1 = {0, 0};
  MV best_ref_mv1_full; /* full-pixel value of best_ref_mv1 */
  MV *ref_mv = &x->e_mbd.mi[0]->bmi[0].as_mv[0].as_mv;

  // Save input state
  struct buf_2d src = x->plane[0].src;
  struct buf_2d pre = xd->plane[0].pre[0];

  best_ref_mv1_full.col = best_ref_mv1.col >> 3;
  best_ref_mv1_full.row = best_ref_mv1.row >> 3;

  // Setup frame pointers
  x->plane[0].src.buf = arf_frame_buf;
  x->plane[0].src.stride = stride;
  xd->plane[0].pre[0].buf = frame_ptr_buf;
  xd->plane[0].pre[0].stride = stride;

  step_param = cpi->sf.reduce_first_step_size + (cpi->oxcf.speed > 5 ? 1 : 0);
  step_param = MIN(step_param, cpi->sf.max_step_search_steps - 2);

  // Ignore mv costing by sending NULL pointer instead of cost arrays
  vp9_hex_search(x, &best_ref_mv1_full, step_param, sadpb, 1,
                 &cpi->fn_ptr[BLOCK_16X16], 0, &best_ref_mv1, ref_mv);

  // Ignore mv costing by sending NULL pointer instead of cost array
  bestsme = cpi->find_fractional_mv_step(x, ref_mv,
                                         &best_ref_mv1,
                                         cpi->common.allow_high_precision_mv,
                                         x->errorperbit,
                                         &cpi->fn_ptr[BLOCK_16X16],
                                         0, cpi->sf.subpel_iters_per_step,
                                         NULL, NULL,
                                         &distortion, &sse);

  // Restore input state
  x->plane[0].src = src;
  xd->plane[0].pre[0] = pre;

  return bestsme;
}

static void temporal_filter_iterate_c(VP9_COMP *cpi,
                                      int frame_count,
                                      int alt_ref_index,
                                      int strength,
                                      struct scale_factors *scale) {
  int byte;
  int frame;
  int mb_col, mb_row;
  unsigned int filter_weight;
  int mb_cols = cpi->common.mb_cols;
  int mb_rows = cpi->common.mb_rows;
  int mb_y_offset = 0;
  int mb_uv_offset = 0;
  DECLARE_ALIGNED_ARRAY(16, unsigned int, accumulator, 16 * 16 * 3);
  DECLARE_ALIGNED_ARRAY(16, uint16_t, count, 16 * 16 * 3);
  MACROBLOCKD *mbd = &cpi->mb.e_mbd;
  YV12_BUFFER_CONFIG *f = cpi->frames[alt_ref_index];
  uint8_t *dst1, *dst2;
#if CONFIG_VP9_HIGH
  DECLARE_ALIGNED_ARRAY(16, uint16_t,  predictor16, 16 * 16 * 3);
  DECLARE_ALIGNED_ARRAY(16, uint8_t,  predictor8, 16 * 16 * 3);
  uint8_t *predictor;
#else
  DECLARE_ALIGNED_ARRAY(16, uint8_t,  predictor, 16 * 16 * 3);
#endif
  const int mb_uv_height = 16 >> mbd->plane[1].subsampling_y;
  const int mb_uv_width  = 16 >> mbd->plane[1].subsampling_x;

  // Save input state
  uint8_t* input_buffer[MAX_MB_PLANE];
  int i;

<<<<<<< HEAD
#if CONFIG_VP9_HIGH
  if (mbd->cur_buf->flags & YV12_FLAG_HIGH) {
    predictor = CONVERT_TO_BYTEPTR(predictor16);
  } else {
    predictor = predictor8;
  }
#endif

  // TODO(aconverse): Add 4:2:2 support
  assert(mbd->plane[1].subsampling_x == mbd->plane[1].subsampling_y);

=======
>>>>>>> debd0485
  for (i = 0; i < MAX_MB_PLANE; i++)
    input_buffer[i] = mbd->plane[i].pre[0].buf;

  for (mb_row = 0; mb_row < mb_rows; mb_row++) {
    // Source frames are extended to 16 pixels. This is different than
    //  L/A/G reference frames that have a border of 32 (VP9ENCBORDERINPIXELS)
    // A 6/8 tap filter is used for motion search.  This requires 2 pixels
    //  before and 3 pixels after.  So the largest Y mv on a border would
    //  then be 16 - VP9_INTERP_EXTEND. The UV blocks are half the size of the
    //  Y and therefore only extended by 8.  The largest mv that a UV block
    //  can support is 8 - VP9_INTERP_EXTEND.  A UV mv is half of a Y mv.
    //  (16 - VP9_INTERP_EXTEND) >> 1 which is greater than
    //  8 - VP9_INTERP_EXTEND.
    // To keep the mv in play for both Y and UV planes the max that it
    //  can be on a border is therefore 16 - (2*VP9_INTERP_EXTEND+1).
    cpi->mb.mv_row_min = -((mb_row * 16) + (17 - 2 * VP9_INTERP_EXTEND));
    cpi->mb.mv_row_max = ((cpi->common.mb_rows - 1 - mb_row) * 16)
                         + (17 - 2 * VP9_INTERP_EXTEND);

    for (mb_col = 0; mb_col < mb_cols; mb_col++) {
      int i, j, k;
      int stride;

      vpx_memset(accumulator, 0, 16 * 16 * 3 * sizeof(accumulator[0]));
      vpx_memset(count, 0, 16 * 16 * 3 * sizeof(count[0]));

      cpi->mb.mv_col_min = -((mb_col * 16) + (17 - 2 * VP9_INTERP_EXTEND));
      cpi->mb.mv_col_max = ((cpi->common.mb_cols - 1 - mb_col) * 16)
                           + (17 - 2 * VP9_INTERP_EXTEND);

      for (frame = 0; frame < frame_count; frame++) {
        const int thresh_low  = 10000;
        const int thresh_high = 20000;

        if (cpi->frames[frame] == NULL)
          continue;

        mbd->mi[0]->bmi[0].as_mv[0].as_mv.row = 0;
        mbd->mi[0]->bmi[0].as_mv[0].as_mv.col = 0;

        if (frame == alt_ref_index) {
          filter_weight = 2;
        } else {
          // Find best match in this frame by MC
          int err = temporal_filter_find_matching_mb_c(cpi,
              cpi->frames[alt_ref_index]->y_buffer + mb_y_offset,
              cpi->frames[frame]->y_buffer + mb_y_offset,
              cpi->frames[frame]->y_stride);

          // Assign higher weight to matching MB if it's error
          // score is lower. If not applying MC default behavior
          // is to weight all MBs equal.
          filter_weight = err < thresh_low
                          ? 2 : err < thresh_high ? 1 : 0;
        }

        if (filter_weight != 0) {
          // Construct the predictors
          temporal_filter_predictors_mb_c(mbd,
              cpi->frames[frame]->y_buffer + mb_y_offset,
              cpi->frames[frame]->u_buffer + mb_uv_offset,
              cpi->frames[frame]->v_buffer + mb_uv_offset,
              cpi->frames[frame]->y_stride,
              mb_uv_width, mb_uv_height,
              mbd->mi[0]->bmi[0].as_mv[0].as_mv.row,
              mbd->mi[0]->bmi[0].as_mv[0].as_mv.col,
              predictor, scale,
              mb_col * 16, mb_row * 16);

#if CONFIG_VP9_HIGH
          if (mbd->cur_buf->flags & YV12_FLAG_HIGH) {
            // Apply the filter (YUV)
            vp9_high_temporal_filter_apply(f->y_buffer + mb_y_offset,
                                           f->y_stride,
                                           predictor, 16, strength,
                                           filter_weight,
                                           accumulator, count);

            vp9_high_temporal_filter_apply(f->u_buffer + mb_uv_offset,
                                           f->uv_stride,
                                           predictor + 256, mb_uv_height,
                                           strength,
                                           filter_weight, accumulator + 256,
                                           count + 256);

            vp9_high_temporal_filter_apply(f->v_buffer + mb_uv_offset,
                                           f->uv_stride,
                                           predictor + 512, mb_uv_height,
                                           strength, filter_weight,
                                           accumulator + 512, count + 512);
          } else {
            // Apply the filter (YUV)
            vp9_temporal_filter_apply(f->y_buffer + mb_y_offset, f->y_stride,
                                      predictor, 16, strength, filter_weight,
                                      accumulator, count);

            vp9_temporal_filter_apply(f->u_buffer + mb_uv_offset, f->uv_stride,
                                      predictor + 256, mb_uv_height, strength,
                                      filter_weight, accumulator + 256,
                                      count + 256);

            vp9_temporal_filter_apply(f->v_buffer + mb_uv_offset, f->uv_stride,
                                      predictor + 512, mb_uv_height, strength,
                                      filter_weight, accumulator + 512,
                                      count + 512);
          }
#else
          // Apply the filter (YUV)
          vp9_temporal_filter_apply(f->y_buffer + mb_y_offset, f->y_stride,
                                    predictor, 16, 16,
                                    strength, filter_weight,
                                    accumulator, count);
          vp9_temporal_filter_apply(f->u_buffer + mb_uv_offset, f->uv_stride,
                                    predictor + 256,
                                    mb_uv_width, mb_uv_height, strength,
                                    filter_weight, accumulator + 256,
                                    count + 256);
          vp9_temporal_filter_apply(f->v_buffer + mb_uv_offset, f->uv_stride,
                                    predictor + 512,
                                    mb_uv_width, mb_uv_height, strength,
                                    filter_weight, accumulator + 512,
                                    count + 512);
#endif
        }
      }

#if CONFIG_VP9_HIGH
      if (mbd->cur_buf->flags & YV12_FLAG_HIGH) {
        uint16_t *dst1_16;
        uint16_t *dst2_16;
        // Normalize filter output to produce AltRef frame
        dst1 = cpi->alt_ref_buffer.y_buffer;
        dst1_16 = CONVERT_TO_SHORTPTR(dst1);
        stride = cpi->alt_ref_buffer.y_stride;
        byte = mb_y_offset;
        for (i = 0, k = 0; i < 16; i++) {
          for (j = 0; j < 16; j++, k++) {
            unsigned int pval = accumulator[k] + (count[k] >> 1);
            pval *= fixed_divide[count[k]];
            pval >>= 19;

            dst1_16[byte] = (uint16_t)pval;

            // move to next pixel
            byte++;
          }

          byte += stride - 16;
        }

        dst1 = cpi->alt_ref_buffer.u_buffer;
        dst2 = cpi->alt_ref_buffer.v_buffer;
        dst1_16 = CONVERT_TO_SHORTPTR(dst1);
        dst2_16 = CONVERT_TO_SHORTPTR(dst2);
        stride = cpi->alt_ref_buffer.uv_stride;
        byte = mb_uv_offset;
        for (i = 0, k = 256; i < mb_uv_height; i++) {
          for (j = 0; j < mb_uv_height; j++, k++) {
            int m = k + 256;

            // U
            unsigned int pval = accumulator[k] + (count[k] >> 1);
            pval *= fixed_divide[count[k]];
            pval >>= 19;
            dst1_16[byte] = (uint16_t)pval;

            // V
            pval = accumulator[m] + (count[m] >> 1);
            pval *= fixed_divide[count[m]];
            pval >>= 19;
            dst2_16[byte] = (uint16_t)pval;

            // move to next pixel
            byte++;
          }

          byte += stride - mb_uv_height;
        }
      } else {
        // Normalize filter output to produce AltRef frame
        dst1 = cpi->alt_ref_buffer.y_buffer;
        stride = cpi->alt_ref_buffer.y_stride;
        byte = mb_y_offset;
        for (i = 0, k = 0; i < 16; i++) {
          for (j = 0; j < 16; j++, k++) {
            unsigned int pval = accumulator[k] + (count[k] >> 1);
            pval *= fixed_divide[count[k]];
            pval >>= 19;

            dst1[byte] = (uint8_t)pval;

            // move to next pixel
            byte++;
          }

          byte += stride - 16;
        }

        dst1 = cpi->alt_ref_buffer.u_buffer;
        dst2 = cpi->alt_ref_buffer.v_buffer;
        stride = cpi->alt_ref_buffer.uv_stride;
        byte = mb_uv_offset;
        for (i = 0, k = 256; i < mb_uv_height; i++) {
          for (j = 0; j < mb_uv_height; j++, k++) {
            int m = k + 256;

            // U
            unsigned int pval = accumulator[k] + (count[k] >> 1);
            pval *= fixed_divide[count[k]];
            pval >>= 19;
            dst1[byte] = (uint8_t)pval;

            // V
            pval = accumulator[m] + (count[m] >> 1);
            pval *= fixed_divide[count[m]];
            pval >>= 19;
            dst2[byte] = (uint8_t)pval;

            // move to next pixel
            byte++;
          }

          byte += stride - mb_uv_height;
        }
      }
#else
      // Normalize filter output to produce AltRef frame
      dst1 = cpi->alt_ref_buffer.y_buffer;
      stride = cpi->alt_ref_buffer.y_stride;
      byte = mb_y_offset;
      for (i = 0, k = 0; i < 16; i++) {
        for (j = 0; j < 16; j++, k++) {
          unsigned int pval = accumulator[k] + (count[k] >> 1);
          pval *= fixed_divide[count[k]];
          pval >>= 19;

          dst1[byte] = (uint8_t)pval;

          // move to next pixel
          byte++;
        }
        byte += stride - 16;
      }

      dst1 = cpi->alt_ref_buffer.u_buffer;
      dst2 = cpi->alt_ref_buffer.v_buffer;
      stride = cpi->alt_ref_buffer.uv_stride;
      byte = mb_uv_offset;
      for (i = 0, k = 256; i < mb_uv_height; i++) {
        for (j = 0; j < mb_uv_width; j++, k++) {
          int m = k + 256;

          // U
          unsigned int pval = accumulator[k] + (count[k] >> 1);
          pval *= fixed_divide[count[k]];
          pval >>= 19;
          dst1[byte] = (uint8_t)pval;

          // V
          pval = accumulator[m] + (count[m] >> 1);
          pval *= fixed_divide[count[m]];
          pval >>= 19;
          dst2[byte] = (uint8_t)pval;

          // move to next pixel
          byte++;
        }
        byte += stride - mb_uv_width;
      }
#endif
      mb_y_offset += 16;
      mb_uv_offset += mb_uv_width;
    }
    mb_y_offset += 16 * (f->y_stride - mb_cols);
    mb_uv_offset += mb_uv_height * f->uv_stride - mb_uv_width * mb_cols;
  }

  // Restore input state
  for (i = 0; i < MAX_MB_PLANE; i++)
    mbd->plane[i].pre[0].buf = input_buffer[i];
}

void vp9_temporal_filter_prepare(VP9_COMP *cpi, int distance) {
  VP9_COMMON *const cm = &cpi->common;
  int frame = 0;
  int frames_to_blur_backward = 0;
  int frames_to_blur_forward = 0;
  int frames_to_blur = 0;
  int start_frame = 0;
  int strength = cpi->active_arnr_strength;
  int blur_type = cpi->oxcf.arnr_type;
  int max_frames = cpi->active_arnr_frames;
  const int num_frames_backward = distance;
  const int num_frames_forward = vp9_lookahead_depth(cpi->lookahead)
                               - (num_frames_backward + 1);
  struct scale_factors sf;

  switch (blur_type) {
    case 1:
      // Backward Blur
      frames_to_blur_backward = num_frames_backward;

      if (frames_to_blur_backward >= max_frames)
        frames_to_blur_backward = max_frames - 1;

      frames_to_blur = frames_to_blur_backward + 1;
      break;

    case 2:
      // Forward Blur
      frames_to_blur_forward = num_frames_forward;

      if (frames_to_blur_forward >= max_frames)
        frames_to_blur_forward = max_frames - 1;

      frames_to_blur = frames_to_blur_forward + 1;
      break;

    case 3:
    default:
      // Center Blur
      frames_to_blur_forward = num_frames_forward;
      frames_to_blur_backward = num_frames_backward;

      if (frames_to_blur_forward > frames_to_blur_backward)
        frames_to_blur_forward = frames_to_blur_backward;

      if (frames_to_blur_backward > frames_to_blur_forward)
        frames_to_blur_backward = frames_to_blur_forward;

      // When max_frames is even we have 1 more frame backward than forward
      if (frames_to_blur_forward > (max_frames - 1) / 2)
        frames_to_blur_forward = ((max_frames - 1) / 2);

      if (frames_to_blur_backward > (max_frames / 2))
        frames_to_blur_backward = (max_frames / 2);

      frames_to_blur = frames_to_blur_backward + frames_to_blur_forward + 1;
      break;
  }

  start_frame = distance + frames_to_blur_forward;

#ifdef DEBUGFWG
  // DEBUG FWG
  printf(
      "max:%d FBCK:%d FFWD:%d ftb:%d ftbbck:%d ftbfwd:%d sei:%d lasei:%d "
      "start:%d",
      max_frames, num_frames_backward, num_frames_forward, frames_to_blur,
      frames_to_blur_backward, frames_to_blur_forward, cpi->source_encode_index,
      cpi->last_alt_ref_sei, start_frame);
#endif

  // Setup scaling factors. Scaling on each of the arnr frames is not supported
  vp9_setup_scale_factors_for_frame(&sf,
      get_frame_new_buffer(cm)->y_crop_width,
      get_frame_new_buffer(cm)->y_crop_height,
#if CONFIG_VP9_HIGH
      cm->width, cm->height, cm->use_high);
#else
      cm->width, cm->height);
#endif

  // Setup frame pointers, NULL indicates frame not included in filter
  vp9_zero(cpi->frames);
  for (frame = 0; frame < frames_to_blur; frame++) {
    int which_buffer = start_frame - frame;
    struct lookahead_entry *buf = vp9_lookahead_peek(cpi->lookahead,
                                                     which_buffer);
    cpi->frames[frames_to_blur - 1 - frame] = &buf->img;
  }

  temporal_filter_iterate_c(cpi, frames_to_blur, frames_to_blur_backward,
                            strength, &sf);
}

void vp9_configure_arnr_filter(VP9_COMP *cpi,
                               const unsigned int frames_to_arnr,
                               const int group_boost) {
  int half_gf_int;
  int frames_after_arf;
  int frames_bwd = cpi->oxcf.arnr_max_frames - 1;
  int frames_fwd = cpi->oxcf.arnr_max_frames - 1;
  int q;

  // Define the arnr filter width for this group of frames. We only
  // filter frames that lie within a distance of half the GF interval
  // from the ARF frame. We also have to trap cases where the filter
  // extends beyond the end of the lookahead buffer.
  // Note: frames_to_arnr parameter is the offset of the arnr
  // frame from the current frame.
  half_gf_int = cpi->rc.baseline_gf_interval >> 1;
  frames_after_arf = vp9_lookahead_depth(cpi->lookahead)
      - frames_to_arnr - 1;

  switch (cpi->oxcf.arnr_type) {
    case 1:  // Backward filter
      frames_fwd = 0;
      if (frames_bwd > half_gf_int)
        frames_bwd = half_gf_int;
      break;

    case 2:  // Forward filter
      if (frames_fwd > half_gf_int)
        frames_fwd = half_gf_int;
      if (frames_fwd > frames_after_arf)
        frames_fwd = frames_after_arf;
      frames_bwd = 0;
      break;

    case 3:  // Centered filter
    default:
      frames_fwd >>= 1;
      if (frames_fwd > frames_after_arf)
        frames_fwd = frames_after_arf;
      if (frames_fwd > half_gf_int)
        frames_fwd = half_gf_int;

      frames_bwd = frames_fwd;

      // For even length filter there is one more frame backward
      // than forward: e.g. len=6 ==> bbbAff, len=7 ==> bbbAfff.
      if (frames_bwd < half_gf_int)
        frames_bwd += (cpi->oxcf.arnr_max_frames + 1) & 0x1;
      break;
  }

  cpi->active_arnr_frames = frames_bwd + 1 + frames_fwd;

  // Adjust the strength based on active max q
  if (cpi->common.current_video_frame > 1)
    q = ((int)vp9_convert_qindex_to_q(
        cpi->rc.avg_frame_qindex[INTER_FRAME]));
  else
    q = ((int)vp9_convert_qindex_to_q(
        cpi->rc.avg_frame_qindex[KEY_FRAME]));
  if (q > 16) {
    cpi->active_arnr_strength = cpi->oxcf.arnr_strength;
  } else {
    cpi->active_arnr_strength = cpi->oxcf.arnr_strength - ((16 - q) / 2);
    if (cpi->active_arnr_strength < 0)
      cpi->active_arnr_strength = 0;
  }

  // Adjust number of frames in filter and strength based on gf boost level.
  if (cpi->active_arnr_frames > (group_boost / 150)) {
    cpi->active_arnr_frames = (group_boost / 150);
    cpi->active_arnr_frames += !(cpi->active_arnr_frames & 1);
  }
  if (cpi->active_arnr_strength > (group_boost / 300)) {
    cpi->active_arnr_strength = (group_boost / 300);
  }
}<|MERGE_RESOLUTION|>--- conflicted
+++ resolved
@@ -67,18 +67,18 @@
                             kernel, MV_PRECISION_Q3, x, y, xd->bps);
 
     vp9_high_build_inter_predictor(u_mb_ptr, uv_stride,
-                              &pred[256], uv_block_size,
+                              &pred[256], uv_block_width,
                               &mv,
                               scale,
-                              uv_block_size, uv_block_size,
+                              uv_block_width, uv_block_height,
                               which_mv,
                               kernel, mv_precision_uv, x, y, xd->bps);
 
     vp9_high_build_inter_predictor(v_mb_ptr, uv_stride,
-                              &pred[512], uv_block_size,
+                              &pred[512], uv_block_width,
                               &mv,
                               scale,
-                              uv_block_size, uv_block_size,
+                              uv_block_width, uv_block_height,
                               which_mv,
                               kernel, mv_precision_uv, x, y, xd->bps);
     return;
@@ -166,7 +166,8 @@
 void vp9_high_temporal_filter_apply_c(uint8_t *frame1_8,
                                  unsigned int stride,
                                  uint8_t *frame2_8,
-                                 unsigned int block_size,
+                                 unsigned int block_width,
+                                 unsigned int block_height,
                                  int strength,
                                  int filter_weight,
                                  unsigned int *accumulator,
@@ -178,8 +179,8 @@
   int byte = 0;
   const int rounding = strength > 0 ? 1 << (strength - 1) : 0;
 
-  for (i = 0, k = 0; i < block_size; i++) {
-    for (j = 0; j < block_size; j++, k++) {
+  for (i = 0, k = 0; i < block_height; i++) {
+    for (j = 0; j < block_width; j++, k++) {
       int src_byte = frame1[byte];
       int pixel_value = *frame2++;
 
@@ -204,7 +205,7 @@
       byte++;
     }
 
-    byte += stride - block_size;
+    byte += stride - block_width;
   }
 }
 #endif
@@ -294,7 +295,6 @@
   uint8_t* input_buffer[MAX_MB_PLANE];
   int i;
 
-<<<<<<< HEAD
 #if CONFIG_VP9_HIGH
   if (mbd->cur_buf->flags & YV12_FLAG_HIGH) {
     predictor = CONVERT_TO_BYTEPTR(predictor16);
@@ -303,11 +303,6 @@
   }
 #endif
 
-  // TODO(aconverse): Add 4:2:2 support
-  assert(mbd->plane[1].subsampling_x == mbd->plane[1].subsampling_y);
-
-=======
->>>>>>> debd0485
   for (i = 0; i < MAX_MB_PLANE; i++)
     input_buffer[i] = mbd->plane[i].pre[0].buf;
 
@@ -382,35 +377,34 @@
             // Apply the filter (YUV)
             vp9_high_temporal_filter_apply(f->y_buffer + mb_y_offset,
                                            f->y_stride,
-                                           predictor, 16, strength,
+                                           predictor, 16, 16, strength,
                                            filter_weight,
                                            accumulator, count);
-
             vp9_high_temporal_filter_apply(f->u_buffer + mb_uv_offset,
-                                           f->uv_stride,
-                                           predictor + 256, mb_uv_height,
+                                           f->uv_stride, predictor + 256,
+                                           mb_uv_width, mb_uv_height,
                                            strength,
                                            filter_weight, accumulator + 256,
                                            count + 256);
-
             vp9_high_temporal_filter_apply(f->v_buffer + mb_uv_offset,
-                                           f->uv_stride,
-                                           predictor + 512, mb_uv_height,
+                                           f->uv_stride, predictor + 512,
+                                           mb_uv_width, mb_uv_height,
                                            strength, filter_weight,
                                            accumulator + 512, count + 512);
           } else {
             // Apply the filter (YUV)
             vp9_temporal_filter_apply(f->y_buffer + mb_y_offset, f->y_stride,
-                                      predictor, 16, strength, filter_weight,
+                                      predictor, 16, 16,
+                                      strength, filter_weight,
                                       accumulator, count);
-
             vp9_temporal_filter_apply(f->u_buffer + mb_uv_offset, f->uv_stride,
-                                      predictor + 256, mb_uv_height, strength,
+                                      predictor + 256,
+                                      mb_uv_width, mb_uv_height, strength,
                                       filter_weight, accumulator + 256,
                                       count + 256);
-
             vp9_temporal_filter_apply(f->v_buffer + mb_uv_offset, f->uv_stride,
-                                      predictor + 512, mb_uv_height, strength,
+                                      predictor + 512,
+                                      mb_uv_width, mb_uv_height, strength,
                                       filter_weight, accumulator + 512,
                                       count + 512);
           }
