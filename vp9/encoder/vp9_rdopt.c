--- conflicted
+++ resolved
@@ -12,7 +12,6 @@
 #include <math.h>
 
 #include "./vp9_rtcd.h"
-#include "./vpx_config.h"
 
 #include "vpx_mem/vpx_mem.h"
 
@@ -33,7 +32,6 @@
 #include "vp9/encoder/vp9_encodemv.h"
 #include "vp9/encoder/vp9_encoder.h"
 #include "vp9/encoder/vp9_mcomp.h"
-#include "vp9/encoder/vp9_pickmode.h"
 #include "vp9/encoder/vp9_quantize.h"
 #include "vp9/encoder/vp9_ratectrl.h"
 #include "vp9/encoder/vp9_rd.h"
@@ -254,19 +252,11 @@
       int64_t rate;
       const int64_t square_error = sum_sse;
       int quantizer = (pd->dequant[1] >> 3);
-<<<<<<< HEAD
-#if CONFIG_VP9_HIGH
-      if (xd->cur_buf->flags & YV12_FLAG_HIGHBITDEPTH) {
-        quantizer >>= (xd->bps - 8);
-      }
-#endif
-=======
 #if CONFIG_VP9_HIGHBITDEPTH
       if (xd->cur_buf->flags & YV12_FLAG_HIGHBITDEPTH) {
         quantizer >>= (xd->bd - 8);
       }
 #endif  // CONFIG_VP9_HIGHBITDEPTH
->>>>>>> e59c053e
 
       if (quantizer < 120)
         rate = (square_error * (280 - quantizer)) >> 8;
@@ -276,23 +266,6 @@
       rate_sum += rate;
       dist_sum += dist;
     } else {
-<<<<<<< HEAD
-      int rate;
-      int64_t dist;
-#if CONFIG_VP9_HIGH
-      if (xd->cur_buf->flags & YV12_FLAG_HIGHBITDEPTH) {
-        vp9_model_rd_from_var_lapndz(sse, 1 << num_pels_log2_lookup[bs],
-                                     pd->dequant[1] >> (xd->bps - 5),
-                                     &rate, &dist);
-      } else {
-        vp9_model_rd_from_var_lapndz(sse, 1 << num_pels_log2_lookup[bs],
-                                     pd->dequant[1] >> 3, &rate, &dist);
-      }
-#else
-      vp9_model_rd_from_var_lapndz(sse, 1 << num_pels_log2_lookup[bs],
-                                   pd->dequant[1] >> 3, &rate, &dist);
-#endif
-=======
 #if CONFIG_VP9_HIGHBITDEPTH
       if (xd->cur_buf->flags & YV12_FLAG_HIGHBITDEPTH) {
         vp9_model_rd_from_var_lapndz(sum_sse, 1 << num_pels_log2_lookup[bs],
@@ -306,7 +279,6 @@
       vp9_model_rd_from_var_lapndz(sum_sse, 1 << num_pels_log2_lookup[bs],
                                    pd->dequant[1] >> 3, &rate, &dist);
 #endif  // CONFIG_VP9_HIGHBITDEPTH
->>>>>>> e59c053e
       rate_sum += rate;
       dist_sum += dist;
     }
@@ -333,15 +305,6 @@
   return error;
 }
 
-<<<<<<< HEAD
-#if CONFIG_VP9_HIGH
-int64_t vp9_high_block_error_c(const tran_low_t *coeff,
-                               const tran_low_t *dqcoeff, intptr_t block_size,
-                               int64_t *ssz, int bps) {
-  int i;
-  int64_t error = 0, sqcoeff = 0;
-  int shift = 2 * (bps - 8);
-=======
 
 #if CONFIG_VP9_HIGHBITDEPTH
 int64_t vp9_highbd_block_error_c(const tran_low_t *coeff,
@@ -351,7 +314,6 @@
   int i;
   int64_t error = 0, sqcoeff = 0;
   int shift = 2 * (bd - 8);
->>>>>>> e59c053e
   int rounding = shift > 0 ? 1 << (shift - 1) : 0;
 
   for (i = 0; i < block_size; i++) {
@@ -366,12 +328,7 @@
   *ssz = sqcoeff;
   return error;
 }
-<<<<<<< HEAD
-#endif
-
-=======
 #endif  // CONFIG_VP9_HIGHBITDEPTH
->>>>>>> e59c053e
 
 /* The trailing '0' is a terminator which is used inside cost_coeffs() to
  * decide whether to include cost of a trailing EOB node or not (i.e. we
@@ -403,27 +360,9 @@
   uint8_t token_cache[32 * 32];
   int pt = combine_entropy_contexts(*A, *L);
   int c, cost;
-  const TOKENVALUE *dct_value_tokens;
-  const int16_t *dct_value_cost;
   // Check for consistency of tx_size with mode info
   assert(type == PLANE_TYPE_Y ? mbmi->tx_size == tx_size
                               : get_uv_tx_size(mbmi, pd) == tx_size);
-
-#if CONFIG_VP9_HIGH && CONFIG_HIGH_QUANT
-  if (xd->bps == 12) {
-    dct_value_tokens = vp9_dct_value_tokens_high12_ptr;
-    dct_value_cost = vp9_dct_value_cost_high12_ptr;
-  } else if (xd->bps == 10) {
-    dct_value_tokens = vp9_dct_value_tokens_high10_ptr;
-    dct_value_cost = vp9_dct_value_cost_high10_ptr;
-  } else {
-    dct_value_tokens = vp9_dct_value_tokens_ptr;
-    dct_value_cost = vp9_dct_value_cost_ptr;
-  }
-#else
-  dct_value_tokens = vp9_dct_value_tokens_ptr;
-  dct_value_cost = vp9_dct_value_cost_ptr;
-#endif
 
   if (eob == 0) {
     // single eob token
@@ -434,8 +373,8 @@
 
     // dc token
     int v = qcoeff[0];
-    int prev_t = dct_value_tokens[v].token;
-    cost = (*token_costs)[0][pt][prev_t] + dct_value_cost[v];
+    int prev_t = vp9_dct_value_tokens_ptr[v].token;
+    cost = (*token_costs)[0][pt][prev_t] + vp9_dct_value_cost_ptr[v];
     token_cache[0] = vp9_pt_energy_class[prev_t];
     ++token_costs;
 
@@ -445,12 +384,12 @@
       int t;
 
       v = qcoeff[rc];
-      t = dct_value_tokens[v].token;
+      t = vp9_dct_value_tokens_ptr[v].token;
       if (use_fast_coef_costing) {
-        cost += (*token_costs)[!prev_t][!prev_t][t] + dct_value_cost[v];
+        cost += (*token_costs)[!prev_t][!prev_t][t] + vp9_dct_value_cost_ptr[v];
       } else {
         pt = get_coef_context(nb, token_cache, c);
-        cost += (*token_costs)[!prev_t][pt][t] + dct_value_cost[v];
+        cost += (*token_costs)[!prev_t][pt][t] + vp9_dct_value_cost_ptr[v];
         token_cache[rc] = vp9_pt_energy_class[t];
       }
       prev_t = t;
@@ -476,15 +415,6 @@
 
   return cost;
 }
-<<<<<<< HEAD
-#if CONFIG_VP9_HIGH
-static void dist_block(int plane, int block, TX_SIZE tx_size,
-                       struct rdcost_block_args* args, int bps) {
-#else
-static void dist_block(int plane, int block, TX_SIZE tx_size,
-                       struct rdcost_block_args* args) {
-#endif
-=======
 
 #if CONFIG_VP9_HIGHBITDEPTH
 static void dist_block(int plane, int block, TX_SIZE tx_size,
@@ -493,7 +423,6 @@
 static void dist_block(int plane, int block, TX_SIZE tx_size,
                        struct rdcost_block_args* args) {
 #endif  // CONFIG_VP9_HIGHBITDEPTH
->>>>>>> e59c053e
   const int ss_txfrm_size = tx_size << 1;
   MACROBLOCK* const x = args->x;
   MACROBLOCKD* const xd = &x->e_mbd;
@@ -503,15 +432,6 @@
   int shift = tx_size == TX_32X32 ? 0 : 2;
   tran_low_t *const coeff = BLOCK_OFFSET(p->coeff, block);
   tran_low_t *const dqcoeff = BLOCK_OFFSET(pd->dqcoeff, block);
-<<<<<<< HEAD
-#if CONFIG_VP9_HIGH
-  args->dist = vp9_high_block_error(coeff, dqcoeff, 16 << ss_txfrm_size,
-                                    &this_sse, bps) >> shift;
-#else
-  args->dist = vp9_block_error(coeff, dqcoeff, 16 << ss_txfrm_size,
-                               &this_sse) >> shift;
-#endif
-=======
 #if CONFIG_VP9_HIGHBITDEPTH
   args->dist = vp9_highbd_block_error(coeff, dqcoeff, 16 << ss_txfrm_size,
                                       &this_sse, bd) >> shift;
@@ -519,26 +439,17 @@
   args->dist = vp9_block_error(coeff, dqcoeff, 16 << ss_txfrm_size,
                                &this_sse) >> shift;
 #endif  // CONFIG_VP9_HIGHBITDEPTH
->>>>>>> e59c053e
   args->sse  = this_sse >> shift;
 
   if (x->skip_encode && !is_inter_block(&xd->mi[0].src_mi->mbmi)) {
     // TODO(jingning): tune the model to better capture the distortion.
     int64_t p = (pd->dequant[1] * pd->dequant[1] *
                     (1 << ss_txfrm_size)) >> (shift + 2);
-<<<<<<< HEAD
-#if CONFIG_VP9_HIGH
-    if (xd->cur_buf->flags & YV12_FLAG_HIGHBITDEPTH) {
-      p >>= ((xd->bps - 8) * 2);
-    }
-#endif
-=======
 #if CONFIG_VP9_HIGHBITDEPTH
     if (xd->cur_buf->flags & YV12_FLAG_HIGHBITDEPTH) {
       p >>= ((xd->bd - 8) * 2);
     }
 #endif  // CONFIG_VP9_HIGHBITDEPTH
->>>>>>> e59c053e
     args->dist += (p >> 4);
     args->sse  += p;
   }
@@ -554,7 +465,6 @@
                            args->so->scan, args->so->neighbors,
                            args->use_fast_coef_costing);
 }
-
 
 static void block_rd_txfm(int plane, int block, BLOCK_SIZE plane_bsize,
                           TX_SIZE tx_size, void *arg) {
@@ -569,30 +479,14 @@
 
   if (!is_inter_block(mbmi)) {
     vp9_encode_block_intra(x, plane, block, plane_bsize, tx_size, &mbmi->skip);
-<<<<<<< HEAD
-#if CONFIG_VP9_HIGH
-    if (xd->cur_buf->flags & YV12_FLAG_HIGHBITDEPTH) {
-      dist_block(plane, block, tx_size, args, xd->bps);
-=======
 #if CONFIG_VP9_HIGHBITDEPTH
     if (xd->cur_buf->flags & YV12_FLAG_HIGHBITDEPTH) {
       dist_block(plane, block, tx_size, args, xd->bd);
->>>>>>> e59c053e
     } else {
       dist_block(plane, block, tx_size, args, 8);
     }
 #else
     dist_block(plane, block, tx_size, args);
-<<<<<<< HEAD
-#endif
-  } else {
-    if (x->skip_txfm[plane] == 0) {
-      // full forward transform and quantization
-      vp9_xform_quant(x, plane, block, plane_bsize, tx_size);
-#if CONFIG_VP9_HIGH
-      if (xd->cur_buf->flags & YV12_FLAG_HIGHBITDEPTH) {
-        dist_block(plane, block, tx_size, args, xd->bps);
-=======
 #endif  // CONFIG_VP9_HIGHBITDEPTH
   } else if (max_txsize_lookup[plane_bsize] == tx_size) {
     if (x->skip_txfm[(plane << 2) + (block >> (tx_size << 1))] == 0) {
@@ -601,19 +495,13 @@
 #if CONFIG_VP9_HIGHBITDEPTH
       if (xd->cur_buf->flags & YV12_FLAG_HIGHBITDEPTH) {
         dist_block(plane, block, tx_size, args, xd->bd);
->>>>>>> e59c053e
       } else {
         dist_block(plane, block, tx_size, args, 8);
       }
 #else
       dist_block(plane, block, tx_size, args);
-<<<<<<< HEAD
-#endif
-    } else if (x->skip_txfm[plane] == 2) {
-=======
 #endif  // CONFIG_VP9_HIGHBITDEPTH
     } else if (x->skip_txfm[(plane << 2) + (block >> (tx_size << 1))] == 2) {
->>>>>>> e59c053e
       // compute DC coefficient
       tran_low_t *const coeff   = BLOCK_OFFSET(x->plane[plane].coeff, block);
       tran_low_t *const dqcoeff = BLOCK_OFFSET(xd->plane[plane].dqcoeff, block);
@@ -650,9 +538,6 @@
     dist_block(plane, block, tx_size, args);
 #endif  // CONFIG_VP9_HIGHBITDEPTH
   }
-
-
-
 
   rate_block(plane, block, plane_bsize, tx_size, args);
   rd1 = RDCOST(x->rdmult, x->rddiv, args->rate, args->dist);
@@ -886,11 +771,7 @@
   const int num_4x4_blocks_high = num_4x4_blocks_high_lookup[bsize];
   int idx, idy;
   uint8_t best_dst[8 * 8];
-<<<<<<< HEAD
-#if CONFIG_VP9_HIGH
-=======
 #if CONFIG_VP9_HIGHBITDEPTH
->>>>>>> e59c053e
   uint16_t best_dst16[8 * 8];
 #endif
 
@@ -1002,110 +883,6 @@
   }
 #endif  // CONFIG_VP9_HIGHBITDEPTH
 
-#if CONFIG_VP9_HIGH
-  if (xd->cur_buf->flags & YV12_FLAG_HIGHBITDEPTH) {
-    for (mode = DC_PRED; mode <= TM_PRED; ++mode) {
-      int64_t this_rd;
-      int ratey = 0;
-      int64_t distortion = 0;
-      int rate = bmode_costs[mode];
-
-      if (!(cpi->sf.intra_y_mode_mask[TX_4X4] & (1 << mode)))
-        continue;
-
-      // Only do the oblique modes if the best so far is
-      // one of the neighboring directional modes
-      if (cpi->sf.mode_search_skip_flags & FLAG_SKIP_INTRA_DIRMISMATCH) {
-        if (conditional_skipintra(mode, *best_mode))
-            continue;
-      }
-
-      vpx_memcpy(tempa, ta, sizeof(ta));
-      vpx_memcpy(templ, tl, sizeof(tl));
-
-      for (idy = 0; idy < num_4x4_blocks_high; ++idy) {
-        for (idx = 0; idx < num_4x4_blocks_wide; ++idx) {
-          const int block = ib + idy * 2 + idx;
-          const uint8_t *const src = &src_init[idx * 4 + idy * 4 * src_stride];
-          uint8_t *const dst = &dst_init[idx * 4 + idy * 4 * dst_stride];
-          int16_t *const src_diff = raster_block_offset_int16(BLOCK_8X8, block,
-                                                              p->src_diff);
-          tran_low_t *const coeff = BLOCK_OFFSET(x->plane[0].coeff, block);
-          xd->mi[0]->bmi[block].as_mode = mode;
-          vp9_predict_intra_block(xd, block, 1,
-                                  TX_4X4, mode,
-                                  x->skip_encode ? src : dst,
-                                  x->skip_encode ? src_stride : dst_stride,
-                                  dst, dst_stride, idx, idy, 0);
-          vp9_high_subtract_block(4, 4, src_diff, 8, src, src_stride,
-                                  dst, dst_stride, xd->bps);
-          if (xd->lossless) {
-            const scan_order *so = &vp9_default_scan_orders[TX_4X4];
-            vp9_high_fwht4x4(src_diff, coeff, 8);
-            vp9_regular_quantize_b_4x4(x, 0, block, so->scan, so->iscan);
-            ratey += cost_coeffs(x, 0, block, tempa + idx, templ + idy, TX_4X4,
-                                 so->scan, so->neighbors,
-                                 cpi->sf.use_fast_coef_costing);
-            if (RDCOST(x->rdmult, x->rddiv, ratey, distortion) >= best_rd)
-              goto next_high;
-            vp9_high_iwht4x4_add(BLOCK_OFFSET(pd->dqcoeff, block),
-                                 dst, dst_stride,
-                                 p->eobs[block], xd->bps);
-          } else {
-            int64_t unused;
-            const TX_TYPE tx_type = get_tx_type_4x4(PLANE_TYPE_Y, xd, block);
-            const scan_order *so = &vp9_scan_orders[TX_4X4][tx_type];
-            vp9_high_fht4x4(src_diff, coeff, 8, tx_type);
-            vp9_regular_quantize_b_4x4(x, 0, block, so->scan, so->iscan);
-            ratey += cost_coeffs(x, 0, block, tempa + idx, templ + idy, TX_4X4,
-                               so->scan, so->neighbors,
-                               cpi->sf.use_fast_coef_costing);
-#if CONFIG_VP9_HIGH
-            distortion += vp9_high_block_error(coeff,
-                            BLOCK_OFFSET(pd->dqcoeff, block), 16, &unused,
-                            xd->bps) >> 2;
-#else
-            distortion += vp9_block_error(coeff,
-                            BLOCK_OFFSET(pd->dqcoeff, block), 16, &unused) >> 2;
-#endif
-            if (RDCOST(x->rdmult, x->rddiv, ratey, distortion) >= best_rd)
-              goto next_high;
-            vp9_high_iht4x4_add(tx_type, BLOCK_OFFSET(pd->dqcoeff, block),
-                                dst, dst_stride, p->eobs[block], xd->bps);
-          }
-        }
-      }
-
-      rate += ratey;
-      this_rd = RDCOST(x->rdmult, x->rddiv, rate, distortion);
-
-      if (this_rd < best_rd) {
-        *bestrate = rate;
-        *bestratey = ratey;
-        *bestdistortion = distortion;
-        best_rd = this_rd;
-        *best_mode = mode;
-        vpx_memcpy(a, tempa, sizeof(tempa));
-        vpx_memcpy(l, templ, sizeof(templ));
-        for (idy = 0; idy < num_4x4_blocks_high * 4; ++idy)
-          vpx_memcpy(best_dst16 + idy * 8,
-                     CONVERT_TO_SHORTPTR(dst_init + idy * dst_stride),
-                     num_4x4_blocks_wide * 4 * sizeof(uint16_t));
-      }
-    next_high:
-      {}
-    }
-    if (best_rd >= rd_thresh || x->skip_encode)
-      return best_rd;
-
-    for (idy = 0; idy < num_4x4_blocks_high * 4; ++idy)
-      vpx_memcpy(CONVERT_TO_SHORTPTR(dst_init + idy * dst_stride),
-                 best_dst16 + idy * 8,
-                 num_4x4_blocks_wide * 4 * sizeof(uint16_t));
-
-    return best_rd;
-  }
-#endif
   for (mode = DC_PRED; mode <= TM_PRED; ++mode) {
     int64_t this_rd;
     int ratey = 0;
@@ -1133,11 +910,7 @@
         int16_t *const src_diff = raster_block_offset_int16(BLOCK_8X8, block,
                                                             p->src_diff);
         tran_low_t *const coeff = BLOCK_OFFSET(x->plane[0].coeff, block);
-<<<<<<< HEAD
-        xd->mi[0]->bmi[block].as_mode = mode;
-=======
         xd->mi[0].src_mi->bmi[block].as_mode = mode;
->>>>>>> e59c053e
         vp9_predict_intra_block(xd, block, 1,
                                 TX_4X4, mode,
                                 x->skip_encode ? src : dst,
@@ -1193,6 +966,7 @@
   next:
     {}
   }
+
   if (best_rd >= rd_thresh || x->skip_encode)
     return best_rd;
 
@@ -1564,17 +1338,6 @@
   for (ref = 0; ref < 1 + is_compound; ++ref) {
     const uint8_t *pre = &pd->pre[ref].buf[raster_block_offset(BLOCK_8X8, i,
                                                pd->pre[ref].stride)];
-<<<<<<< HEAD
-#if CONFIG_VP9_HIGH
-  if (xd->cur_buf->flags & YV12_FLAG_HIGHBITDEPTH) {
-    vp9_high_build_inter_predictor(pre, pd->pre[ref].stride,
-                              dst, pd->dst.stride,
-                              &mi->bmi[i].as_mv[ref].as_mv,
-                              &xd->block_refs[ref]->sf, width, height, ref,
-                              kernel, MV_PRECISION_Q3,
-                              mi_col * MI_SIZE + 4 * (i % 2),
-                              mi_row * MI_SIZE + 4 * (i / 2), xd->bps);
-=======
 #if CONFIG_VP9_HIGHBITDEPTH
   if (xd->cur_buf->flags & YV12_FLAG_HIGHBITDEPTH) {
     vp9_highbd_build_inter_predictor(pre, pd->pre[ref].stride,
@@ -1584,7 +1347,6 @@
                                      ref, kernel, MV_PRECISION_Q3,
                                      mi_col * MI_SIZE + 4 * (i % 2),
                                      mi_row * MI_SIZE + 4 * (i / 2), xd->bd);
->>>>>>> e59c053e
   } else {
     vp9_build_inter_predictor(pre, pd->pre[ref].stride,
                               dst, pd->dst.stride,
@@ -1602,21 +1364,6 @@
                               kernel, MV_PRECISION_Q3,
                               mi_col * MI_SIZE + 4 * (i % 2),
                               mi_row * MI_SIZE + 4 * (i / 2));
-<<<<<<< HEAD
-#endif
-  }
-#if CONFIG_VP9_HIGH
-  if (xd->cur_buf->flags & YV12_FLAG_HIGHBITDEPTH) {
-    vp9_high_subtract_block(height, width,
-               raster_block_offset_int16(BLOCK_8X8, i, p->src_diff), 8,
-               src, p->src.stride,
-               dst, pd->dst.stride, xd->bps);
-  } else {
-    vp9_subtract_block(height, width,
-               raster_block_offset_int16(BLOCK_8X8, i, p->src_diff), 8,
-               src, p->src.stride,
-               dst, pd->dst.stride);
-=======
 #endif  // CONFIG_VP9_HIGHBITDEPTH
   }
 
@@ -1629,20 +1376,13 @@
     vp9_subtract_block(
         height, width, raster_block_offset_int16(BLOCK_8X8, i, p->src_diff), 8,
         src, p->src.stride, dst, pd->dst.stride);
->>>>>>> e59c053e
   }
 #else
   vp9_subtract_block(height, width,
                      raster_block_offset_int16(BLOCK_8X8, i, p->src_diff), 8,
-<<<<<<< HEAD
-                     src, p->src.stride,
-                     dst, pd->dst.stride);
-#endif
-=======
                      src, p->src.stride, dst, pd->dst.stride);
 #endif  // CONFIG_VP9_HIGHBITDEPTH
 
->>>>>>> e59c053e
   k = i;
   for (idy = 0; idy < height / 4; ++idy) {
     for (idx = 0; idx < width / 4; ++idx) {
@@ -1654,19 +1394,11 @@
       x->fwd_txm4x4(raster_block_offset_int16(BLOCK_8X8, k, p->src_diff),
                     coeff, 8);
       vp9_regular_quantize_b_4x4(x, 0, k, so->scan, so->iscan);
-<<<<<<< HEAD
-#if CONFIG_VP9_HIGH
-      if (xd->cur_buf->flags & YV12_FLAG_HIGHBITDEPTH) {
-        thisdistortion += vp9_high_block_error(coeff,
-                                               BLOCK_OFFSET(pd->dqcoeff, k),
-                                               16, &ssz, xd->bps);
-=======
 #if CONFIG_VP9_HIGHBITDEPTH
       if (xd->cur_buf->flags & YV12_FLAG_HIGHBITDEPTH) {
         thisdistortion += vp9_highbd_block_error(coeff,
                                                  BLOCK_OFFSET(pd->dqcoeff, k),
                                                  16, &ssz, xd->bd);
->>>>>>> e59c053e
       } else {
         thisdistortion += vp9_block_error(coeff, BLOCK_OFFSET(pd->dqcoeff, k),
                                           16, &ssz);
@@ -1674,11 +1406,7 @@
 #else
       thisdistortion += vp9_block_error(coeff, BLOCK_OFFSET(pd->dqcoeff, k),
                                         16, &ssz);
-<<<<<<< HEAD
-#endif
-=======
 #endif  // CONFIG_VP9_HIGHBITDEPTH
->>>>>>> e59c053e
       thissse += ssz;
       thisrate += cost_coeffs(x, 0, k, ta + (k & 1), tl + (k >> 1), TX_4X4,
                               so->scan, so->neighbors,
@@ -2435,21 +2163,14 @@
   int_mv ref_mv[2];
   int ite, ref;
   // Prediction buffer from second frame.
-<<<<<<< HEAD
-#if CONFIG_VP9_HIGH
-=======
 #if CONFIG_VP9_HIGHBITDEPTH
->>>>>>> e59c053e
   uint8_t *second_pred;
   uint8_t *second_pred_alloc;
 #else
   uint8_t *second_pred = vpx_memalign(16, pw * ph * sizeof(uint8_t));
-<<<<<<< HEAD
-#endif
-=======
 #endif  // CONFIG_VP9_HIGHBITDEPTH
->>>>>>> e59c053e
   const InterpKernel *kernel = vp9_get_interp_kernel(mbmi->interp_filter);
+
   // Do joint motion search in compound mode to get more accurate mv.
   struct buf_2d backup_yv12[2][MAX_MB_PLANE];
   struct buf_2d scaled_first_yv12 = xd->plane[0].pre[0];
@@ -2458,11 +2179,7 @@
     vp9_get_scaled_ref_frame(cpi, mbmi->ref_frame[0]),
     vp9_get_scaled_ref_frame(cpi, mbmi->ref_frame[1])
   };
-<<<<<<< HEAD
-#if CONFIG_VP9_HIGH
-=======
 #if CONFIG_VP9_HIGHBITDEPTH
->>>>>>> e59c053e
   if (xd->cur_buf->flags & YV12_FLAG_HIGHBITDEPTH) {
     second_pred_alloc = vpx_memalign(16, pw * ph * sizeof(uint16_t));
     second_pred = CONVERT_TO_BYTEPTR(second_pred_alloc);
@@ -2470,11 +2187,7 @@
     second_pred_alloc = vpx_memalign(16, pw * ph * sizeof(uint8_t));
     second_pred = second_pred_alloc;
   }
-<<<<<<< HEAD
-#endif
-=======
 #endif  // CONFIG_VP9_HIGHBITDEPTH
->>>>>>> e59c053e
 
   for (ref = 0; ref < 2; ++ref) {
     ref_mv[ref] = mbmi->ref_mvs[refs[ref]][0];
@@ -2511,27 +2224,7 @@
     // Initialized here because of compiler problem in Visual Studio.
     ref_yv12[0] = xd->plane[0].pre[0];
     ref_yv12[1] = xd->plane[0].pre[1];
-#if CONFIG_VP9_HIGH
-    if (xd->cur_buf->flags & YV12_FLAG_HIGHBITDEPTH) {
-      vp9_high_build_inter_predictor(ref_yv12[!id].buf,
-                              ref_yv12[!id].stride,
-                              second_pred, pw,
-                              &frame_mv[refs[!id]].as_mv,
-                              &xd->block_refs[!id]->sf,
-                              pw, ph, 0,
-                              kernel, MV_PRECISION_Q3,
-                              mi_col * MI_SIZE, mi_row * MI_SIZE, xd->bps);
-    } else {
-      vp9_build_inter_predictor(ref_yv12[!id].buf,
-                              ref_yv12[!id].stride,
-                              second_pred, pw,
-                              &frame_mv[refs[!id]].as_mv,
-                              &xd->block_refs[!id]->sf,
-                              pw, ph, 0,
-                              kernel, MV_PRECISION_Q3,
-                              mi_col * MI_SIZE, mi_row * MI_SIZE);
-    }
-#else
+
     // Get pred block from second frame.
 #if CONFIG_VP9_HIGHBITDEPTH
     if (xd->cur_buf->flags & YV12_FLAG_HIGHBITDEPTH) {
@@ -2563,11 +2256,7 @@
                               pw, ph, 0,
                               kernel, MV_PRECISION_Q3,
                               mi_col * MI_SIZE, mi_row * MI_SIZE);
-<<<<<<< HEAD
-#endif
-=======
 #endif  // CONFIG_VP9_HIGHBITDEPTH
->>>>>>> e59c053e
 
     // Compound motion search on first ref frame.
     if (id)
@@ -2635,20 +2324,12 @@
                                 &mbmi->ref_mvs[refs[ref]][0].as_mv,
                                 x->nmvjointcost, x->mvcost, MV_COST_WEIGHT);
   }
-<<<<<<< HEAD
-#if CONFIG_VP9_HIGH
-  vpx_free(second_pred_alloc);
-#else
-  vpx_free(second_pred);
-#endif
-=======
 
 #if CONFIG_VP9_HIGHBITDEPTH
   vpx_free(second_pred_alloc);
 #else
   vpx_free(second_pred);
 #endif  // CONFIG_VP9_HIGHBITDEPTH
->>>>>>> e59c053e
 }
 
 static INLINE void restore_dst_buf(MACROBLOCKD *xd,
@@ -2661,103 +2342,6 @@
   }
 }
 
-<<<<<<< HEAD
-static void rd_encode_breakout_test(VP9_COMP *cpi, MACROBLOCK *x,
-                                    BLOCK_SIZE bsize, int *rate2,
-                                    int64_t *distortion, int64_t *distortion_uv,
-                                    int *disable_skip) {
-  VP9_COMMON *cm = &cpi->common;
-  MACROBLOCKD *xd = &x->e_mbd;
-  const BLOCK_SIZE y_size = get_plane_block_size(bsize, &xd->plane[0]);
-  const BLOCK_SIZE uv_size = get_plane_block_size(bsize, &xd->plane[1]);
-  unsigned int var, sse;
-  // Skipping threshold for ac.
-  unsigned int thresh_ac;
-  // Skipping threshold for dc
-  unsigned int thresh_dc;
-
-  var = cpi->fn_ptr[y_size].vf(x->plane[0].src.buf, x->plane[0].src.stride,
-                               xd->plane[0].dst.buf,
-                               xd->plane[0].dst.stride, &sse);
-
-  if (x->encode_breakout > 0) {
-    // Set a maximum for threshold to avoid big PSNR loss in low bitrate
-    // case. Use extreme low threshold for static frames to limit skipping.
-    const unsigned int max_thresh = (cpi->allow_encode_breakout ==
-                                     ENCODE_BREAKOUT_LIMITED) ? 128 : 36000;
-    // The encode_breakout input
-    const unsigned int min_thresh =
-        MIN(((unsigned int)x->encode_breakout << 4), max_thresh);
-
-    // Calculate threshold according to dequant value.
-    thresh_ac = (xd->plane[0].dequant[1] * xd->plane[0].dequant[1]) / 9;
-#if CONFIG_VP9_HIGH
-    if (xd->cur_buf->flags & YV12_FLAG_HIGHBITDEPTH) {
-      const int shift = 2 * xd->bps - 16;
-      if (shift > 0)
-        thresh_ac = ROUND_POWER_OF_TWO(thresh_ac, shift);
-    }
-#endif
-    thresh_ac = clamp(thresh_ac, min_thresh, max_thresh);
-
-    // Adjust threshold according to partition size.
-    thresh_ac >>= 8 - (b_width_log2(bsize) +
-        b_height_log2(bsize));
-    thresh_dc = (xd->plane[0].dequant[0] * xd->plane[0].dequant[0] >> 6);
-#if CONFIG_VP9_HIGH
-        if (xd->cur_buf->flags & YV12_FLAG_HIGHBITDEPTH) {
-          const int shift = 2 * xd->bps - 16;
-          if (shift > 0)
-            thresh_dc = ROUND_POWER_OF_TWO(thresh_dc, shift);
-        }
-#endif
-  } else {
-    thresh_ac = 0;
-    thresh_dc = 0;
-  }
-
-  // Y skipping condition checking
-  if (sse < thresh_ac || sse == 0) {
-    // dc skipping checking
-    if ((sse - var) < thresh_dc || sse == var) {
-      unsigned int sse_u, sse_v;
-      unsigned int var_u, var_v;
-
-      var_u = cpi->fn_ptr[uv_size].vf(x->plane[1].src.buf,
-                                      x->plane[1].src.stride,
-                                      xd->plane[1].dst.buf,
-                                      xd->plane[1].dst.stride, &sse_u);
-
-      // U skipping condition checking
-      if ((sse_u * 4 < thresh_ac || sse_u == 0) &&
-          (sse_u - var_u < thresh_dc || sse_u == var_u)) {
-        var_v = cpi->fn_ptr[uv_size].vf(x->plane[2].src.buf,
-                                        x->plane[2].src.stride,
-                                        xd->plane[2].dst.buf,
-                                        xd->plane[2].dst.stride, &sse_v);
-
-        // V skipping condition checking
-        if ((sse_v * 4 < thresh_ac || sse_v == 0) &&
-            (sse_v - var_v < thresh_dc || sse_v == var_v)) {
-          x->skip = 1;
-
-          // The cost of skip bit needs to be added.
-          *rate2 += vp9_cost_bit(vp9_get_skip_prob(cm, xd), 1);
-
-          // Scaling factor for SSE from spatial domain to frequency domain
-          // is 16. Adjust distortion accordingly.
-          *distortion_uv = (sse_u + sse_v) << 4;
-          *distortion = (sse << 4) + *distortion_uv;
-
-          *disable_skip = 1;
-        }
-      }
-    }
-  }
-}
-
-=======
->>>>>>> e59c053e
 static int64_t handle_inter_mode(VP9_COMP *cpi, MACROBLOCK *x,
                                  BLOCK_SIZE bsize,
                                  int64_t txfm_cache[],
@@ -2783,16 +2367,6 @@
   int refs[2] = { mbmi->ref_frame[0],
     (mbmi->ref_frame[1] < 0 ? 0 : mbmi->ref_frame[1]) };
   int_mv cur_mv[2];
-<<<<<<< HEAD
-  int64_t this_rd = 0;
-#if CONFIG_VP9_HIGH
-  DECLARE_ALIGNED_ARRAY(16, uint16_t, tmp_buf16, MAX_MB_PLANE * 64 * 64);
-  DECLARE_ALIGNED_ARRAY(16, uint8_t, tmp_buf8, MAX_MB_PLANE * 64 * 64);
-  uint8_t *tmp_buf = tmp_buf8;
-#else
-  DECLARE_ALIGNED_ARRAY(16, uint8_t, tmp_buf, MAX_MB_PLANE * 64 * 64);
-#endif
-=======
 #if CONFIG_VP9_HIGHBITDEPTH
   DECLARE_ALIGNED_ARRAY(16, uint16_t, tmp_buf16, MAX_MB_PLANE * 64 * 64);
   DECLARE_ALIGNED_ARRAY(16, uint8_t, tmp_buf8, MAX_MB_PLANE * 64 * 64);
@@ -2800,7 +2374,6 @@
 #else
   DECLARE_ALIGNED_ARRAY(16, uint8_t, tmp_buf, MAX_MB_PLANE * 64 * 64);
 #endif  // CONFIG_VP9_HIGHBITDEPTH
->>>>>>> e59c053e
   int pred_exists = 0;
   int intpel_mv;
   int64_t rd, tmp_rd, best_rd = INT64_MAX;
@@ -2817,25 +2390,17 @@
       (((mi_row + mi_col) >> bsl) +
        get_chessboard_index(cm->current_video_frame)) & 0x1 : 0;
 
-<<<<<<< HEAD
-#if CONFIG_VP9_HIGH
-=======
   int skip_txfm_sb = 0;
   int64_t skip_sse_sb = INT64_MAX;
   int64_t distortion_y = 0, distortion_uv = 0;
 
 #if CONFIG_VP9_HIGHBITDEPTH
->>>>>>> e59c053e
   if (xd->cur_buf->flags & YV12_FLAG_HIGHBITDEPTH) {
     tmp_buf = CONVERT_TO_BYTEPTR(tmp_buf16);
   } else {
     tmp_buf = tmp_buf8;
   }
-<<<<<<< HEAD
-#endif
-=======
 #endif  // CONFIG_VP9_HIGHBITDEPTH
->>>>>>> e59c053e
 
   if (pred_filter_search) {
     INTERP_FILTER af = SWITCHABLE, lf = SWITCHABLE;
@@ -3259,17 +2824,8 @@
   int64_t dist_uv[TX_SIZES];
   int skip_uv[TX_SIZES];
   PREDICTION_MODE mode_uv[TX_SIZES];
-<<<<<<< HEAD
-  int64_t mode_distortions[MB_MODE_COUNT] = {-1};
-  int intra_cost_penalty = vp9_get_intra_cost_penalty(cm->base_qindex,
-                                                      cm->y_dc_delta_q,
-                                                      cm->bit_depth);
-  const int bws = num_8x8_blocks_wide_lookup[bsize] / 2;
-  const int bhs = num_8x8_blocks_high_lookup[bsize] / 2;
-=======
   const int intra_cost_penalty = vp9_get_intra_cost_penalty(
       cm->base_qindex, cm->y_dc_delta_q, cm->bit_depth);
->>>>>>> e59c053e
   int best_skip2 = 0;
   uint8_t ref_frame_skip_mask[2] = { 0 };
   uint16_t mode_skip_mask[MAX_REF_FRAMES] = { 0 };
@@ -3719,19 +3275,11 @@
           int qstep = xd->plane[0].dequant[1];
           // TODO(debargha): Enhance this by specializing for each mode_index
           int scale = 4;
-<<<<<<< HEAD
-#if CONFIG_VP9_HIGH
-        if (xd->cur_buf->flags & YV12_FLAG_HIGHBITDEPTH) {
-          qstep >>= (xd->bps - 8);
-        }
-#endif
-=======
 #if CONFIG_VP9_HIGHBITDEPTH
           if (xd->cur_buf->flags & YV12_FLAG_HIGHBITDEPTH) {
             qstep >>= (xd->bd - 8);
           }
 #endif  // CONFIG_VP9_HIGHBITDEPTH
->>>>>>> e59c053e
           if (x->source_variance < UINT_MAX) {
             const int var_adjust = (x->source_variance < 16);
             scale -= var_adjust;
@@ -4065,14 +3613,8 @@
   int64_t dist_uv;
   int skip_uv;
   PREDICTION_MODE mode_uv = DC_PRED;
-<<<<<<< HEAD
-  int intra_cost_penalty = vp9_get_intra_cost_penalty(cm->base_qindex,
-                                                      cm->y_dc_delta_q,
-                                                      cm->bit_depth);
-=======
   const int intra_cost_penalty = vp9_get_intra_cost_penalty(
       cm->base_qindex, cm->y_dc_delta_q, cm->bit_depth);
->>>>>>> e59c053e
   int_mv seg_mvs[4][MAX_REF_FRAMES];
   b_mode_info best_bmodes[4];
   int best_skip2 = 0;
@@ -4494,19 +4036,11 @@
           int qstep = xd->plane[0].dequant[1];
           // TODO(debargha): Enhance this by specializing for each mode_index
           int scale = 4;
-<<<<<<< HEAD
-#if CONFIG_VP9_HIGH
-          if (xd->cur_buf->flags & YV12_FLAG_HIGHBITDEPTH) {
-            qstep >>= (xd->bps - 8);
-          }
-#endif
-=======
 #if CONFIG_VP9_HIGHBITDEPTH
           if (xd->cur_buf->flags & YV12_FLAG_HIGHBITDEPTH) {
             qstep >>= (xd->bd - 8);
           }
 #endif  // CONFIG_VP9_HIGHBITDEPTH
->>>>>>> e59c053e
           if (x->source_variance < UINT_MAX) {
             const int var_adjust = (x->source_variance < 16);
             scale -= var_adjust;
