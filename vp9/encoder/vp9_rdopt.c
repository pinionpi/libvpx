--- conflicted
+++ resolved
@@ -87,13 +87,6 @@
   {ZEROMV,    LAST_FRAME,   ALTREF_FRAME},
   {ZEROMV,    GOLDEN_FRAME, ALTREF_FRAME},
 
-<<<<<<< HEAD
-  {NEWMV,     LAST_FRAME,   ALTREF_FRAME},
-  {NEWMV,     GOLDEN_FRAME, ALTREF_FRAME},
-
-  {SPLITMV,   LAST_FRAME,   ALTREF_FRAME},
-  {SPLITMV,   GOLDEN_FRAME, ALTREF_FRAME},
-=======
   {I4X4_PRED, INTRA_FRAME,  NONE},
   {H_PRED,    INTRA_FRAME,  NONE},
   {V_PRED,    INTRA_FRAME,  NONE},
@@ -103,7 +96,6 @@
   {D63_PRED,  INTRA_FRAME,  NONE},
   {D117_PRED, INTRA_FRAME,  NONE},
   {D45_PRED,  INTRA_FRAME,  NONE},
->>>>>>> 4dd3b074
 #if CONFIG_INTERINTRA
 
   {ZEROMV,    LAST_FRAME,   INTRA_FRAME},
@@ -2791,16 +2783,7 @@
   }
 #endif
 
-<<<<<<< HEAD
-#if CONFIG_INTERINTRA
-  if (is_inter_mode(this_mode) && mbmi->ref_frame[1] == INTRA_FRAME) {
-    extend_for_interintra(xd, bsize);
-  }
-#endif
-  switch (this_mode) {
-=======
   if (this_mode == NEWMV) {
->>>>>>> 4dd3b074
     int rate_mv;
     if (is_comp_pred) {
       // Initialize mv using single prediction mode result.
@@ -2893,14 +2876,9 @@
    * are only three options: Last/Golden, ARF/Last or Golden/ARF, or in other
    * words if you present them in that order, the second one is always known
    * if the first is known */
-<<<<<<< HEAD
-  *rate2 += vp9_cost_mv_ref(cpi, this_mode,
-                            mbmi->mb_mode_context[mbmi->ref_frame[0]]);
-=======
   *rate2 += cost_mv_ref(cpi, this_mode,
                         mbmi->mb_mode_context[mbmi->ref_frame[0]]);
 
->>>>>>> 4dd3b074
 #if CONFIG_INTERINTRA
   if (!is_comp_pred) {
     *compmode_interintra_cost = vp9_cost_bit(cm->fc.interintra_prob,
@@ -2915,8 +2893,6 @@
     }
   }
 #endif
-<<<<<<< HEAD
-=======
 
   if (!(*mode_excluded)) {
     if (is_comp_pred) {
@@ -2925,7 +2901,6 @@
       *mode_excluded = (cpi->common.comp_pred_mode == COMP_PREDICTION_ONLY);
     }
   }
->>>>>>> 4dd3b074
 
   pred_exists = 0;
   interpolating_intpel_seen = 0;
@@ -3302,24 +3277,16 @@
   int best_skip2 = 0;
 #if CONFIG_INTERINTRA
   int is_best_interintra = 0;
-<<<<<<< HEAD
-  int64_t best_intra16_rd = INT64_MAX;
-=======
->>>>>>> 4dd3b074
   int best_intra16_mode = DC_PRED;
 #if SEPARATE_INTERINTRA_UV
   int best_intra16_uv_mode = DC_PRED;
 #endif
-<<<<<<< HEAD
-#endif
-=======
   int64_t best_intra16_rd = INT64_MAX;
   int64_t best_overall_rd = INT64_MAX;
 #endif
 
   x->skip_encode = (cpi->sf.skip_encode_frame &&
                     xd->q_index < QIDX_SKIP_THRESH);
->>>>>>> 4dd3b074
 
   for (i = 0; i < 4; i++) {
     int j;
@@ -3462,19 +3429,11 @@
         || (cpi->ref_frame_flags & flag_list[ref_frame]))) {
       continue;
     }
-<<<<<<< HEAD
-    if (!(mbmi->ref_frame[1] == NONE
-#if CONFIG_INTERINTRA
-        || (mbmi->ref_frame[1] == INTRA_FRAME)
-#endif
-        || (cpi->ref_frame_flags & flag_list[mbmi->ref_frame[1]]))) {
-=======
     if (!(second_ref_frame == NONE
 #if CONFIG_INTERINTRA
         || (second_ref_frame == INTRA_FRAME)
 #endif
         || (cpi->ref_frame_flags & flag_list[second_ref_frame]))) {
->>>>>>> 4dd3b074
       continue;
     }
 
@@ -3531,23 +3490,10 @@
                          ? mode_excluded
                          : cm->comp_pred_mode == SINGLE_PREDICTION_ONLY;
     } else {
-<<<<<<< HEAD
-      // mbmi->ref_frame[1] = vp9_mode_order[mode_index].ref_frame[1];
-      if (ref_frame != INTRA_FRAME) {
-        if (mbmi->ref_frame[1] != INTRA_FRAME)
-          mode_excluded =
-              mode_excluded ?
-                  mode_excluded : cm->comp_pred_mode == COMP_PREDICTION_ONLY;
-#if CONFIG_INTERINTRA
-        else
-          mode_excluded = mode_excluded ? mode_excluded : !cm->use_interintra;
-#endif
-=======
       if (ref_frame != INTRA_FRAME && second_ref_frame != INTRA_FRAME) {
         mode_excluded =
             mode_excluded ?
                 mode_excluded : cm->comp_pred_mode == COMP_PREDICTION_ONLY;
->>>>>>> 4dd3b074
       }
 #if CONFIG_INTERINTRA
       if (ref_frame != INTRA_FRAME && second_ref_frame == INTRA_FRAME)
@@ -3848,16 +3794,9 @@
           tx_cache[i] = tx_cache[ONLY_4X4];
       }
     } else {
-<<<<<<< HEAD
-      compmode_cost = vp9_cost_bit(comp_mode_p,
-                                   mbmi->ref_frame[1] > INTRA_FRAME);
-#if CONFIG_INTERINTRA
-      if (mbmi->ref_frame[1] == INTRA_FRAME) {
-=======
       compmode_cost = vp9_cost_bit(comp_mode_p, second_ref_frame > INTRA_FRAME);
 #if CONFIG_INTERINTRA
       if (second_ref_frame == INTRA_FRAME) {
->>>>>>> 4dd3b074
         if (best_intra16_mode == DC_PRED -1)
           continue;
         mbmi->interintra_mode = best_intra16_mode;
@@ -3958,11 +3897,7 @@
       this_rd = RDCOST(x->rdmult, x->rddiv, rate2, distortion2);
     }
 #if CONFIG_INTERINTRA
-<<<<<<< HEAD
-    if ((mbmi->ref_frame[0] == INTRA_FRAME) &&
-=======
     if ((ref_frame == INTRA_FRAME) &&
->>>>>>> 4dd3b074
         (this_mode <= TM_PRED) &&
         (this_rd < best_intra16_rd)) {
       best_intra16_rd = this_rd;
@@ -4001,15 +3936,7 @@
 #if CONFIG_INTERINTRA
     if (this_rd < best_overall_rd) {
       best_overall_rd = this_rd;
-<<<<<<< HEAD
-      best_filter = tmp_best_filter;
-      best_mode = this_mode;
-#if CONFIG_INTERINTRA
-      is_best_interintra = (mbmi->ref_frame[1] == INTRA_FRAME);
-#endif
-=======
       is_best_interintra = (second_ref_frame == INTRA_FRAME);
->>>>>>> 4dd3b074
     }
 #endif
 
@@ -4225,17 +4152,7 @@
 #if CONFIG_INTERINTRA
   ++cpi->interintra_select_count[is_best_interintra];
 #endif
-<<<<<<< HEAD
-
-  // Accumulate filter usage stats
-  // TODO(agrange): Use RD criteria to select interpolation filter mode.
-  if (is_inter_mode(best_mode))
-    ++cpi->best_switchable_interp_count[vp9_switchable_interp_map[best_filter]];
-
-  // Updating rd_thresh_freq_fact[] here means that the differnt
-=======
   // Updating rd_thresh_freq_fact[] here means that the different
->>>>>>> 4dd3b074
   // partition/block sizes are handled independently based on the best
   // choice for the current partition. It may well be better to keep a scaled
   // best rd so far value and update rd_thresh_freq_fact based on the mode/size
