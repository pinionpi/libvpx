/*
 *  Copyright (c) 2010 The WebM project authors. All Rights Reserved.
 *
 *  Use of this source code is governed by a BSD-style license
 *  that can be found in the LICENSE file in the root of the source
 *  tree. An additional intellectual property rights grant can be found
 *  in the file PATENTS.  All contributing project authors may
 *  be found in the AUTHORS file in the root of the source tree.
 */

#include "./vp9_rtcd.h"

#include "vpx_ports/mem.h"
#include "vpx/vpx_integer.h"

#include "vp9/common/vp9_common.h"
#include "vp9/common/vp9_filter.h"

#include "vp9/encoder/vp9_variance.h"

void variance(const uint8_t *a, int  a_stride,
              const uint8_t *b, int  b_stride,
              int  w, int  h, unsigned int *sse, int *sum) {
  int i, j;

  *sum = 0;
  *sse = 0;

  for (i = 0; i < h; i++) {
    for (j = 0; j < w; j++) {
      const int diff = a[j] - b[j];
      *sum += diff;
      *sse += diff * diff;
    }

    a += a_stride;
    b += b_stride;
  }
}

// Applies a 1-D 2-tap bi-linear filter to the source block in either horizontal
// or vertical direction to produce the filtered output block. Used to implement
// first-pass of 2-D separable filter.
//
// Produces int32_t output to retain precision for next pass. Two filter taps
// should sum to VP9_FILTER_WEIGHT. pixel_step defines whether the filter is
// applied horizontally (pixel_step=1) or vertically (pixel_step=stride). It
// defines the offset required to move from one input to the next.
static void var_filter_block2d_bil_first_pass(const uint8_t *src_ptr,
                                              uint16_t *output_ptr,
                                              unsigned int src_pixels_per_line,
                                              int pixel_step,
                                              unsigned int output_height,
                                              unsigned int output_width,
                                              const int16_t *vp9_filter) {
  unsigned int i, j;

  for (i = 0; i < output_height; i++) {
    for (j = 0; j < output_width; j++) {
      output_ptr[j] = ROUND_POWER_OF_TWO((int)src_ptr[0] * vp9_filter[0] +
                          (int)src_ptr[pixel_step] * vp9_filter[1],
                          FILTER_BITS);

      src_ptr++;
    }

    // Next row...
    src_ptr    += src_pixels_per_line - output_width;
    output_ptr += output_width;
  }
}

// Applies a 1-D 2-tap bi-linear filter to the source block in either horizontal
// or vertical direction to produce the filtered output block. Used to implement
// second-pass of 2-D separable filter.
//
// Requires 32-bit input as produced by filter_block2d_bil_first_pass. Two
// filter taps should sum to VP9_FILTER_WEIGHT. pixel_step defines whether the
// filter is applied horizontally (pixel_step=1) or vertically (pixel_step=
// stride). It defines the offset required to move from one input to the next.
static void var_filter_block2d_bil_second_pass(const uint16_t *src_ptr,
                                               uint8_t *output_ptr,
                                               unsigned int src_pixels_per_line,
                                               unsigned int pixel_step,
                                               unsigned int output_height,
                                               unsigned int output_width,
                                               const int16_t *vp9_filter) {
  unsigned int  i, j;

  for (i = 0; i < output_height; i++) {
    for (j = 0; j < output_width; j++) {
      output_ptr[j] = ROUND_POWER_OF_TWO((int)src_ptr[0] * vp9_filter[0] +
                          (int)src_ptr[pixel_step] * vp9_filter[1],
                          FILTER_BITS);
      src_ptr++;
    }

    src_ptr += src_pixels_per_line - output_width;
    output_ptr += output_width;
  }
}

unsigned int vp9_get_mb_ss_c(const int16_t *src_ptr) {
  unsigned int i, sum = 0;

  for (i = 0; i < 256; ++i) {
    sum += src_ptr[i] * src_ptr[i];
  }

  return sum;
}

#define VAR(W, H) \
unsigned int vp9_variance##W##x##H##_c(const uint8_t *a, int a_stride, \
                                       const uint8_t *b, int b_stride, \
                                       unsigned int *sse) { \
  int sum; \
  variance(a, a_stride, b, b_stride, W, H, sse, &sum); \
  return *sse - (((int64_t)sum * sum) / (W * H)); \
}

#define SUBPIX_VAR(W, H) \
unsigned int vp9_sub_pixel_variance##W##x##H##_c( \
  const uint8_t *src, int  src_stride, \
  int xoffset, int  yoffset, \
  const uint8_t *dst, int dst_stride, \
  unsigned int *sse) { \
  uint16_t fdata3[(H + 1) * W]; \
  uint8_t temp2[H * W]; \
\
  var_filter_block2d_bil_first_pass(src, fdata3, src_stride, 1, H + 1, W, \
                                    BILINEAR_FILTERS_2TAP(xoffset)); \
  var_filter_block2d_bil_second_pass(fdata3, temp2, W, W, H, W, \
                                     BILINEAR_FILTERS_2TAP(yoffset)); \
\
  return vp9_variance##W##x##H##_c(temp2, W, dst, dst_stride, sse); \
}

#define SUBPIX_AVG_VAR(W, H) \
unsigned int vp9_sub_pixel_avg_variance##W##x##H##_c( \
  const uint8_t *src, int  src_stride, \
  int xoffset, int  yoffset, \
  const uint8_t *dst, int dst_stride, \
  unsigned int *sse, \
  const uint8_t *second_pred) { \
  uint16_t fdata3[(H + 1) * W]; \
  uint8_t temp2[H * W]; \
  DECLARE_ALIGNED_ARRAY(16, uint8_t, temp3, H * W); \
\
  var_filter_block2d_bil_first_pass(src, fdata3, src_stride, 1, H + 1, W, \
                                    BILINEAR_FILTERS_2TAP(xoffset)); \
  var_filter_block2d_bil_second_pass(fdata3, temp2, W, W, H, W, \
                                     BILINEAR_FILTERS_2TAP(yoffset)); \
\
  vp9_comp_avg_pred(temp3, second_pred, W, H, temp2, W); \
\
  return vp9_variance##W##x##H##_c(temp3, W, dst, dst_stride, sse); \
}

void vp9_get16x16var_c(const uint8_t *src_ptr, int source_stride,
                       const uint8_t *ref_ptr, int ref_stride,
                       unsigned int *sse, int *sum) {
  variance(src_ptr, source_stride, ref_ptr, ref_stride, 16, 16, sse, sum);
}

void vp9_get8x8var_c(const uint8_t *src_ptr, int source_stride,
                     const uint8_t *ref_ptr, int ref_stride,
                     unsigned int *sse, int *sum) {
  variance(src_ptr, source_stride, ref_ptr, ref_stride, 8, 8, sse, sum);
}

unsigned int vp9_mse16x16_c(const uint8_t *src, int src_stride,
                            const uint8_t *ref, int ref_stride,
                            unsigned int *sse) {
  int sum;
  variance(src, src_stride, ref, ref_stride, 16, 16, sse, &sum);
  return *sse;
}

unsigned int vp9_mse16x8_c(const uint8_t *src, int src_stride,
                           const uint8_t *ref, int ref_stride,
                           unsigned int *sse) {
  int sum;
  variance(src, src_stride, ref, ref_stride, 16, 8, sse, &sum);
  return *sse;
}

unsigned int vp9_mse8x16_c(const uint8_t *src, int src_stride,
                           const uint8_t *ref, int ref_stride,
                           unsigned int *sse) {
  int sum;
  variance(src, src_stride, ref, ref_stride, 8, 16, sse, &sum);
  return *sse;
}

unsigned int vp9_mse8x8_c(const uint8_t *src, int src_stride,
                          const uint8_t *ref, int ref_stride,
                          unsigned int *sse) {
  int sum;
  variance(src, src_stride, ref, ref_stride, 8, 8, sse, &sum);
  return *sse;
}

VAR(4, 4)
SUBPIX_VAR(4, 4)
SUBPIX_AVG_VAR(4, 4)

VAR(4, 8)
SUBPIX_VAR(4, 8)
SUBPIX_AVG_VAR(4, 8)

VAR(8, 4)
SUBPIX_VAR(8, 4)
SUBPIX_AVG_VAR(8, 4)

VAR(8, 8)
SUBPIX_VAR(8, 8)
SUBPIX_AVG_VAR(8, 8)

VAR(8, 16)
SUBPIX_VAR(8, 16)
SUBPIX_AVG_VAR(8, 16)

VAR(16, 8)
SUBPIX_VAR(16, 8)
SUBPIX_AVG_VAR(16, 8)

VAR(16, 16)
SUBPIX_VAR(16, 16)
SUBPIX_AVG_VAR(16, 16)

VAR(16, 32)
SUBPIX_VAR(16, 32)
SUBPIX_AVG_VAR(16, 32)

VAR(32, 16)
SUBPIX_VAR(32, 16)
SUBPIX_AVG_VAR(32, 16)

VAR(32, 32)
SUBPIX_VAR(32, 32)
SUBPIX_AVG_VAR(32, 32)

VAR(32, 64)
SUBPIX_VAR(32, 64)
SUBPIX_AVG_VAR(32, 64)

VAR(64, 32)
SUBPIX_VAR(64, 32)
SUBPIX_AVG_VAR(64, 32)

VAR(64, 64)
SUBPIX_VAR(64, 64)
SUBPIX_AVG_VAR(64, 64)

void vp9_comp_avg_pred(uint8_t *comp_pred, const uint8_t *pred, int width,
                       int height, const uint8_t *ref, int ref_stride) {
  int i, j;

  for (i = 0; i < height; i++) {
    for (j = 0; j < width; j++) {
      const int tmp = pred[j] + ref[j];
      comp_pred[j] = ROUND_POWER_OF_TWO(tmp, 1);
    }
    comp_pred += width;
    pred += width;
    ref += ref_stride;
  }
}

<<<<<<< HEAD
#if CONFIG_VP9_HIGH

void high_variance64(const uint8_t *a8, int  a_stride,
                     const uint8_t *b8, int  b_stride,
                     int w, int h, uint64_t *sse,
                     uint64_t *sum) {
=======
#if CONFIG_VP9_HIGHBITDEPTH
void highbd_variance64(const uint8_t *a8, int  a_stride,
                       const uint8_t *b8, int  b_stride,
                       int w, int h, uint64_t *sse,
                       uint64_t *sum) {
>>>>>>> e59c053e
  int i, j;

  uint16_t *a = CONVERT_TO_SHORTPTR(a8);
  uint16_t *b = CONVERT_TO_SHORTPTR(b8);
  *sum = 0;
  *sse = 0;

  for (i = 0; i < h; i++) {
    for (j = 0; j < w; j++) {
      const int diff = a[j] - b[j];
      *sum += diff;
      *sse += diff * diff;
    }
    a += a_stride;
    b += b_stride;
  }
}

<<<<<<< HEAD
void high_variance(const uint8_t *a8, int  a_stride,
                   const uint8_t *b8, int  b_stride,
                   int w, int h, unsigned int *sse,
                   int *sum) {
  uint64_t sse_long = 0;
  uint64_t sum_long = 0;
  high_variance64(a8, a_stride, b8, b_stride, w, h, &sse_long, &sum_long);
=======
void highbd_variance(const uint8_t *a8, int  a_stride,
                     const uint8_t *b8, int  b_stride,
                     int w, int h, unsigned int *sse,
                     int *sum) {
  uint64_t sse_long = 0;
  uint64_t sum_long = 0;
  highbd_variance64(a8, a_stride, b8, b_stride, w, h, &sse_long, &sum_long);
>>>>>>> e59c053e
  *sse = sse_long;
  *sum = sum_long;
}

<<<<<<< HEAD
void high_10_variance(const uint8_t *a8, int  a_stride,
                      const uint8_t *b8, int  b_stride,
                      int w, int h, unsigned int *sse,
                      int *sum) {
  uint64_t sse_long = 0;
  uint64_t sum_long = 0;
  high_variance64(a8, a_stride, b8, b_stride, w, h, &sse_long, &sum_long);
=======
void highbd_10_variance(const uint8_t *a8, int  a_stride,
                        const uint8_t *b8, int  b_stride,
                        int w, int h, unsigned int *sse,
                        int *sum) {
  uint64_t sse_long = 0;
  uint64_t sum_long = 0;
  highbd_variance64(a8, a_stride, b8, b_stride, w, h, &sse_long, &sum_long);
>>>>>>> e59c053e
  *sum = ROUND_POWER_OF_TWO(sum_long, 2);
  *sse = ROUND_POWER_OF_TWO(sse_long, 4);
}

<<<<<<< HEAD
void high_12_variance(const uint8_t *a8, int  a_stride,
                      const uint8_t *b8, int  b_stride,
                      int w, int h, unsigned int *sse,
                      int *sum) {
  uint64_t sse_long = 0;
  uint64_t sum_long = 0;
  high_variance64(a8, a_stride, b8, b_stride, w, h, &sse_long, &sum_long);
=======
void highbd_12_variance(const uint8_t *a8, int  a_stride,
                        const uint8_t *b8, int  b_stride,
                        int w, int h, unsigned int *sse,
                        int *sum) {
  uint64_t sse_long = 0;
  uint64_t sum_long = 0;
  highbd_variance64(a8, a_stride, b8, b_stride, w, h, &sse_long, &sum_long);
>>>>>>> e59c053e
  *sum = ROUND_POWER_OF_TWO(sum_long, 4);
  *sse = ROUND_POWER_OF_TWO(sse_long, 8);
}

<<<<<<< HEAD
static void high_var_filter_block2d_bil_first_pass(
=======
static void highbd_var_filter_block2d_bil_first_pass(
>>>>>>> e59c053e
    const uint8_t *src_ptr8,
    uint16_t *output_ptr,
    unsigned int src_pixels_per_line,
    int pixel_step,
    unsigned int output_height,
    unsigned int output_width,
    const int16_t *vp9_filter) {
  unsigned int i, j;
  uint16_t *src_ptr = CONVERT_TO_SHORTPTR(src_ptr8);
  for (i = 0; i < output_height; i++) {
    for (j = 0; j < output_width; j++) {
<<<<<<< HEAD
      output_ptr[j] = ROUND_POWER_OF_TWO((int)src_ptr[0] * vp9_filter[0] +
                          (int)src_ptr[pixel_step] * vp9_filter[1],
                          FILTER_BITS);
=======
      output_ptr[j] =
          ROUND_POWER_OF_TWO((int)src_ptr[0] * vp9_filter[0] +
                             (int)src_ptr[pixel_step] * vp9_filter[1],
                             FILTER_BITS);
>>>>>>> e59c053e

      src_ptr++;
    }

    // Next row...
<<<<<<< HEAD
    src_ptr    += src_pixels_per_line - output_width;
=======
    src_ptr += src_pixels_per_line - output_width;
>>>>>>> e59c053e
    output_ptr += output_width;
  }
}

<<<<<<< HEAD
static void high_var_filter_block2d_bil_second_pass(
=======
static void highbd_var_filter_block2d_bil_second_pass(
>>>>>>> e59c053e
    const uint16_t *src_ptr,
    uint16_t *output_ptr,
    unsigned int src_pixels_per_line,
    unsigned int pixel_step,
    unsigned int output_height,
    unsigned int output_width,
    const int16_t *vp9_filter) {
  unsigned int  i, j;

  for (i = 0; i < output_height; i++) {
    for (j = 0; j < output_width; j++) {
<<<<<<< HEAD
      output_ptr[j] = ROUND_POWER_OF_TWO((int)src_ptr[0] * vp9_filter[0] +
                          (int)src_ptr[pixel_step] * vp9_filter[1],
                          FILTER_BITS);
=======
      output_ptr[j] =
          ROUND_POWER_OF_TWO((int)src_ptr[0] * vp9_filter[0] +
                             (int)src_ptr[pixel_step] * vp9_filter[1],
                             FILTER_BITS);
>>>>>>> e59c053e
      src_ptr++;
    }

    src_ptr += src_pixels_per_line - output_width;
    output_ptr += output_width;
  }
}

<<<<<<< HEAD
#define HIGH_VAR(W, H) \
unsigned int vp9_high_variance##W##x##H##_c(const uint8_t *a, int a_stride, \
                                            const uint8_t *b, int b_stride, \
                                            unsigned int *sse) { \
  int sum; \
  high_variance(a, a_stride, b, b_stride, W, H, sse, &sum); \
  return *sse - (((int64_t)sum * sum) / (W * H)); \
} \
unsigned int vp9_high_10_variance##W##x##H##_c(const uint8_t *a, int a_stride, \
                                               const uint8_t *b, int b_stride, \
                                                unsigned int *sse) { \
  int sum; \
  high_10_variance(a, a_stride, b, b_stride, W, H, sse, &sum); \
  return *sse - (((int64_t)sum * sum) / (W * H)); \
} \
unsigned int vp9_high_12_variance##W##x##H##_c(const uint8_t *a, int a_stride, \
                                               const uint8_t *b, int b_stride, \
                                               unsigned int *sse) { \
  int sum; \
  high_12_variance(a, a_stride, b, b_stride, W, H, sse, &sum); \
  return *sse - (((int64_t)sum * sum) / (W * H)); \
}

#define HIGH_SUBPIX_VAR(W, H) \
unsigned int vp9_high_sub_pixel_variance##W##x##H##_c( \
=======
#define HIGHBD_VAR(W, H) \
unsigned int vp9_highbd_variance##W##x##H##_c(const uint8_t *a, int a_stride, \
                                              const uint8_t *b, int b_stride, \
                                              unsigned int *sse) { \
  int sum; \
  highbd_variance(a, a_stride, b, b_stride, W, H, sse, &sum); \
  return *sse - (((int64_t)sum * sum) / (W * H)); \
} \
\
unsigned int vp9_highbd_10_variance##W##x##H##_c(const uint8_t *a, \
                                                 int a_stride, \
                                                 const uint8_t *b, \
                                                 int b_stride, \
                                                 unsigned int *sse) { \
  int sum; \
  highbd_10_variance(a, a_stride, b, b_stride, W, H, sse, &sum); \
  return *sse - (((int64_t)sum * sum) / (W * H)); \
} \
\
unsigned int vp9_highbd_12_variance##W##x##H##_c(const uint8_t *a, \
                                                 int a_stride, \
                                                 const uint8_t *b, \
                                                 int b_stride, \
                                                 unsigned int *sse) { \
  int sum; \
  highbd_12_variance(a, a_stride, b, b_stride, W, H, sse, &sum); \
  return *sse - (((int64_t)sum * sum) / (W * H)); \
}

#define HIGHBD_SUBPIX_VAR(W, H) \
unsigned int vp9_highbd_sub_pixel_variance##W##x##H##_c( \
>>>>>>> e59c053e
  const uint8_t *src, int  src_stride, \
  int xoffset, int  yoffset, \
  const uint8_t *dst, int dst_stride, \
  unsigned int *sse) { \
  uint16_t fdata3[(H + 1) * W]; \
  uint16_t temp2[H * W]; \
\
<<<<<<< HEAD
  high_var_filter_block2d_bil_first_pass(src, fdata3, src_stride, 1, H + 1, \
                                         W, BILINEAR_FILTERS_2TAP(xoffset)); \
  high_var_filter_block2d_bil_second_pass(fdata3, temp2, W, W, H, W, \
                                          BILINEAR_FILTERS_2TAP(yoffset)); \
\
  return vp9_high_variance##W##x##H##_c(CONVERT_TO_BYTEPTR(temp2), W, dst, \
                                        dst_stride, sse); \
} \
unsigned int vp9_high_10_sub_pixel_variance##W##x##H##_c( \
=======
  highbd_var_filter_block2d_bil_first_pass(src, fdata3, src_stride, 1, H + 1, \
                                           W, BILINEAR_FILTERS_2TAP(xoffset)); \
  highbd_var_filter_block2d_bil_second_pass(fdata3, temp2, W, W, H, W, \
                                            BILINEAR_FILTERS_2TAP(yoffset)); \
\
  return vp9_highbd_variance##W##x##H##_c(CONVERT_TO_BYTEPTR(temp2), W, dst, \
                                          dst_stride, sse); \
} \
\
unsigned int vp9_highbd_10_sub_pixel_variance##W##x##H##_c( \
>>>>>>> e59c053e
  const uint8_t *src, int  src_stride, \
  int xoffset, int  yoffset, \
  const uint8_t *dst, int dst_stride, \
  unsigned int *sse) { \
  uint16_t fdata3[(H + 1) * W]; \
  uint16_t temp2[H * W]; \
\
<<<<<<< HEAD
  high_var_filter_block2d_bil_first_pass(src, fdata3, src_stride, 1, H + 1, \
                                         W, BILINEAR_FILTERS_2TAP(xoffset)); \
  high_var_filter_block2d_bil_second_pass(fdata3, temp2, W, W, H, W, \
                                          BILINEAR_FILTERS_2TAP(yoffset)); \
\
  return vp9_high_10_variance##W##x##H##_c(CONVERT_TO_BYTEPTR(temp2), W, dst, \
                                           dst_stride, sse); \
} \
unsigned int vp9_high_12_sub_pixel_variance##W##x##H##_c( \
=======
  highbd_var_filter_block2d_bil_first_pass(src, fdata3, src_stride, 1, H + 1, \
                                           W, BILINEAR_FILTERS_2TAP(xoffset)); \
  highbd_var_filter_block2d_bil_second_pass(fdata3, temp2, W, W, H, W, \
                                            BILINEAR_FILTERS_2TAP(yoffset)); \
\
  return vp9_highbd_10_variance##W##x##H##_c(CONVERT_TO_BYTEPTR(temp2), \
                                             W, dst, dst_stride, sse); \
} \
\
unsigned int vp9_highbd_12_sub_pixel_variance##W##x##H##_c( \
>>>>>>> e59c053e
  const uint8_t *src, int  src_stride, \
  int xoffset, int  yoffset, \
  const uint8_t *dst, int dst_stride, \
  unsigned int *sse) { \
  uint16_t fdata3[(H + 1) * W]; \
  uint16_t temp2[H * W]; \
\
<<<<<<< HEAD
  high_var_filter_block2d_bil_first_pass(src, fdata3, src_stride, 1, H + 1, \
                                         W, BILINEAR_FILTERS_2TAP(xoffset)); \
  high_var_filter_block2d_bil_second_pass(fdata3, temp2, W, W, H, W, \
                                          BILINEAR_FILTERS_2TAP(yoffset)); \
\
  return vp9_high_12_variance##W##x##H##_c(CONVERT_TO_BYTEPTR(temp2), W, dst, \
                                           dst_stride, sse); \
}


#define HIGH_SUBPIX_AVG_VAR(W, H) \
unsigned int vp9_high_sub_pixel_avg_variance##W##x##H##_c( \
=======
  highbd_var_filter_block2d_bil_first_pass(src, fdata3, src_stride, 1, H + 1, \
                                           W, BILINEAR_FILTERS_2TAP(xoffset)); \
  highbd_var_filter_block2d_bil_second_pass(fdata3, temp2, W, W, H, W, \
                                            BILINEAR_FILTERS_2TAP(yoffset)); \
\
  return vp9_highbd_12_variance##W##x##H##_c(CONVERT_TO_BYTEPTR(temp2), \
                                             W, dst, dst_stride, sse); \
}

#define HIGHBD_SUBPIX_AVG_VAR(W, H) \
unsigned int vp9_highbd_sub_pixel_avg_variance##W##x##H##_c( \
>>>>>>> e59c053e
  const uint8_t *src, int  src_stride, \
  int xoffset, int  yoffset, \
  const uint8_t *dst, int dst_stride, \
  unsigned int *sse, \
  const uint8_t *second_pred) { \
  uint16_t fdata3[(H + 1) * W]; \
  uint16_t temp2[H * W]; \
  DECLARE_ALIGNED_ARRAY(16, uint16_t, temp3, H * W); \
\
<<<<<<< HEAD
  high_var_filter_block2d_bil_first_pass(src, fdata3, src_stride, 1, H + 1, \
                                         W, BILINEAR_FILTERS_2TAP(xoffset)); \
  high_var_filter_block2d_bil_second_pass(fdata3, temp2, W, W, H, W, \
                                          BILINEAR_FILTERS_2TAP(yoffset)); \
\
  vp9_high_comp_avg_pred(temp3, second_pred, W, H, CONVERT_TO_BYTEPTR(temp2), \
                         W); \
\
  return vp9_high_variance##W##x##H##_c(CONVERT_TO_BYTEPTR(temp3), W, dst, \
                                        dst_stride, sse); \
} \
unsigned int vp9_high_10_sub_pixel_avg_variance##W##x##H##_c( \
=======
  highbd_var_filter_block2d_bil_first_pass(src, fdata3, src_stride, 1, H + 1, \
                                           W, BILINEAR_FILTERS_2TAP(xoffset)); \
  highbd_var_filter_block2d_bil_second_pass(fdata3, temp2, W, W, H, W, \
                                            BILINEAR_FILTERS_2TAP(yoffset)); \
\
  vp9_highbd_comp_avg_pred(temp3, second_pred, W, H, \
                           CONVERT_TO_BYTEPTR(temp2), W); \
\
  return vp9_highbd_variance##W##x##H##_c(CONVERT_TO_BYTEPTR(temp3), W, dst, \
                                          dst_stride, sse); \
} \
\
unsigned int vp9_highbd_10_sub_pixel_avg_variance##W##x##H##_c( \
>>>>>>> e59c053e
  const uint8_t *src, int  src_stride, \
  int xoffset, int  yoffset, \
  const uint8_t *dst, int dst_stride, \
  unsigned int *sse, \
  const uint8_t *second_pred) { \
  uint16_t fdata3[(H + 1) * W]; \
  uint16_t temp2[H * W]; \
  DECLARE_ALIGNED_ARRAY(16, uint16_t, temp3, H * W); \
\
<<<<<<< HEAD
  high_var_filter_block2d_bil_first_pass(src, fdata3, src_stride, 1, H + 1, \
                                         W, BILINEAR_FILTERS_2TAP(xoffset)); \
  high_var_filter_block2d_bil_second_pass(fdata3, temp2, W, W, H, W, \
                                          BILINEAR_FILTERS_2TAP(yoffset)); \
\
  vp9_high_comp_avg_pred(temp3, second_pred, W, H, CONVERT_TO_BYTEPTR(temp2), \
                         W); \
\
  return vp9_high_10_variance##W##x##H##_c(CONVERT_TO_BYTEPTR(temp3), W, dst, \
                                        dst_stride, sse); \
} \
unsigned int vp9_high_12_sub_pixel_avg_variance##W##x##H##_c( \
=======
  highbd_var_filter_block2d_bil_first_pass(src, fdata3, src_stride, 1, H + 1, \
                                           W, BILINEAR_FILTERS_2TAP(xoffset)); \
  highbd_var_filter_block2d_bil_second_pass(fdata3, temp2, W, W, H, W, \
                                            BILINEAR_FILTERS_2TAP(yoffset)); \
\
  vp9_highbd_comp_avg_pred(temp3, second_pred, W, H, \
                           CONVERT_TO_BYTEPTR(temp2), W); \
\
  return vp9_highbd_10_variance##W##x##H##_c(CONVERT_TO_BYTEPTR(temp3), \
                                             W, dst, dst_stride, sse); \
} \
\
unsigned int vp9_highbd_12_sub_pixel_avg_variance##W##x##H##_c( \
>>>>>>> e59c053e
  const uint8_t *src, int  src_stride, \
  int xoffset, int  yoffset, \
  const uint8_t *dst, int dst_stride, \
  unsigned int *sse, \
  const uint8_t *second_pred) { \
  uint16_t fdata3[(H + 1) * W]; \
  uint16_t temp2[H * W]; \
  DECLARE_ALIGNED_ARRAY(16, uint16_t, temp3, H * W); \
\
<<<<<<< HEAD
  high_var_filter_block2d_bil_first_pass(src, fdata3, src_stride, 1, H + 1, \
                                         W, BILINEAR_FILTERS_2TAP(xoffset)); \
  high_var_filter_block2d_bil_second_pass(fdata3, temp2, W, W, H, W, \
                                          BILINEAR_FILTERS_2TAP(yoffset)); \
\
  vp9_high_comp_avg_pred(temp3, second_pred, W, H, CONVERT_TO_BYTEPTR(temp2), \
                         W); \
\
  return vp9_high_12_variance##W##x##H##_c(CONVERT_TO_BYTEPTR(temp3), W, dst, \
                                        dst_stride, sse); \
}

#define HIGH_GET_VAR(S) \
void vp9_high_get##S##x##S##var_c(const uint8_t *src, int src_stride, \
                                  const uint8_t *ref, int ref_stride, \
                                  unsigned int *sse, int *sum) { \
  high_variance(src, src_stride, ref, ref_stride, S, S, sse, sum); \
} \
void vp9_high_10_get##S##x##S##var_c(const uint8_t *src, int src_stride, \
                                     const uint8_t *ref, int ref_stride, \
                                     unsigned int *sse, int *sum) { \
  high_10_variance(src, src_stride, ref, ref_stride, S, S, sse, sum); \
} \
void vp9_high_12_get##S##x##S##var_c(const uint8_t *src, int src_stride, \
                                     const uint8_t *ref, int ref_stride, \
                                     unsigned int *sse, int *sum) { \
  high_12_variance(src, src_stride, ref, ref_stride, S, S, sse, sum); \
}

#define HIGH_MSE(W, H) \
unsigned int vp9_high_mse##W##x##H##_c(const uint8_t *src, int src_stride, \
                                       const uint8_t *ref, int ref_stride, \
                                       unsigned int *sse) { \
  int sum; \
  high_variance(src, src_stride, ref, ref_stride, W, H, sse, &sum); \
  return *sse; \
} \
unsigned int vp9_high_10_mse##W##x##H##_c(const uint8_t *src, int src_stride, \
                                          const uint8_t *ref, int ref_stride, \
                                          unsigned int *sse) { \
  int sum; \
  high_10_variance(src, src_stride, ref, ref_stride, W, H, sse, &sum); \
  return *sse; \
} \
unsigned int vp9_high_12_mse##W##x##H##_c(const uint8_t *src, int src_stride, \
                                          const uint8_t *ref, int ref_stride, \
                                          unsigned int *sse) { \
  int sum; \
  high_12_variance(src, src_stride, ref, ref_stride, W, H, sse, &sum); \
  return *sse; \
}

HIGH_GET_VAR(8)
HIGH_GET_VAR(16)

HIGH_MSE(16, 16)
HIGH_MSE(16, 8)
HIGH_MSE(8, 16)
HIGH_MSE(8, 8)

HIGH_VAR(4, 4)
HIGH_SUBPIX_VAR(4, 4)
HIGH_SUBPIX_AVG_VAR(4, 4)

HIGH_VAR(4, 8)
HIGH_SUBPIX_VAR(4, 8)
HIGH_SUBPIX_AVG_VAR(4, 8)

HIGH_VAR(8, 4)
HIGH_SUBPIX_VAR(8, 4)
HIGH_SUBPIX_AVG_VAR(8, 4)

HIGH_VAR(8, 8)
HIGH_SUBPIX_VAR(8, 8)
HIGH_SUBPIX_AVG_VAR(8, 8)

HIGH_VAR(8, 16)
HIGH_SUBPIX_VAR(8, 16)
HIGH_SUBPIX_AVG_VAR(8, 16)

HIGH_VAR(16, 8)
HIGH_SUBPIX_VAR(16, 8)
HIGH_SUBPIX_AVG_VAR(16, 8)

HIGH_VAR(16, 16)
HIGH_SUBPIX_VAR(16, 16)
HIGH_SUBPIX_AVG_VAR(16, 16)

HIGH_VAR(16, 32)
HIGH_SUBPIX_VAR(16, 32)
HIGH_SUBPIX_AVG_VAR(16, 32)

HIGH_VAR(32, 16)
HIGH_SUBPIX_VAR(32, 16)
HIGH_SUBPIX_AVG_VAR(32, 16)

HIGH_VAR(32, 32)
HIGH_SUBPIX_VAR(32, 32)
HIGH_SUBPIX_AVG_VAR(32, 32)

HIGH_VAR(32, 64)
HIGH_SUBPIX_VAR(32, 64)
HIGH_SUBPIX_AVG_VAR(32, 64)

HIGH_VAR(64, 32)
HIGH_SUBPIX_VAR(64, 32)
HIGH_SUBPIX_AVG_VAR(64, 32)

HIGH_VAR(64, 64)
HIGH_SUBPIX_VAR(64, 64)
HIGH_SUBPIX_AVG_VAR(64, 64)

void vp9_high_comp_avg_pred(uint16_t *comp_pred, const uint8_t *pred8,
                            int width, int height, const uint8_t *ref8,
                            int ref_stride) {
=======
  highbd_var_filter_block2d_bil_first_pass(src, fdata3, src_stride, 1, H + 1, \
                                           W, BILINEAR_FILTERS_2TAP(xoffset)); \
  highbd_var_filter_block2d_bil_second_pass(fdata3, temp2, W, W, H, W, \
                                            BILINEAR_FILTERS_2TAP(yoffset)); \
\
  vp9_highbd_comp_avg_pred(temp3, second_pred, W, H, \
                           CONVERT_TO_BYTEPTR(temp2), W); \
\
  return vp9_highbd_12_variance##W##x##H##_c(CONVERT_TO_BYTEPTR(temp3), \
                                             W, dst, dst_stride, sse); \
}

#define HIGHBD_GET_VAR(S) \
void vp9_highbd_get##S##x##S##var_c(const uint8_t *src, int src_stride, \
                                    const uint8_t *ref, int ref_stride, \
                                    unsigned int *sse, int *sum) { \
  highbd_variance(src, src_stride, ref, ref_stride, S, S, sse, sum); \
} \
\
void vp9_highbd_10_get##S##x##S##var_c(const uint8_t *src, int src_stride, \
                                       const uint8_t *ref, int ref_stride, \
                                       unsigned int *sse, int *sum) { \
  highbd_10_variance(src, src_stride, ref, ref_stride, S, S, sse, sum); \
} \
\
void vp9_highbd_12_get##S##x##S##var_c(const uint8_t *src, int src_stride, \
                                       const uint8_t *ref, int ref_stride, \
                                       unsigned int *sse, int *sum) { \
  highbd_12_variance(src, src_stride, ref, ref_stride, S, S, sse, sum); \
}

#define HIGHBD_MSE(W, H) \
unsigned int vp9_highbd_mse##W##x##H##_c(const uint8_t *src, \
                                         int src_stride, \
                                         const uint8_t *ref, \
                                         int ref_stride, \
                                         unsigned int *sse) { \
  int sum; \
  highbd_variance(src, src_stride, ref, ref_stride, W, H, sse, &sum); \
  return *sse; \
} \
\
unsigned int vp9_highbd_10_mse##W##x##H##_c(const uint8_t *src, \
                                            int src_stride, \
                                            const uint8_t *ref, \
                                            int ref_stride, \
                                            unsigned int *sse) { \
  int sum; \
  highbd_10_variance(src, src_stride, ref, ref_stride, W, H, sse, &sum); \
  return *sse; \
} \
\
unsigned int vp9_highbd_12_mse##W##x##H##_c(const uint8_t *src, \
                                            int src_stride, \
                                            const uint8_t *ref, \
                                            int ref_stride, \
                                            unsigned int *sse) { \
  int sum; \
  highbd_12_variance(src, src_stride, ref, ref_stride, W, H, sse, &sum); \
  return *sse; \
}

HIGHBD_GET_VAR(8)
HIGHBD_GET_VAR(16)

HIGHBD_MSE(16, 16)
HIGHBD_MSE(16, 8)
HIGHBD_MSE(8, 16)
HIGHBD_MSE(8, 8)

HIGHBD_VAR(4, 4)
HIGHBD_SUBPIX_VAR(4, 4)
HIGHBD_SUBPIX_AVG_VAR(4, 4)

HIGHBD_VAR(4, 8)
HIGHBD_SUBPIX_VAR(4, 8)
HIGHBD_SUBPIX_AVG_VAR(4, 8)

HIGHBD_VAR(8, 4)
HIGHBD_SUBPIX_VAR(8, 4)
HIGHBD_SUBPIX_AVG_VAR(8, 4)

HIGHBD_VAR(8, 8)
HIGHBD_SUBPIX_VAR(8, 8)
HIGHBD_SUBPIX_AVG_VAR(8, 8)

HIGHBD_VAR(8, 16)
HIGHBD_SUBPIX_VAR(8, 16)
HIGHBD_SUBPIX_AVG_VAR(8, 16)

HIGHBD_VAR(16, 8)
HIGHBD_SUBPIX_VAR(16, 8)
HIGHBD_SUBPIX_AVG_VAR(16, 8)

HIGHBD_VAR(16, 16)
HIGHBD_SUBPIX_VAR(16, 16)
HIGHBD_SUBPIX_AVG_VAR(16, 16)

HIGHBD_VAR(16, 32)
HIGHBD_SUBPIX_VAR(16, 32)
HIGHBD_SUBPIX_AVG_VAR(16, 32)

HIGHBD_VAR(32, 16)
HIGHBD_SUBPIX_VAR(32, 16)
HIGHBD_SUBPIX_AVG_VAR(32, 16)

HIGHBD_VAR(32, 32)
HIGHBD_SUBPIX_VAR(32, 32)
HIGHBD_SUBPIX_AVG_VAR(32, 32)

HIGHBD_VAR(32, 64)
HIGHBD_SUBPIX_VAR(32, 64)
HIGHBD_SUBPIX_AVG_VAR(32, 64)

HIGHBD_VAR(64, 32)
HIGHBD_SUBPIX_VAR(64, 32)
HIGHBD_SUBPIX_AVG_VAR(64, 32)

HIGHBD_VAR(64, 64)
HIGHBD_SUBPIX_VAR(64, 64)
HIGHBD_SUBPIX_AVG_VAR(64, 64)

void vp9_highbd_comp_avg_pred(uint16_t *comp_pred, const uint8_t *pred8,
                              int width, int height, const uint8_t *ref8,
                              int ref_stride) {
>>>>>>> e59c053e
  int i, j;
  uint16_t *pred = CONVERT_TO_SHORTPTR(pred8);
  uint16_t *ref = CONVERT_TO_SHORTPTR(ref8);
  for (i = 0; i < height; i++) {
    for (j = 0; j < width; j++) {
      const int tmp = pred[j] + ref[j];
      comp_pred[j] = ROUND_POWER_OF_TWO(tmp, 1);
    }
    comp_pred += width;
    pred += width;
    ref += ref_stride;
  }
}
<<<<<<< HEAD

#endif
=======
#endif  // CONFIG_VP9_HIGHBITDEPTH
>>>>>>> e59c053e
<|MERGE_RESOLUTION|>--- conflicted
+++ resolved
@@ -268,20 +268,11 @@
   }
 }
 
-<<<<<<< HEAD
-#if CONFIG_VP9_HIGH
-
-void high_variance64(const uint8_t *a8, int  a_stride,
-                     const uint8_t *b8, int  b_stride,
-                     int w, int h, uint64_t *sse,
-                     uint64_t *sum) {
-=======
 #if CONFIG_VP9_HIGHBITDEPTH
 void highbd_variance64(const uint8_t *a8, int  a_stride,
                        const uint8_t *b8, int  b_stride,
                        int w, int h, uint64_t *sse,
                        uint64_t *sum) {
->>>>>>> e59c053e
   int i, j;
 
   uint16_t *a = CONVERT_TO_SHORTPTR(a8);
@@ -300,15 +291,6 @@
   }
 }
 
-<<<<<<< HEAD
-void high_variance(const uint8_t *a8, int  a_stride,
-                   const uint8_t *b8, int  b_stride,
-                   int w, int h, unsigned int *sse,
-                   int *sum) {
-  uint64_t sse_long = 0;
-  uint64_t sum_long = 0;
-  high_variance64(a8, a_stride, b8, b_stride, w, h, &sse_long, &sum_long);
-=======
 void highbd_variance(const uint8_t *a8, int  a_stride,
                      const uint8_t *b8, int  b_stride,
                      int w, int h, unsigned int *sse,
@@ -316,20 +298,10 @@
   uint64_t sse_long = 0;
   uint64_t sum_long = 0;
   highbd_variance64(a8, a_stride, b8, b_stride, w, h, &sse_long, &sum_long);
->>>>>>> e59c053e
   *sse = sse_long;
   *sum = sum_long;
 }
 
-<<<<<<< HEAD
-void high_10_variance(const uint8_t *a8, int  a_stride,
-                      const uint8_t *b8, int  b_stride,
-                      int w, int h, unsigned int *sse,
-                      int *sum) {
-  uint64_t sse_long = 0;
-  uint64_t sum_long = 0;
-  high_variance64(a8, a_stride, b8, b_stride, w, h, &sse_long, &sum_long);
-=======
 void highbd_10_variance(const uint8_t *a8, int  a_stride,
                         const uint8_t *b8, int  b_stride,
                         int w, int h, unsigned int *sse,
@@ -337,20 +309,10 @@
   uint64_t sse_long = 0;
   uint64_t sum_long = 0;
   highbd_variance64(a8, a_stride, b8, b_stride, w, h, &sse_long, &sum_long);
->>>>>>> e59c053e
   *sum = ROUND_POWER_OF_TWO(sum_long, 2);
   *sse = ROUND_POWER_OF_TWO(sse_long, 4);
 }
 
-<<<<<<< HEAD
-void high_12_variance(const uint8_t *a8, int  a_stride,
-                      const uint8_t *b8, int  b_stride,
-                      int w, int h, unsigned int *sse,
-                      int *sum) {
-  uint64_t sse_long = 0;
-  uint64_t sum_long = 0;
-  high_variance64(a8, a_stride, b8, b_stride, w, h, &sse_long, &sum_long);
-=======
 void highbd_12_variance(const uint8_t *a8, int  a_stride,
                         const uint8_t *b8, int  b_stride,
                         int w, int h, unsigned int *sse,
@@ -358,16 +320,11 @@
   uint64_t sse_long = 0;
   uint64_t sum_long = 0;
   highbd_variance64(a8, a_stride, b8, b_stride, w, h, &sse_long, &sum_long);
->>>>>>> e59c053e
   *sum = ROUND_POWER_OF_TWO(sum_long, 4);
   *sse = ROUND_POWER_OF_TWO(sse_long, 8);
 }
 
-<<<<<<< HEAD
-static void high_var_filter_block2d_bil_first_pass(
-=======
 static void highbd_var_filter_block2d_bil_first_pass(
->>>>>>> e59c053e
     const uint8_t *src_ptr8,
     uint16_t *output_ptr,
     unsigned int src_pixels_per_line,
@@ -379,35 +336,21 @@
   uint16_t *src_ptr = CONVERT_TO_SHORTPTR(src_ptr8);
   for (i = 0; i < output_height; i++) {
     for (j = 0; j < output_width; j++) {
-<<<<<<< HEAD
-      output_ptr[j] = ROUND_POWER_OF_TWO((int)src_ptr[0] * vp9_filter[0] +
-                          (int)src_ptr[pixel_step] * vp9_filter[1],
-                          FILTER_BITS);
-=======
       output_ptr[j] =
           ROUND_POWER_OF_TWO((int)src_ptr[0] * vp9_filter[0] +
                              (int)src_ptr[pixel_step] * vp9_filter[1],
                              FILTER_BITS);
->>>>>>> e59c053e
 
       src_ptr++;
     }
 
     // Next row...
-<<<<<<< HEAD
-    src_ptr    += src_pixels_per_line - output_width;
-=======
     src_ptr += src_pixels_per_line - output_width;
->>>>>>> e59c053e
     output_ptr += output_width;
   }
 }
 
-<<<<<<< HEAD
-static void high_var_filter_block2d_bil_second_pass(
-=======
 static void highbd_var_filter_block2d_bil_second_pass(
->>>>>>> e59c053e
     const uint16_t *src_ptr,
     uint16_t *output_ptr,
     unsigned int src_pixels_per_line,
@@ -419,16 +362,10 @@
 
   for (i = 0; i < output_height; i++) {
     for (j = 0; j < output_width; j++) {
-<<<<<<< HEAD
-      output_ptr[j] = ROUND_POWER_OF_TWO((int)src_ptr[0] * vp9_filter[0] +
-                          (int)src_ptr[pixel_step] * vp9_filter[1],
-                          FILTER_BITS);
-=======
       output_ptr[j] =
           ROUND_POWER_OF_TWO((int)src_ptr[0] * vp9_filter[0] +
                              (int)src_ptr[pixel_step] * vp9_filter[1],
                              FILTER_BITS);
->>>>>>> e59c053e
       src_ptr++;
     }
 
@@ -437,33 +374,6 @@
   }
 }
 
-<<<<<<< HEAD
-#define HIGH_VAR(W, H) \
-unsigned int vp9_high_variance##W##x##H##_c(const uint8_t *a, int a_stride, \
-                                            const uint8_t *b, int b_stride, \
-                                            unsigned int *sse) { \
-  int sum; \
-  high_variance(a, a_stride, b, b_stride, W, H, sse, &sum); \
-  return *sse - (((int64_t)sum * sum) / (W * H)); \
-} \
-unsigned int vp9_high_10_variance##W##x##H##_c(const uint8_t *a, int a_stride, \
-                                               const uint8_t *b, int b_stride, \
-                                                unsigned int *sse) { \
-  int sum; \
-  high_10_variance(a, a_stride, b, b_stride, W, H, sse, &sum); \
-  return *sse - (((int64_t)sum * sum) / (W * H)); \
-} \
-unsigned int vp9_high_12_variance##W##x##H##_c(const uint8_t *a, int a_stride, \
-                                               const uint8_t *b, int b_stride, \
-                                               unsigned int *sse) { \
-  int sum; \
-  high_12_variance(a, a_stride, b, b_stride, W, H, sse, &sum); \
-  return *sse - (((int64_t)sum * sum) / (W * H)); \
-}
-
-#define HIGH_SUBPIX_VAR(W, H) \
-unsigned int vp9_high_sub_pixel_variance##W##x##H##_c( \
-=======
 #define HIGHBD_VAR(W, H) \
 unsigned int vp9_highbd_variance##W##x##H##_c(const uint8_t *a, int a_stride, \
                                               const uint8_t *b, int b_stride, \
@@ -495,7 +405,6 @@
 
 #define HIGHBD_SUBPIX_VAR(W, H) \
 unsigned int vp9_highbd_sub_pixel_variance##W##x##H##_c( \
->>>>>>> e59c053e
   const uint8_t *src, int  src_stride, \
   int xoffset, int  yoffset, \
   const uint8_t *dst, int dst_stride, \
@@ -503,17 +412,6 @@
   uint16_t fdata3[(H + 1) * W]; \
   uint16_t temp2[H * W]; \
 \
-<<<<<<< HEAD
-  high_var_filter_block2d_bil_first_pass(src, fdata3, src_stride, 1, H + 1, \
-                                         W, BILINEAR_FILTERS_2TAP(xoffset)); \
-  high_var_filter_block2d_bil_second_pass(fdata3, temp2, W, W, H, W, \
-                                          BILINEAR_FILTERS_2TAP(yoffset)); \
-\
-  return vp9_high_variance##W##x##H##_c(CONVERT_TO_BYTEPTR(temp2), W, dst, \
-                                        dst_stride, sse); \
-} \
-unsigned int vp9_high_10_sub_pixel_variance##W##x##H##_c( \
-=======
   highbd_var_filter_block2d_bil_first_pass(src, fdata3, src_stride, 1, H + 1, \
                                            W, BILINEAR_FILTERS_2TAP(xoffset)); \
   highbd_var_filter_block2d_bil_second_pass(fdata3, temp2, W, W, H, W, \
@@ -524,7 +422,6 @@
 } \
 \
 unsigned int vp9_highbd_10_sub_pixel_variance##W##x##H##_c( \
->>>>>>> e59c053e
   const uint8_t *src, int  src_stride, \
   int xoffset, int  yoffset, \
   const uint8_t *dst, int dst_stride, \
@@ -532,17 +429,6 @@
   uint16_t fdata3[(H + 1) * W]; \
   uint16_t temp2[H * W]; \
 \
-<<<<<<< HEAD
-  high_var_filter_block2d_bil_first_pass(src, fdata3, src_stride, 1, H + 1, \
-                                         W, BILINEAR_FILTERS_2TAP(xoffset)); \
-  high_var_filter_block2d_bil_second_pass(fdata3, temp2, W, W, H, W, \
-                                          BILINEAR_FILTERS_2TAP(yoffset)); \
-\
-  return vp9_high_10_variance##W##x##H##_c(CONVERT_TO_BYTEPTR(temp2), W, dst, \
-                                           dst_stride, sse); \
-} \
-unsigned int vp9_high_12_sub_pixel_variance##W##x##H##_c( \
-=======
   highbd_var_filter_block2d_bil_first_pass(src, fdata3, src_stride, 1, H + 1, \
                                            W, BILINEAR_FILTERS_2TAP(xoffset)); \
   highbd_var_filter_block2d_bil_second_pass(fdata3, temp2, W, W, H, W, \
@@ -553,7 +439,6 @@
 } \
 \
 unsigned int vp9_highbd_12_sub_pixel_variance##W##x##H##_c( \
->>>>>>> e59c053e
   const uint8_t *src, int  src_stride, \
   int xoffset, int  yoffset, \
   const uint8_t *dst, int dst_stride, \
@@ -561,20 +446,6 @@
   uint16_t fdata3[(H + 1) * W]; \
   uint16_t temp2[H * W]; \
 \
-<<<<<<< HEAD
-  high_var_filter_block2d_bil_first_pass(src, fdata3, src_stride, 1, H + 1, \
-                                         W, BILINEAR_FILTERS_2TAP(xoffset)); \
-  high_var_filter_block2d_bil_second_pass(fdata3, temp2, W, W, H, W, \
-                                          BILINEAR_FILTERS_2TAP(yoffset)); \
-\
-  return vp9_high_12_variance##W##x##H##_c(CONVERT_TO_BYTEPTR(temp2), W, dst, \
-                                           dst_stride, sse); \
-}
-
-
-#define HIGH_SUBPIX_AVG_VAR(W, H) \
-unsigned int vp9_high_sub_pixel_avg_variance##W##x##H##_c( \
-=======
   highbd_var_filter_block2d_bil_first_pass(src, fdata3, src_stride, 1, H + 1, \
                                            W, BILINEAR_FILTERS_2TAP(xoffset)); \
   highbd_var_filter_block2d_bil_second_pass(fdata3, temp2, W, W, H, W, \
@@ -586,7 +457,6 @@
 
 #define HIGHBD_SUBPIX_AVG_VAR(W, H) \
 unsigned int vp9_highbd_sub_pixel_avg_variance##W##x##H##_c( \
->>>>>>> e59c053e
   const uint8_t *src, int  src_stride, \
   int xoffset, int  yoffset, \
   const uint8_t *dst, int dst_stride, \
@@ -596,20 +466,6 @@
   uint16_t temp2[H * W]; \
   DECLARE_ALIGNED_ARRAY(16, uint16_t, temp3, H * W); \
 \
-<<<<<<< HEAD
-  high_var_filter_block2d_bil_first_pass(src, fdata3, src_stride, 1, H + 1, \
-                                         W, BILINEAR_FILTERS_2TAP(xoffset)); \
-  high_var_filter_block2d_bil_second_pass(fdata3, temp2, W, W, H, W, \
-                                          BILINEAR_FILTERS_2TAP(yoffset)); \
-\
-  vp9_high_comp_avg_pred(temp3, second_pred, W, H, CONVERT_TO_BYTEPTR(temp2), \
-                         W); \
-\
-  return vp9_high_variance##W##x##H##_c(CONVERT_TO_BYTEPTR(temp3), W, dst, \
-                                        dst_stride, sse); \
-} \
-unsigned int vp9_high_10_sub_pixel_avg_variance##W##x##H##_c( \
-=======
   highbd_var_filter_block2d_bil_first_pass(src, fdata3, src_stride, 1, H + 1, \
                                            W, BILINEAR_FILTERS_2TAP(xoffset)); \
   highbd_var_filter_block2d_bil_second_pass(fdata3, temp2, W, W, H, W, \
@@ -623,7 +479,6 @@
 } \
 \
 unsigned int vp9_highbd_10_sub_pixel_avg_variance##W##x##H##_c( \
->>>>>>> e59c053e
   const uint8_t *src, int  src_stride, \
   int xoffset, int  yoffset, \
   const uint8_t *dst, int dst_stride, \
@@ -633,20 +488,6 @@
   uint16_t temp2[H * W]; \
   DECLARE_ALIGNED_ARRAY(16, uint16_t, temp3, H * W); \
 \
-<<<<<<< HEAD
-  high_var_filter_block2d_bil_first_pass(src, fdata3, src_stride, 1, H + 1, \
-                                         W, BILINEAR_FILTERS_2TAP(xoffset)); \
-  high_var_filter_block2d_bil_second_pass(fdata3, temp2, W, W, H, W, \
-                                          BILINEAR_FILTERS_2TAP(yoffset)); \
-\
-  vp9_high_comp_avg_pred(temp3, second_pred, W, H, CONVERT_TO_BYTEPTR(temp2), \
-                         W); \
-\
-  return vp9_high_10_variance##W##x##H##_c(CONVERT_TO_BYTEPTR(temp3), W, dst, \
-                                        dst_stride, sse); \
-} \
-unsigned int vp9_high_12_sub_pixel_avg_variance##W##x##H##_c( \
-=======
   highbd_var_filter_block2d_bil_first_pass(src, fdata3, src_stride, 1, H + 1, \
                                            W, BILINEAR_FILTERS_2TAP(xoffset)); \
   highbd_var_filter_block2d_bil_second_pass(fdata3, temp2, W, W, H, W, \
@@ -660,7 +501,6 @@
 } \
 \
 unsigned int vp9_highbd_12_sub_pixel_avg_variance##W##x##H##_c( \
->>>>>>> e59c053e
   const uint8_t *src, int  src_stride, \
   int xoffset, int  yoffset, \
   const uint8_t *dst, int dst_stride, \
@@ -670,123 +510,6 @@
   uint16_t temp2[H * W]; \
   DECLARE_ALIGNED_ARRAY(16, uint16_t, temp3, H * W); \
 \
-<<<<<<< HEAD
-  high_var_filter_block2d_bil_first_pass(src, fdata3, src_stride, 1, H + 1, \
-                                         W, BILINEAR_FILTERS_2TAP(xoffset)); \
-  high_var_filter_block2d_bil_second_pass(fdata3, temp2, W, W, H, W, \
-                                          BILINEAR_FILTERS_2TAP(yoffset)); \
-\
-  vp9_high_comp_avg_pred(temp3, second_pred, W, H, CONVERT_TO_BYTEPTR(temp2), \
-                         W); \
-\
-  return vp9_high_12_variance##W##x##H##_c(CONVERT_TO_BYTEPTR(temp3), W, dst, \
-                                        dst_stride, sse); \
-}
-
-#define HIGH_GET_VAR(S) \
-void vp9_high_get##S##x##S##var_c(const uint8_t *src, int src_stride, \
-                                  const uint8_t *ref, int ref_stride, \
-                                  unsigned int *sse, int *sum) { \
-  high_variance(src, src_stride, ref, ref_stride, S, S, sse, sum); \
-} \
-void vp9_high_10_get##S##x##S##var_c(const uint8_t *src, int src_stride, \
-                                     const uint8_t *ref, int ref_stride, \
-                                     unsigned int *sse, int *sum) { \
-  high_10_variance(src, src_stride, ref, ref_stride, S, S, sse, sum); \
-} \
-void vp9_high_12_get##S##x##S##var_c(const uint8_t *src, int src_stride, \
-                                     const uint8_t *ref, int ref_stride, \
-                                     unsigned int *sse, int *sum) { \
-  high_12_variance(src, src_stride, ref, ref_stride, S, S, sse, sum); \
-}
-
-#define HIGH_MSE(W, H) \
-unsigned int vp9_high_mse##W##x##H##_c(const uint8_t *src, int src_stride, \
-                                       const uint8_t *ref, int ref_stride, \
-                                       unsigned int *sse) { \
-  int sum; \
-  high_variance(src, src_stride, ref, ref_stride, W, H, sse, &sum); \
-  return *sse; \
-} \
-unsigned int vp9_high_10_mse##W##x##H##_c(const uint8_t *src, int src_stride, \
-                                          const uint8_t *ref, int ref_stride, \
-                                          unsigned int *sse) { \
-  int sum; \
-  high_10_variance(src, src_stride, ref, ref_stride, W, H, sse, &sum); \
-  return *sse; \
-} \
-unsigned int vp9_high_12_mse##W##x##H##_c(const uint8_t *src, int src_stride, \
-                                          const uint8_t *ref, int ref_stride, \
-                                          unsigned int *sse) { \
-  int sum; \
-  high_12_variance(src, src_stride, ref, ref_stride, W, H, sse, &sum); \
-  return *sse; \
-}
-
-HIGH_GET_VAR(8)
-HIGH_GET_VAR(16)
-
-HIGH_MSE(16, 16)
-HIGH_MSE(16, 8)
-HIGH_MSE(8, 16)
-HIGH_MSE(8, 8)
-
-HIGH_VAR(4, 4)
-HIGH_SUBPIX_VAR(4, 4)
-HIGH_SUBPIX_AVG_VAR(4, 4)
-
-HIGH_VAR(4, 8)
-HIGH_SUBPIX_VAR(4, 8)
-HIGH_SUBPIX_AVG_VAR(4, 8)
-
-HIGH_VAR(8, 4)
-HIGH_SUBPIX_VAR(8, 4)
-HIGH_SUBPIX_AVG_VAR(8, 4)
-
-HIGH_VAR(8, 8)
-HIGH_SUBPIX_VAR(8, 8)
-HIGH_SUBPIX_AVG_VAR(8, 8)
-
-HIGH_VAR(8, 16)
-HIGH_SUBPIX_VAR(8, 16)
-HIGH_SUBPIX_AVG_VAR(8, 16)
-
-HIGH_VAR(16, 8)
-HIGH_SUBPIX_VAR(16, 8)
-HIGH_SUBPIX_AVG_VAR(16, 8)
-
-HIGH_VAR(16, 16)
-HIGH_SUBPIX_VAR(16, 16)
-HIGH_SUBPIX_AVG_VAR(16, 16)
-
-HIGH_VAR(16, 32)
-HIGH_SUBPIX_VAR(16, 32)
-HIGH_SUBPIX_AVG_VAR(16, 32)
-
-HIGH_VAR(32, 16)
-HIGH_SUBPIX_VAR(32, 16)
-HIGH_SUBPIX_AVG_VAR(32, 16)
-
-HIGH_VAR(32, 32)
-HIGH_SUBPIX_VAR(32, 32)
-HIGH_SUBPIX_AVG_VAR(32, 32)
-
-HIGH_VAR(32, 64)
-HIGH_SUBPIX_VAR(32, 64)
-HIGH_SUBPIX_AVG_VAR(32, 64)
-
-HIGH_VAR(64, 32)
-HIGH_SUBPIX_VAR(64, 32)
-HIGH_SUBPIX_AVG_VAR(64, 32)
-
-HIGH_VAR(64, 64)
-HIGH_SUBPIX_VAR(64, 64)
-HIGH_SUBPIX_AVG_VAR(64, 64)
-
-void vp9_high_comp_avg_pred(uint16_t *comp_pred, const uint8_t *pred8,
-                            int width, int height, const uint8_t *ref8,
-                            int ref_stride) {
-=======
   highbd_var_filter_block2d_bil_first_pass(src, fdata3, src_stride, 1, H + 1, \
                                            W, BILINEAR_FILTERS_2TAP(xoffset)); \
   highbd_var_filter_block2d_bil_second_pass(fdata3, temp2, W, W, H, W, \
@@ -912,7 +635,6 @@
 void vp9_highbd_comp_avg_pred(uint16_t *comp_pred, const uint8_t *pred8,
                               int width, int height, const uint8_t *ref8,
                               int ref_stride) {
->>>>>>> e59c053e
   int i, j;
   uint16_t *pred = CONVERT_TO_SHORTPTR(pred8);
   uint16_t *ref = CONVERT_TO_SHORTPTR(ref8);
@@ -926,9 +648,4 @@
     ref += ref_stride;
   }
 }
-<<<<<<< HEAD
-
-#endif
-=======
-#endif  // CONFIG_VP9_HIGHBITDEPTH
->>>>>>> e59c053e
+#endif  // CONFIG_VP9_HIGHBITDEPTH