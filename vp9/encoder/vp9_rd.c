--- conflicted
+++ resolved
@@ -96,16 +96,9 @@
 static int sad_per_bit16lut_8[QINDEX_RANGE];
 static int sad_per_bit4lut_8[QINDEX_RANGE];
 
-<<<<<<< HEAD
-#if CONFIG_VP9_HIGH
-static int sad_per_bit16lut_10[QINDEX_RANGE];
-static int sad_per_bit4lut_10[QINDEX_RANGE];
-
-=======
 #if CONFIG_VP9_HIGHBITDEPTH
 static int sad_per_bit16lut_10[QINDEX_RANGE];
 static int sad_per_bit4lut_10[QINDEX_RANGE];
->>>>>>> e59c053e
 static int sad_per_bit16lut_12[QINDEX_RANGE];
 static int sad_per_bit4lut_12[QINDEX_RANGE];
 #endif
@@ -126,11 +119,7 @@
 void vp9_init_me_luts() {
   init_me_luts_bd(sad_per_bit16lut_8, sad_per_bit4lut_8, QINDEX_RANGE,
                   VPX_BITS_8);
-<<<<<<< HEAD
-#if CONFIG_VP9_HIGH
-=======
 #if CONFIG_VP9_HIGHBITDEPTH
->>>>>>> e59c053e
   init_me_luts_bd(sad_per_bit16lut_10, sad_per_bit4lut_10, QINDEX_RANGE,
                   VPX_BITS_10);
   init_me_luts_bd(sad_per_bit16lut_12, sad_per_bit4lut_12, QINDEX_RANGE,
@@ -148,13 +137,8 @@
 
 int vp9_compute_rd_mult(const VP9_COMP *cpi, int qindex) {
   const int64_t q = vp9_dc_quant(qindex, 0, cpi->common.bit_depth);
-<<<<<<< HEAD
-  int rdmult = 88 * q * q / 24;
-#if CONFIG_VP9_HIGH
-=======
 #if CONFIG_VP9_HIGHBITDEPTH
   int64_t rdmult = 0;
->>>>>>> e59c053e
   switch (cpi->common.bit_depth) {
     case VPX_BITS_8:
       rdmult = 88 * q * q / 24;
@@ -167,16 +151,11 @@
       break;
     default:
       assert(0 && "bit_depth should be VPX_BITS_8, VPX_BITS_10 or VPX_BITS_12");
-<<<<<<< HEAD
-  }
-#endif
-=======
       return -1;
   }
 #else
   int64_t rdmult = 88 * q * q / 24;
 #endif  // CONFIG_VP9_HIGHBITDEPTH
->>>>>>> e59c053e
   if (cpi->oxcf.pass == 2 && (cpi->common.frame_type != KEY_FRAME)) {
     const GF_GROUP *const gf_group = &cpi->twopass.gf_group;
     const FRAME_UPDATE_TYPE frame_type = gf_group->update_type[gf_group->index];
@@ -190,11 +169,7 @@
 
 static int compute_rd_thresh_factor(int qindex, vpx_bit_depth_t bit_depth) {
   double q;
-<<<<<<< HEAD
-#if CONFIG_VP9_HIGH
-=======
 #if CONFIG_VP9_HIGHBITDEPTH
->>>>>>> e59c053e
   switch (bit_depth) {
     case VPX_BITS_8:
       q = vp9_dc_quant(qindex, 0, VPX_BITS_8) / 4.0;
@@ -212,21 +187,13 @@
 #else
   (void) bit_depth;
   q = vp9_dc_quant(qindex, 0, VPX_BITS_8) / 4.0;
-<<<<<<< HEAD
-#endif
-=======
 #endif  // CONFIG_VP9_HIGHBITDEPTH
->>>>>>> e59c053e
   // TODO(debargha): Adjust the function below.
   return MAX((int)(pow(q, RD_THRESH_POW) * 5.12), 8);
 }
 
 void vp9_initialize_me_consts(VP9_COMP *cpi, int qindex) {
-<<<<<<< HEAD
-#if CONFIG_VP9_HIGH
-=======
 #if CONFIG_VP9_HIGHBITDEPTH
->>>>>>> e59c053e
   switch (cpi->common.bit_depth) {
     case VPX_BITS_8:
       cpi->mb.sadperbit16 = sad_per_bit16lut_8[qindex];
@@ -246,26 +213,16 @@
 #else
   cpi->mb.sadperbit16 = sad_per_bit16lut_8[qindex];
   cpi->mb.sadperbit4 = sad_per_bit4lut_8[qindex];
-<<<<<<< HEAD
-#endif
-=======
 #endif  // CONFIG_VP9_HIGHBITDEPTH
->>>>>>> e59c053e
 }
 
 static void set_block_thresholds(const VP9_COMMON *cm, RD_OPT *rd) {
   int i, bsize, segment_id;
 
   for (segment_id = 0; segment_id < MAX_SEGMENTS; ++segment_id) {
-<<<<<<< HEAD
-    const int qindex = clamp(
-      vp9_get_qindex(&cm->seg, segment_id, cm->base_qindex, cm->bit_depth) +
-      cm->y_dc_delta_q, 0, MAXQ);
-=======
     const int qindex =
         clamp(vp9_get_qindex(&cm->seg, segment_id, cm->base_qindex) +
               cm->y_dc_delta_q, 0, MAXQ);
->>>>>>> e59c053e
     const int q = compute_rd_thresh_factor(qindex, cm->bit_depth);
 
     for (bsize = 0; bsize < BLOCK_SIZES; ++bsize) {
