--- conflicted
+++ resolved
@@ -139,7 +139,6 @@
 int vp9_compute_rd_mult(const VP9_COMP *cpi, int qindex) {
   const int64_t q = vp9_dc_quant(qindex, 0, cpi->common.bit_depth);
   int rdmult = 88 * q * q / 24;
-<<<<<<< HEAD
 #if CONFIG_VP9_HIGH
   switch (cpi->common.bit_depth) {
     case VPX_BITS_8:
@@ -155,11 +154,7 @@
       assert(0 && "bit_depth should be VPX_BITS_8, VPX_BITS_10 or VPX_BITS_12");
   }
 #endif
-  if (cpi->pass == 2 && (cpi->common.frame_type != KEY_FRAME)) {
-=======
-
   if (cpi->oxcf.pass == 2 && (cpi->common.frame_type != KEY_FRAME)) {
->>>>>>> 2bfbe9a8
     const GF_GROUP *const gf_group = &cpi->twopass.gf_group;
     const FRAME_UPDATE_TYPE frame_type = gf_group->update_type[gf_group->index];
     const int boost_index = MIN(15, (cpi->rc.gfu_boost / 100));
@@ -185,6 +180,7 @@
       break;
     default:
       assert(0 && "bit_depth should be VPX_BITS_8, VPX_BITS_10 or VPX_BITS_12");
+      return -1;
   }
 #else
   (void) bit_depth;
