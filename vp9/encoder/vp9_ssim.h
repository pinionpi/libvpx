--- conflicted
+++ resolved
@@ -11,8 +11,6 @@
 #ifndef VP9_ENCODER_VP9_SSIM_H_
 #define VP9_ENCODER_VP9_SSIM_H_
 
-#include "./vpx_config.h"
-
 #ifdef __cplusplus
 extern "C" {
 #endif
@@ -25,18 +23,6 @@
 double vp9_calc_ssimg(YV12_BUFFER_CONFIG *source, YV12_BUFFER_CONFIG *dest,
                       double *ssim_y, double *ssim_u, double *ssim_v);
 
-<<<<<<< HEAD
-#if CONFIG_VP9_HIGH
-double vp9_high_calc_ssim(YV12_BUFFER_CONFIG *source, YV12_BUFFER_CONFIG *dest,
-                          int lumamask, double *weight,
-                          unsigned int bps, unsigned int shift);
-
-double vp9_high_calc_ssimg(YV12_BUFFER_CONFIG *source,
-                           YV12_BUFFER_CONFIG *dest, double *ssim_y,
-                           double *ssim_u, double *ssim_v,
-                           unsigned int bps, unsigned int shift);
-#endif
-=======
 #if CONFIG_VP9_HIGHBITDEPTH
 double vp9_highbd_calc_ssim(YV12_BUFFER_CONFIG *source,
                             YV12_BUFFER_CONFIG *dest,
@@ -50,7 +36,6 @@
                              double *ssim_v,
                              unsigned int bd);
 #endif  // CONFIG_VP9_HIGHBITDEPTH
->>>>>>> e59c053e
 
 #ifdef __cplusplus
 }  // extern "C"
