/*
 *  Copyright (c) 2010 The WebM project authors. All Rights Reserved.
 *
 *  Use of this source code is governed by a BSD-style license
 *  that can be found in the LICENSE file in the root of the source
 *  tree. An additional intellectual property rights grant can be found
 *  in the file PATENTS.  All contributing project authors may
 *  be found in the AUTHORS file in the root of the source tree.
 */

#include <math.h>

#include "./vpx_config.h"

#include "vpx_mem/vpx_mem.h"

#include "vp9/common/vp9_quant_common.h"
#include "vp9/common/vp9_seg_common.h"

#include "vp9/encoder/vp9_encoder.h"
#include "vp9/encoder/vp9_quantize.h"
#include "vp9/encoder/vp9_rd.h"

void vp9_quantize_dc(const tran_low_t *coeff_ptr, int skip_block,
                     const int16_t *round_ptr, const int16_t quant,
                     tran_low_t *qcoeff_ptr, tran_low_t *dqcoeff_ptr,
                     const int16_t dequant_ptr, uint16_t *eob_ptr) {
  const int rc = 0;
  const int coeff = coeff_ptr[rc];
  const int coeff_sign = (coeff >> 31);
  const int abs_coeff = (coeff ^ coeff_sign) - coeff_sign;
  int tmp, eob = -1;

  if (!skip_block) {
    tmp = clamp(abs_coeff + round_ptr[rc != 0], INT16_MIN, INT16_MAX);
    tmp = (tmp * quant) >> 16;
    qcoeff_ptr[rc]  = (tmp ^ coeff_sign) - coeff_sign;
    dqcoeff_ptr[rc] = qcoeff_ptr[rc] * dequant_ptr;
    if (tmp)
      eob = 0;
  }
  *eob_ptr = eob + 1;
}

<<<<<<< HEAD
#if CONFIG_VP9_HIGH
void vp9_high_quantize_dc(const tran_low_t *coeff_ptr, int skip_block,
                          const int16_t *round_ptr, const int16_t quant,
                          tran_low_t *qcoeff_ptr, tran_low_t *dqcoeff_ptr,
                          const int16_t dequant_ptr, uint16_t *eob_ptr) {
=======
#if CONFIG_VP9_HIGHBITDEPTH
void vp9_highbd_quantize_dc(const tran_low_t *coeff_ptr, int skip_block,
                            const int16_t *round_ptr, const int16_t quant,
                            tran_low_t *qcoeff_ptr, tran_low_t *dqcoeff_ptr,
                            const int16_t dequant_ptr, uint16_t *eob_ptr) {
>>>>>>> e59c053e
  int eob = -1;

  if (!skip_block) {
    const int rc = 0;
    const int coeff = coeff_ptr[rc];
    const int coeff_sign = (coeff >> 31);
    const int abs_coeff = (coeff ^ coeff_sign) - coeff_sign;

<<<<<<< HEAD
    int64_t tmp = clamp(abs_coeff + round_ptr[rc != 0], INT32_MIN, INT32_MAX);
    tmp = (tmp * quant) >> 16;
=======
    const int64_t tmp =
        (clamp(abs_coeff + round_ptr[rc != 0], INT32_MIN, INT32_MAX) *
         quant) >> 16;
>>>>>>> e59c053e
    qcoeff_ptr[rc]  = (tmp ^ coeff_sign) - coeff_sign;
    dqcoeff_ptr[rc] = qcoeff_ptr[rc] * dequant_ptr;
    if (tmp)
      eob = 0;
  }
  *eob_ptr = eob + 1;
}
#endif

void vp9_quantize_dc_32x32(const tran_low_t *coeff_ptr, int skip_block,
                           const int16_t *round_ptr, const int16_t quant,
                           tran_low_t *qcoeff_ptr, tran_low_t *dqcoeff_ptr,
                           const int16_t dequant_ptr, uint16_t *eob_ptr) {
  const int rc = 0;
  const int coeff = coeff_ptr[rc];
  const int coeff_sign = (coeff >> 31);
  const int abs_coeff = (coeff ^ coeff_sign) - coeff_sign;
  int tmp, eob = -1;

  if (!skip_block) {

    tmp = clamp(abs_coeff + round_ptr[rc != 0], INT16_MIN, INT16_MAX);
    tmp = (tmp * quant) >> 15;
    qcoeff_ptr[rc]  = (tmp ^ coeff_sign) - coeff_sign;
    dqcoeff_ptr[rc] = qcoeff_ptr[rc] * dequant_ptr / 2;
    if (tmp)
      eob = 0;
  }
  *eob_ptr = eob + 1;
}

<<<<<<< HEAD
#if CONFIG_VP9_HIGH
void vp9_high_quantize_dc_32x32(const tran_low_t *coeff_ptr, int skip_block,
                                const int16_t *round_ptr, const int16_t quant,
                                tran_low_t *qcoeff_ptr, tran_low_t *dqcoeff_ptr,
                                const int16_t dequant_ptr, uint16_t *eob_ptr) {
=======
#if CONFIG_VP9_HIGHBITDEPTH
void vp9_highbd_quantize_dc_32x32(const tran_low_t *coeff_ptr,
                                  int skip_block,
                                  const int16_t *round_ptr,
                                  const int16_t quant,
                                  tran_low_t *qcoeff_ptr,
                                  tran_low_t *dqcoeff_ptr,
                                  const int16_t dequant_ptr,
                                  uint16_t *eob_ptr) {
>>>>>>> e59c053e
  int eob = -1;

  if (!skip_block) {
    const int rc = 0;
    const int coeff = coeff_ptr[rc];
    const int coeff_sign = (coeff >> 31);
    const int abs_coeff = (coeff ^ coeff_sign) - coeff_sign;

<<<<<<< HEAD
    int64_t tmp = clamp(abs_coeff + round_ptr[rc != 0], INT32_MIN, INT32_MAX);
    tmp = (tmp * quant) >> 15;
=======
    const int64_t tmp =
        (clamp(abs_coeff + round_ptr[rc != 0], INT32_MIN, INT32_MAX) *
         quant) >> 15;
>>>>>>> e59c053e
    qcoeff_ptr[rc]  = (tmp ^ coeff_sign) - coeff_sign;
    dqcoeff_ptr[rc] = qcoeff_ptr[rc] * dequant_ptr / 2;
    if (tmp)
      eob = 0;
  }
  *eob_ptr = eob + 1;
}
#endif

<<<<<<< HEAD
void vp9_quantize_fp_c(const tran_low_t *coeff_ptr, intptr_t count,
=======
void vp9_quantize_fp_c(const tran_low_t *coeff_ptr, intptr_t n_coeffs,
>>>>>>> e59c053e
                       int skip_block,
                       const int16_t *zbin_ptr, const int16_t *round_ptr,
                       const int16_t *quant_ptr, const int16_t *quant_shift_ptr,
                       tran_low_t *qcoeff_ptr, tran_low_t *dqcoeff_ptr,
                       const int16_t *dequant_ptr,
                       int zbin_oq_value, uint16_t *eob_ptr,
                       const int16_t *scan, const int16_t *iscan) {
  int i, eob = -1;
  // TODO(jingning) Decide the need of these arguments after the
  // quantization process is completed.
  (void)zbin_ptr;
  (void)quant_shift_ptr;
  (void)zbin_oq_value;
  (void)iscan;

<<<<<<< HEAD
  vpx_memset(qcoeff_ptr, 0, count * sizeof(*qcoeff_ptr));
  vpx_memset(dqcoeff_ptr, 0, count * sizeof(*dqcoeff_ptr));
=======
  vpx_memset(qcoeff_ptr, 0, n_coeffs * sizeof(*qcoeff_ptr));
  vpx_memset(dqcoeff_ptr, 0, n_coeffs * sizeof(*dqcoeff_ptr));
>>>>>>> e59c053e

  if (!skip_block) {
    // Quantization pass: All coefficients with index >= zero_flag are
    // skippable. Note: zero_flag can be zero.
    for (i = 0; i < n_coeffs; i++) {
      const int rc = scan[i];
      const int coeff = coeff_ptr[rc];
      const int coeff_sign = (coeff >> 31);
      const int abs_coeff = (coeff ^ coeff_sign) - coeff_sign;

      int tmp = clamp(abs_coeff + round_ptr[rc != 0], INT16_MIN, INT16_MAX);
      tmp = (tmp * quant_ptr[rc != 0]) >> 16;

      qcoeff_ptr[rc] = (tmp ^ coeff_sign) - coeff_sign;
      dqcoeff_ptr[rc] = qcoeff_ptr[rc] * dequant_ptr[rc != 0];

      if (tmp)
        eob = i;
    }
  }
  *eob_ptr = eob + 1;
}

<<<<<<< HEAD
#if CONFIG_VP9_HIGH
void vp9_high_quantize_fp_c(const tran_low_t *coeff_ptr, intptr_t count,
                            int skip_block, const int16_t *zbin_ptr,
                            const int16_t *round_ptr, const int16_t *quant_ptr,
                            const int16_t *quant_shift_ptr,
                            tran_low_t *qcoeff_ptr, tran_low_t *dqcoeff_ptr,
                            const int16_t *dequant_ptr,
                            int zbin_oq_value, uint16_t *eob_ptr,
                            const int16_t *scan, const int16_t *iscan) {
  int i, eob = -1;
=======
#if CONFIG_VP9_HIGHBITDEPTH
void vp9_highbd_quantize_fp_c(const tran_low_t *coeff_ptr,
                              intptr_t count,
                              int skip_block,
                              const int16_t *zbin_ptr,
                              const int16_t *round_ptr,
                              const int16_t *quant_ptr,
                              const int16_t *quant_shift_ptr,
                              tran_low_t *qcoeff_ptr,
                              tran_low_t *dqcoeff_ptr,
                              const int16_t *dequant_ptr,
                              int zbin_oq_value,
                              uint16_t *eob_ptr,
                              const int16_t *scan,
                              const int16_t *iscan) {
  int i;
  int eob = -1;
>>>>>>> e59c053e
  // TODO(jingning) Decide the need of these arguments after the
  // quantization process is completed.
  (void)zbin_ptr;
  (void)quant_shift_ptr;
  (void)zbin_oq_value;
  (void)iscan;

  vpx_memset(qcoeff_ptr, 0, count * sizeof(*qcoeff_ptr));
  vpx_memset(dqcoeff_ptr, 0, count * sizeof(*dqcoeff_ptr));

  if (!skip_block) {
    // Quantization pass: All coefficients with index >= zero_flag are
    // skippable. Note: zero_flag can be zero.
    for (i = 0; i < count; i++) {
      const int rc = scan[i];
      const int coeff = coeff_ptr[rc];
      const int coeff_sign = (coeff >> 31);
      const int abs_coeff = (coeff ^ coeff_sign) - coeff_sign;

<<<<<<< HEAD
      int64_t tmp = clamp(abs_coeff + round_ptr[rc != 0], INT32_MIN, INT32_MAX);
      tmp = (tmp * quant_ptr[rc != 0]) >> 16;
=======
      const int64_t tmp =
          (clamp(abs_coeff + round_ptr[rc != 0], INT32_MIN, INT32_MAX) *
           quant_ptr[rc != 0]) >> 16;
>>>>>>> e59c053e

      qcoeff_ptr[rc] = (tmp ^ coeff_sign) - coeff_sign;
      dqcoeff_ptr[rc] = qcoeff_ptr[rc] * dequant_ptr[rc != 0];

      if (tmp)
        eob = i;
    }
  }
  *eob_ptr = eob + 1;
}
#endif

// TODO(jingning) Refactor this file and combine functions with similar
// operations.
void vp9_quantize_fp_32x32_c(const tran_low_t *coeff_ptr, intptr_t n_coeffs,
                             int skip_block,
                             const int16_t *zbin_ptr, const int16_t *round_ptr,
                             const int16_t *quant_ptr,
                             const int16_t *quant_shift_ptr,
                             tran_low_t *qcoeff_ptr, tran_low_t *dqcoeff_ptr,
                             const int16_t *dequant_ptr,
                             int zbin_oq_value, uint16_t *eob_ptr,
                             const int16_t *scan, const int16_t *iscan) {
  int i, eob = -1;
  (void)zbin_ptr;
  (void)quant_shift_ptr;
  (void)zbin_oq_value;
  (void)iscan;

  vpx_memset(qcoeff_ptr, 0, n_coeffs * sizeof(*qcoeff_ptr));
  vpx_memset(dqcoeff_ptr, 0, n_coeffs * sizeof(*dqcoeff_ptr));

  if (!skip_block) {
    for (i = 0; i < n_coeffs; i++) {
      const int rc = scan[i];
      const int coeff = coeff_ptr[rc];
      const int coeff_sign = (coeff >> 31);
      int tmp = 0;
      int abs_coeff = (coeff ^ coeff_sign) - coeff_sign;

      if (abs_coeff >= (dequant_ptr[rc != 0] >> 2)) {
        abs_coeff += ROUND_POWER_OF_TWO(round_ptr[rc != 0], 1);
        abs_coeff = clamp(abs_coeff, INT16_MIN, INT16_MAX);
        tmp = (abs_coeff * quant_ptr[rc != 0]) >> 15;
        qcoeff_ptr[rc] = (tmp ^ coeff_sign) - coeff_sign;
        dqcoeff_ptr[rc] = qcoeff_ptr[rc] * dequant_ptr[rc != 0] / 2;
      }

      if (tmp)
        eob = i;
    }
  }
  *eob_ptr = eob + 1;
}

<<<<<<< HEAD
#if CONFIG_VP9_HIGH
void vp9_high_quantize_fp_32x32_c(const tran_low_t *coeff_ptr,
                                  intptr_t n_coeffs, int skip_block,
                                  const int16_t *zbin_ptr,
                                  const int16_t *round_ptr,
                                  const int16_t *quant_ptr,
                                  const int16_t *quant_shift_ptr,
                                  tran_low_t *qcoeff_ptr,
                                  tran_low_t *dqcoeff_ptr,
                                  const int16_t *dequant_ptr,
                                  int zbin_oq_value, uint16_t *eob_ptr,
                                  const int16_t *scan, const int16_t *iscan) {
=======
#if CONFIG_VP9_HIGHBITDEPTH
void vp9_highbd_quantize_fp_32x32_c(const tran_low_t *coeff_ptr,
                                    intptr_t n_coeffs, int skip_block,
                                    const int16_t *zbin_ptr,
                                    const int16_t *round_ptr,
                                    const int16_t *quant_ptr,
                                    const int16_t *quant_shift_ptr,
                                    tran_low_t *qcoeff_ptr,
                                    tran_low_t *dqcoeff_ptr,
                                    const int16_t *dequant_ptr,
                                    int zbin_oq_value, uint16_t *eob_ptr,
                                    const int16_t *scan, const int16_t *iscan) {
>>>>>>> e59c053e
  int i, eob = -1;
  (void)zbin_ptr;
  (void)quant_shift_ptr;
  (void)zbin_oq_value;
  (void)iscan;

  vpx_memset(qcoeff_ptr, 0, n_coeffs * sizeof(*qcoeff_ptr));
  vpx_memset(dqcoeff_ptr, 0, n_coeffs * sizeof(*dqcoeff_ptr));

  if (!skip_block) {
    for (i = 0; i < n_coeffs; i++) {
      const int rc = scan[i];
      const int coeff = coeff_ptr[rc];
      const int coeff_sign = (coeff >> 31);
      int64_t tmp = 0;
<<<<<<< HEAD
      int abs_coeff = (coeff ^ coeff_sign) - coeff_sign;
=======
      const int abs_coeff = (coeff ^ coeff_sign) - coeff_sign;
>>>>>>> e59c053e

      if (abs_coeff >= (dequant_ptr[rc != 0] >> 2)) {
        tmp = clamp(abs_coeff + ROUND_POWER_OF_TWO(round_ptr[rc != 0], 1),
                    INT32_MIN, INT32_MAX);
        tmp = (tmp * quant_ptr[rc != 0]) >> 15;
        qcoeff_ptr[rc] = (tmp ^ coeff_sign) - coeff_sign;
        dqcoeff_ptr[rc] = qcoeff_ptr[rc] * dequant_ptr[rc != 0] / 2;
      }

      if (tmp)
        eob = i;
    }
  }
  *eob_ptr = eob + 1;
}
#endif

<<<<<<< HEAD
void vp9_quantize_b_c(const tran_low_t *coeff_ptr, intptr_t count,
=======
void vp9_quantize_b_c(const tran_low_t *coeff_ptr, intptr_t n_coeffs,
>>>>>>> e59c053e
                      int skip_block,
                      const int16_t *zbin_ptr, const int16_t *round_ptr,
                      const int16_t *quant_ptr, const int16_t *quant_shift_ptr,
                      tran_low_t *qcoeff_ptr, tran_low_t *dqcoeff_ptr,
                      const int16_t *dequant_ptr,
                      int zbin_oq_value, uint16_t *eob_ptr,
                      const int16_t *scan, const int16_t *iscan) {
  int i, non_zero_count = (int)n_coeffs, eob = -1;
  const int zbins[2] = { zbin_ptr[0] + zbin_oq_value,
                         zbin_ptr[1] + zbin_oq_value };
  const int nzbins[2] = { zbins[0] * -1,
                          zbins[1] * -1 };
  (void)iscan;

<<<<<<< HEAD
  vpx_memset(qcoeff_ptr, 0, count * sizeof(*qcoeff_ptr));
  vpx_memset(dqcoeff_ptr, 0, count * sizeof(*dqcoeff_ptr));
=======
  vpx_memset(qcoeff_ptr, 0, n_coeffs * sizeof(*qcoeff_ptr));
  vpx_memset(dqcoeff_ptr, 0, n_coeffs * sizeof(*dqcoeff_ptr));
>>>>>>> e59c053e

  if (!skip_block) {
    // Pre-scan pass
    for (i = (int)n_coeffs - 1; i >= 0; i--) {
      const int rc = scan[i];
      const int coeff = coeff_ptr[rc];

      if (coeff < zbins[rc != 0] && coeff > nzbins[rc != 0])
        non_zero_count--;
      else
        break;
    }

    // Quantization pass: All coefficients with index >= zero_flag are
    // skippable. Note: zero_flag can be zero.
    for (i = 0; i < non_zero_count; i++) {
      const int rc = scan[i];
      const int coeff = coeff_ptr[rc];
      const int coeff_sign = (coeff >> 31);
      const int abs_coeff = (coeff ^ coeff_sign) - coeff_sign;

      if (abs_coeff >= zbins[rc != 0]) {
        int tmp = clamp(abs_coeff + round_ptr[rc != 0], INT16_MIN, INT16_MAX);
        tmp = ((((tmp * quant_ptr[rc != 0]) >> 16) + tmp) *
                  quant_shift_ptr[rc != 0]) >> 16;  // quantization
        qcoeff_ptr[rc]  = (tmp ^ coeff_sign) - coeff_sign;
        dqcoeff_ptr[rc] = qcoeff_ptr[rc] * dequant_ptr[rc != 0];

        if (tmp)
          eob = i;
      }
    }
  }
  *eob_ptr = eob + 1;
}

<<<<<<< HEAD
#if CONFIG_VP9_HIGH
void vp9_high_quantize_b_c(const tran_low_t *coeff_ptr, intptr_t count,
                           int skip_block, const int16_t *zbin_ptr,
                           const int16_t *round_ptr, const int16_t *quant_ptr,
                           const int16_t *quant_shift_ptr,
                           tran_low_t *qcoeff_ptr, tran_low_t *dqcoeff_ptr,
                           const int16_t *dequant_ptr, int zbin_oq_value,
                           uint16_t *eob_ptr, const int16_t *scan,
                           const int16_t *iscan) {
  int i, non_zero_count = (int)count, eob = -1;
=======
#if CONFIG_VP9_HIGHBITDEPTH
void vp9_highbd_quantize_b_c(const tran_low_t *coeff_ptr, intptr_t n_coeffs,
                             int skip_block, const int16_t *zbin_ptr,
                             const int16_t *round_ptr, const int16_t *quant_ptr,
                             const int16_t *quant_shift_ptr,
                             tran_low_t *qcoeff_ptr, tran_low_t *dqcoeff_ptr,
                             const int16_t *dequant_ptr, int zbin_oq_value,
                             uint16_t *eob_ptr, const int16_t *scan,
                             const int16_t *iscan) {
  int i, non_zero_count = (int)n_coeffs, eob = -1;
>>>>>>> e59c053e
  const int zbins[2] = { zbin_ptr[0] + zbin_oq_value,
                         zbin_ptr[1] + zbin_oq_value };
  const int nzbins[2] = { zbins[0] * -1,
                          zbins[1] * -1 };
  (void)iscan;

<<<<<<< HEAD
  vpx_memset(qcoeff_ptr, 0, count * sizeof(*qcoeff_ptr));
  vpx_memset(dqcoeff_ptr, 0, count * sizeof(*dqcoeff_ptr));

  if (!skip_block) {
    // Pre-scan pass
    for (i = (int)count - 1; i >= 0; i--) {
=======
  vpx_memset(qcoeff_ptr, 0, n_coeffs * sizeof(*qcoeff_ptr));
  vpx_memset(dqcoeff_ptr, 0, n_coeffs * sizeof(*dqcoeff_ptr));

  if (!skip_block) {
    // Pre-scan pass
    for (i = (int)n_coeffs - 1; i >= 0; i--) {
>>>>>>> e59c053e
      const int rc = scan[i];
      const int coeff = coeff_ptr[rc];

      if (coeff < zbins[rc != 0] && coeff > nzbins[rc != 0])
        non_zero_count--;
      else
        break;
    }

    // Quantization pass: All coefficients with index >= zero_flag are
    // skippable. Note: zero_flag can be zero.
    for (i = 0; i < non_zero_count; i++) {
      const int rc = scan[i];
      const int coeff = coeff_ptr[rc];
      const int coeff_sign = (coeff >> 31);
      const int abs_coeff = (coeff ^ coeff_sign) - coeff_sign;

      if (abs_coeff >= zbins[rc != 0]) {
        int64_t tmp = clamp(abs_coeff + round_ptr[rc != 0],
                            INT32_MIN, INT32_MAX);
        tmp = ((((tmp * quant_ptr[rc != 0]) >> 16) + tmp) *
                  quant_shift_ptr[rc != 0]) >> 16;  // quantization
        qcoeff_ptr[rc]  = (tmp ^ coeff_sign) - coeff_sign;
        dqcoeff_ptr[rc] = qcoeff_ptr[rc] * dequant_ptr[rc != 0];

        if (tmp)
          eob = i;
      }
    }
  }
  *eob_ptr = eob + 1;
}
#endif

void vp9_quantize_b_32x32_c(const tran_low_t *coeff_ptr, intptr_t n_coeffs,
                            int skip_block,
                            const int16_t *zbin_ptr, const int16_t *round_ptr,
                            const int16_t *quant_ptr,
                            const int16_t *quant_shift_ptr,
                            tran_low_t *qcoeff_ptr, tran_low_t *dqcoeff_ptr,
                            const int16_t *dequant_ptr,
                            int zbin_oq_value, uint16_t *eob_ptr,
                            const int16_t *scan, const int16_t *iscan) {
  const int zbins[2] = { ROUND_POWER_OF_TWO(zbin_ptr[0] + zbin_oq_value, 1),
                         ROUND_POWER_OF_TWO(zbin_ptr[1] + zbin_oq_value, 1) };
  const int nzbins[2] = {zbins[0] * -1, zbins[1] * -1};

  int idx = 0;
  int idx_arr[1024];
  int i, eob = -1;
  (void)iscan;

  vpx_memset(qcoeff_ptr, 0, n_coeffs * sizeof(*qcoeff_ptr));
  vpx_memset(dqcoeff_ptr, 0, n_coeffs * sizeof(*dqcoeff_ptr));

  if (!skip_block) {
    // Pre-scan pass
    for (i = 0; i < n_coeffs; i++) {
      const int rc = scan[i];
      const int coeff = coeff_ptr[rc];

      // If the coefficient is out of the base ZBIN range, keep it for
      // quantization.
      if (coeff >= zbins[rc != 0] || coeff <= nzbins[rc != 0])
        idx_arr[idx++] = i;
    }

    // Quantization pass: only process the coefficients selected in
    // pre-scan pass. Note: idx can be zero.
    for (i = 0; i < idx; i++) {
      const int rc = scan[idx_arr[i]];
      const int coeff = coeff_ptr[rc];
      const int coeff_sign = (coeff >> 31);
      int tmp;
      int abs_coeff = (coeff ^ coeff_sign) - coeff_sign;
      abs_coeff += ROUND_POWER_OF_TWO(round_ptr[rc != 0], 1);
      abs_coeff = clamp(abs_coeff, INT16_MIN, INT16_MAX);
      tmp = ((((abs_coeff * quant_ptr[rc != 0]) >> 16) + abs_coeff) *
               quant_shift_ptr[rc != 0]) >> 15;

      qcoeff_ptr[rc] = (tmp ^ coeff_sign) - coeff_sign;
      dqcoeff_ptr[rc] = qcoeff_ptr[rc] * dequant_ptr[rc != 0] / 2;

      if (tmp)
        eob = idx_arr[i];
    }
  }
  *eob_ptr = eob + 1;
}

<<<<<<< HEAD
#if CONFIG_VP9_HIGH
void vp9_high_quantize_b_32x32_c(const tran_low_t *coeff_ptr,
                                 intptr_t n_coeffs, int skip_block,
                                 const int16_t *zbin_ptr,
                                 const int16_t *round_ptr,
                                 const int16_t *quant_ptr,
                                 const int16_t *quant_shift_ptr,
                                 tran_low_t *qcoeff_ptr,
                                 tran_low_t *dqcoeff_ptr,
                                 const int16_t *dequant_ptr,
                                 int zbin_oq_value, uint16_t *eob_ptr,
                                 const int16_t *scan, const int16_t *iscan) {
  const int zbins[2] = { ROUND_POWER_OF_TWO(zbin_ptr[0] + zbin_oq_value, 1),
                         ROUND_POWER_OF_TWO(zbin_ptr[1] + zbin_oq_value, 1) };
  const int nzbins[2] = {zbins[0] * -1, zbins[1] * -1};
=======
#if CONFIG_VP9_HIGHBITDEPTH
void vp9_highbd_quantize_b_32x32_c(const tran_low_t *coeff_ptr,
                                   intptr_t n_coeffs, int skip_block,
                                   const int16_t *zbin_ptr,
                                   const int16_t *round_ptr,
                                   const int16_t *quant_ptr,
                                   const int16_t *quant_shift_ptr,
                                   tran_low_t *qcoeff_ptr,
                                   tran_low_t *dqcoeff_ptr,
                                   const int16_t *dequant_ptr,
                                   int zbin_oq_value, uint16_t *eob_ptr,
                                   const int16_t *scan, const int16_t *iscan) {
  const int zbins[2] = { ROUND_POWER_OF_TWO(zbin_ptr[0] + zbin_oq_value, 1),
                         ROUND_POWER_OF_TWO(zbin_ptr[1] + zbin_oq_value, 1) };
  const int nzbins[2] = { zbins[0] * -1, zbins[1] * -1 };
>>>>>>> e59c053e

  int idx = 0;
  int idx_arr[1024];
  int i, eob = -1;
  (void)iscan;

  vpx_memset(qcoeff_ptr, 0, n_coeffs * sizeof(*qcoeff_ptr));
  vpx_memset(dqcoeff_ptr, 0, n_coeffs * sizeof(*dqcoeff_ptr));

  if (!skip_block) {
    // Pre-scan pass
    for (i = 0; i < n_coeffs; i++) {
      const int rc = scan[i];
      const int coeff = coeff_ptr[rc];

      // If the coefficient is out of the base ZBIN range, keep it for
      // quantization.
      if (coeff >= zbins[rc != 0] || coeff <= nzbins[rc != 0])
        idx_arr[idx++] = i;
    }

    // Quantization pass: only process the coefficients selected in
    // pre-scan pass. Note: idx can be zero.
    for (i = 0; i < idx; i++) {
      const int rc = scan[idx_arr[i]];
      const int coeff = coeff_ptr[rc];
      const int coeff_sign = (coeff >> 31);
<<<<<<< HEAD
      int abs_coeff = (coeff ^ coeff_sign) - coeff_sign;
=======
      const int abs_coeff = (coeff ^ coeff_sign) - coeff_sign;
>>>>>>> e59c053e
      int64_t tmp = clamp(abs_coeff +
                          ROUND_POWER_OF_TWO(round_ptr[rc != 0], 1),
                          INT32_MIN, INT32_MAX);
      tmp = ((((tmp * quant_ptr[rc != 0]) >> 16) + tmp) *
               quant_shift_ptr[rc != 0]) >> 15;

      qcoeff_ptr[rc] = (tmp ^ coeff_sign) - coeff_sign;
      dqcoeff_ptr[rc] = qcoeff_ptr[rc] * dequant_ptr[rc != 0] / 2;

      if (tmp)
        eob = idx_arr[i];
    }
  }
  *eob_ptr = eob + 1;
}
#endif

void vp9_regular_quantize_b_4x4(MACROBLOCK *x, int plane, int block,
                                const int16_t *scan, const int16_t *iscan) {
  MACROBLOCKD *const xd = &x->e_mbd;
  struct macroblock_plane *p = &x->plane[plane];
  struct macroblockd_plane *pd = &xd->plane[plane];

<<<<<<< HEAD
#if CONFIG_VP9_HIGH
  if (xd->cur_buf->flags & YV12_FLAG_HIGHBITDEPTH) {
    vp9_high_quantize_b(BLOCK_OFFSET(p->coeff, block),
           16, x->skip_block,
           p->zbin, p->round, p->quant, p->quant_shift,
           BLOCK_OFFSET(p->qcoeff, block),
           BLOCK_OFFSET(pd->dqcoeff, block),
           pd->dequant, p->zbin_extra, &p->eobs[block], scan, iscan);
=======
#if CONFIG_VP9_HIGHBITDEPTH
  if (xd->cur_buf->flags & YV12_FLAG_HIGHBITDEPTH) {
    vp9_highbd_quantize_b(BLOCK_OFFSET(p->coeff, block),
                        16, x->skip_block,
                        p->zbin, p->round, p->quant, p->quant_shift,
                        BLOCK_OFFSET(p->qcoeff, block),
                        BLOCK_OFFSET(pd->dqcoeff, block),
                        pd->dequant, p->zbin_extra, &p->eobs[block],
                        scan, iscan);
>>>>>>> e59c053e
    return;
  }
#endif
  vp9_quantize_b(BLOCK_OFFSET(p->coeff, block),
           16, x->skip_block,
           p->zbin, p->round, p->quant, p->quant_shift,
           BLOCK_OFFSET(p->qcoeff, block),
           BLOCK_OFFSET(pd->dqcoeff, block),
           pd->dequant, p->zbin_extra, &p->eobs[block], scan, iscan);
}

static void invert_quant(int16_t *quant, int16_t *shift, int d) {
  unsigned t;
  int l;
  t = d;
  for (l = 0; t > 1; l++)
    t >>= 1;
  t = 1 + (1 << (16 + l)) / d;
  *quant = (int16_t)(t - (1 << 16));
  *shift = 1 << (16 - l);
}

static int get_qzbin_factor(int q, vpx_bit_depth_t bit_depth) {
<<<<<<< HEAD
  int quant = vp9_dc_quant(q, 0, bit_depth);
#if CONFIG_VP9_HIGH
=======
  const int quant = vp9_dc_quant(q, 0, bit_depth);
#if CONFIG_VP9_HIGHBITDEPTH
>>>>>>> e59c053e
  switch (bit_depth) {
    case VPX_BITS_8:
      return q == 0 ? 64 : (quant < 148 ? 84 : 80);
    case VPX_BITS_10:
      return q == 0 ? 64 : (quant < 592 ? 84 : 80);
    case VPX_BITS_12:
      return q == 0 ? 64 : (quant < 2368 ? 84 : 80);
    default:
      assert(0 && "bit_depth should be VPX_BITS_8, VPX_BITS_10 or VPX_BITS_12");
      return -1;
  }
#else
<<<<<<< HEAD
=======
  (void) bit_depth;
>>>>>>> e59c053e
  return q == 0 ? 64 : (quant < 148 ? 84 : 80);
#endif
}

void vp9_init_quantizer(VP9_COMP *cpi) {
  VP9_COMMON *const cm = &cpi->common;
  QUANTS *const quants = &cpi->quants;
  int i, q, quant;

  for (q = 0; q < QINDEX_RANGE; q++) {
    const int qzbin_factor = get_qzbin_factor(q, cm->bit_depth);
<<<<<<< HEAD

=======
>>>>>>> e59c053e
    const int qrounding_factor = q == 0 ? 64 : 48;

    for (i = 0; i < 2; ++i) {
      int qrounding_factor_fp = i == 0 ? 48 : 42;
      if (q == 0)
        qrounding_factor_fp = 64;

      // y
      quant = i == 0 ? vp9_dc_quant(q, cm->y_dc_delta_q, cm->bit_depth)
                     : vp9_ac_quant(q, 0, cm->bit_depth);
      invert_quant(&quants->y_quant[q][i], &quants->y_quant_shift[q][i], quant);
      quants->y_quant_fp[q][i] = (1 << 16) / quant;
      quants->y_round_fp[q][i] = (qrounding_factor_fp * quant) >> 7;
      quants->y_zbin[q][i] = ROUND_POWER_OF_TWO(qzbin_factor * quant, 7);
      quants->y_round[q][i] = (qrounding_factor * quant) >> 7;
      cm->y_dequant[q][i] = quant;

      // uv
      quant = i == 0 ? vp9_dc_quant(q, cm->uv_dc_delta_q, cm->bit_depth)
                     : vp9_ac_quant(q, cm->uv_ac_delta_q, cm->bit_depth);
      invert_quant(&quants->uv_quant[q][i],
                   &quants->uv_quant_shift[q][i], quant);
      quants->uv_quant_fp[q][i] = (1 << 16) / quant;
      quants->uv_round_fp[q][i] = (qrounding_factor_fp * quant) >> 7;
      quants->uv_zbin[q][i] = ROUND_POWER_OF_TWO(qzbin_factor * quant, 7);
      quants->uv_round[q][i] = (qrounding_factor * quant) >> 7;
      cm->uv_dequant[q][i] = quant;
    }

    for (i = 2; i < 8; i++) {
      quants->y_quant[q][i] = quants->y_quant[q][1];
      quants->y_quant_fp[q][i] = quants->y_quant_fp[q][1];
      quants->y_round_fp[q][i] = quants->y_round_fp[q][1];
      quants->y_quant_shift[q][i] = quants->y_quant_shift[q][1];
      quants->y_zbin[q][i] = quants->y_zbin[q][1];
      quants->y_round[q][i] = quants->y_round[q][1];
      cm->y_dequant[q][i] = cm->y_dequant[q][1];

      quants->uv_quant[q][i] = quants->uv_quant[q][1];
      quants->uv_quant_fp[q][i] = quants->uv_quant_fp[q][1];
      quants->uv_round_fp[q][i] = quants->uv_round_fp[q][1];
      quants->uv_quant_shift[q][i] = quants->uv_quant_shift[q][1];
      quants->uv_zbin[q][i] = quants->uv_zbin[q][1];
      quants->uv_round[q][i] = quants->uv_round[q][1];
      cm->uv_dequant[q][i] = cm->uv_dequant[q][1];
    }
  }
}

void vp9_init_plane_quantizers(VP9_COMP *cpi, MACROBLOCK *x) {
  const VP9_COMMON *const cm = &cpi->common;
  MACROBLOCKD *const xd = &x->e_mbd;
  QUANTS *const quants = &cpi->quants;
<<<<<<< HEAD
  const int segment_id = xd->mi[0]->mbmi.segment_id;
  const int qindex = vp9_get_qindex(&cm->seg, segment_id, cm->base_qindex,
                                    cm->bit_depth);
=======
  const int segment_id = xd->mi[0].src_mi->mbmi.segment_id;
  const int qindex = vp9_get_qindex(&cm->seg, segment_id, cm->base_qindex);
>>>>>>> e59c053e
  const int rdmult = vp9_compute_rd_mult(cpi, qindex + cm->y_dc_delta_q);
  const int zbin = cpi->zbin_mode_boost;
  int i;

  // Y
  x->plane[0].quant = quants->y_quant[qindex];
  x->plane[0].quant_fp = quants->y_quant_fp[qindex];
  x->plane[0].round_fp = quants->y_round_fp[qindex];
  x->plane[0].quant_shift = quants->y_quant_shift[qindex];
  x->plane[0].zbin = quants->y_zbin[qindex];
  x->plane[0].round = quants->y_round[qindex];
  x->plane[0].zbin_extra = (int16_t)((cm->y_dequant[qindex][1] * zbin) >> 7);
  xd->plane[0].dequant = cm->y_dequant[qindex];

  x->plane[0].quant_thred[0] = (x->plane[0].zbin[0] + x->plane[0].zbin_extra) *
      (x->plane[0].zbin[0] + x->plane[0].zbin_extra);
  x->plane[0].quant_thred[1] = (x->plane[0].zbin[1] + x->plane[0].zbin_extra) *
      (x->plane[0].zbin[1] + x->plane[0].zbin_extra);

  // UV
  for (i = 1; i < 3; i++) {
    x->plane[i].quant = quants->uv_quant[qindex];
    x->plane[i].quant_fp = quants->uv_quant_fp[qindex];
    x->plane[i].round_fp = quants->uv_round_fp[qindex];
    x->plane[i].quant_shift = quants->uv_quant_shift[qindex];
    x->plane[i].zbin = quants->uv_zbin[qindex];
    x->plane[i].round = quants->uv_round[qindex];
    x->plane[i].zbin_extra = (int16_t)((cm->uv_dequant[qindex][1] * zbin) >> 7);
    xd->plane[i].dequant = cm->uv_dequant[qindex];

    x->plane[i].quant_thred[0] =
        (x->plane[i].zbin[0] + x->plane[i].zbin_extra) *
        (x->plane[i].zbin[0] + x->plane[i].zbin_extra);
    x->plane[i].quant_thred[1] =
        (x->plane[i].zbin[1] + x->plane[i].zbin_extra) *
        (x->plane[i].zbin[1] + x->plane[i].zbin_extra);
  }

  x->skip_block = vp9_segfeature_active(&cm->seg, segment_id, SEG_LVL_SKIP);
  x->q_index = qindex;

  x->errorperbit = rdmult >> 6;
  x->errorperbit += (x->errorperbit == 0);

  vp9_initialize_me_consts(cpi, x->q_index);
}

void vp9_update_zbin_extra(VP9_COMP *cpi, MACROBLOCK *x) {
  const int qindex = x->q_index;
  const int y_zbin_extra = (cpi->common.y_dequant[qindex][1] *
                            cpi->zbin_mode_boost) >> 7;
  const int uv_zbin_extra = (cpi->common.uv_dequant[qindex][1] *
                             cpi->zbin_mode_boost) >> 7;

  x->plane[0].zbin_extra = (int16_t)y_zbin_extra;
  x->plane[1].zbin_extra = (int16_t)uv_zbin_extra;
  x->plane[2].zbin_extra = (int16_t)uv_zbin_extra;
}

void vp9_frame_init_quantizer(VP9_COMP *cpi) {
  cpi->zbin_mode_boost = 0;
  vp9_init_plane_quantizers(cpi, &cpi->mb);
}

void vp9_set_quantizer(VP9_COMMON *cm, int q) {
  // quantizer has to be reinitialized with vp9_init_quantizer() if any
  // delta_q changes.
  cm->base_qindex = q;
  cm->y_dc_delta_q = 0;
  cm->uv_dc_delta_q = 0;
  cm->uv_ac_delta_q = 0;
}

// Table that converts 0-63 Q-range values passed in outside to the Qindex
// range used internally.
static const int quantizer_to_qindex[] = {
  0,    4,   8,  12,  16,  20,  24,  28,
  32,   36,  40,  44,  48,  52,  56,  60,
  64,   68,  72,  76,  80,  84,  88,  92,
  96,  100, 104, 108, 112, 116, 120, 124,
  128, 132, 136, 140, 144, 148, 152, 156,
  160, 164, 168, 172, 176, 180, 184, 188,
  192, 196, 200, 204, 208, 212, 216, 220,
  224, 228, 232, 236, 240, 244, 249, 255,
};

int vp9_quantizer_to_qindex(int quantizer) {
  return quantizer_to_qindex[quantizer];
}

int vp9_qindex_to_quantizer(int qindex) {
  int quantizer;
  for (quantizer = 0; quantizer < 64; ++quantizer)
    if (quantizer_to_qindex[quantizer] >= qindex)
      return quantizer;
  return 63;
}<|MERGE_RESOLUTION|>--- conflicted
+++ resolved
@@ -10,8 +10,6 @@
 
 #include <math.h>
 
-#include "./vpx_config.h"
-
 #include "vpx_mem/vpx_mem.h"
 
 #include "vp9/common/vp9_quant_common.h"
@@ -42,19 +40,11 @@
   *eob_ptr = eob + 1;
 }
 
-<<<<<<< HEAD
-#if CONFIG_VP9_HIGH
-void vp9_high_quantize_dc(const tran_low_t *coeff_ptr, int skip_block,
-                          const int16_t *round_ptr, const int16_t quant,
-                          tran_low_t *qcoeff_ptr, tran_low_t *dqcoeff_ptr,
-                          const int16_t dequant_ptr, uint16_t *eob_ptr) {
-=======
 #if CONFIG_VP9_HIGHBITDEPTH
 void vp9_highbd_quantize_dc(const tran_low_t *coeff_ptr, int skip_block,
                             const int16_t *round_ptr, const int16_t quant,
                             tran_low_t *qcoeff_ptr, tran_low_t *dqcoeff_ptr,
                             const int16_t dequant_ptr, uint16_t *eob_ptr) {
->>>>>>> e59c053e
   int eob = -1;
 
   if (!skip_block) {
@@ -63,14 +53,9 @@
     const int coeff_sign = (coeff >> 31);
     const int abs_coeff = (coeff ^ coeff_sign) - coeff_sign;
 
-<<<<<<< HEAD
-    int64_t tmp = clamp(abs_coeff + round_ptr[rc != 0], INT32_MIN, INT32_MAX);
-    tmp = (tmp * quant) >> 16;
-=======
     const int64_t tmp =
         (clamp(abs_coeff + round_ptr[rc != 0], INT32_MIN, INT32_MAX) *
          quant) >> 16;
->>>>>>> e59c053e
     qcoeff_ptr[rc]  = (tmp ^ coeff_sign) - coeff_sign;
     dqcoeff_ptr[rc] = qcoeff_ptr[rc] * dequant_ptr;
     if (tmp)
@@ -102,13 +87,6 @@
   *eob_ptr = eob + 1;
 }
 
-<<<<<<< HEAD
-#if CONFIG_VP9_HIGH
-void vp9_high_quantize_dc_32x32(const tran_low_t *coeff_ptr, int skip_block,
-                                const int16_t *round_ptr, const int16_t quant,
-                                tran_low_t *qcoeff_ptr, tran_low_t *dqcoeff_ptr,
-                                const int16_t dequant_ptr, uint16_t *eob_ptr) {
-=======
 #if CONFIG_VP9_HIGHBITDEPTH
 void vp9_highbd_quantize_dc_32x32(const tran_low_t *coeff_ptr,
                                   int skip_block,
@@ -118,7 +96,6 @@
                                   tran_low_t *dqcoeff_ptr,
                                   const int16_t dequant_ptr,
                                   uint16_t *eob_ptr) {
->>>>>>> e59c053e
   int eob = -1;
 
   if (!skip_block) {
@@ -127,14 +104,9 @@
     const int coeff_sign = (coeff >> 31);
     const int abs_coeff = (coeff ^ coeff_sign) - coeff_sign;
 
-<<<<<<< HEAD
-    int64_t tmp = clamp(abs_coeff + round_ptr[rc != 0], INT32_MIN, INT32_MAX);
-    tmp = (tmp * quant) >> 15;
-=======
     const int64_t tmp =
         (clamp(abs_coeff + round_ptr[rc != 0], INT32_MIN, INT32_MAX) *
          quant) >> 15;
->>>>>>> e59c053e
     qcoeff_ptr[rc]  = (tmp ^ coeff_sign) - coeff_sign;
     dqcoeff_ptr[rc] = qcoeff_ptr[rc] * dequant_ptr / 2;
     if (tmp)
@@ -144,11 +116,7 @@
 }
 #endif
 
-<<<<<<< HEAD
-void vp9_quantize_fp_c(const tran_low_t *coeff_ptr, intptr_t count,
-=======
 void vp9_quantize_fp_c(const tran_low_t *coeff_ptr, intptr_t n_coeffs,
->>>>>>> e59c053e
                        int skip_block,
                        const int16_t *zbin_ptr, const int16_t *round_ptr,
                        const int16_t *quant_ptr, const int16_t *quant_shift_ptr,
@@ -164,13 +132,8 @@
   (void)zbin_oq_value;
   (void)iscan;
 
-<<<<<<< HEAD
-  vpx_memset(qcoeff_ptr, 0, count * sizeof(*qcoeff_ptr));
-  vpx_memset(dqcoeff_ptr, 0, count * sizeof(*dqcoeff_ptr));
-=======
   vpx_memset(qcoeff_ptr, 0, n_coeffs * sizeof(*qcoeff_ptr));
   vpx_memset(dqcoeff_ptr, 0, n_coeffs * sizeof(*dqcoeff_ptr));
->>>>>>> e59c053e
 
   if (!skip_block) {
     // Quantization pass: All coefficients with index >= zero_flag are
@@ -194,18 +157,6 @@
   *eob_ptr = eob + 1;
 }
 
-<<<<<<< HEAD
-#if CONFIG_VP9_HIGH
-void vp9_high_quantize_fp_c(const tran_low_t *coeff_ptr, intptr_t count,
-                            int skip_block, const int16_t *zbin_ptr,
-                            const int16_t *round_ptr, const int16_t *quant_ptr,
-                            const int16_t *quant_shift_ptr,
-                            tran_low_t *qcoeff_ptr, tran_low_t *dqcoeff_ptr,
-                            const int16_t *dequant_ptr,
-                            int zbin_oq_value, uint16_t *eob_ptr,
-                            const int16_t *scan, const int16_t *iscan) {
-  int i, eob = -1;
-=======
 #if CONFIG_VP9_HIGHBITDEPTH
 void vp9_highbd_quantize_fp_c(const tran_low_t *coeff_ptr,
                               intptr_t count,
@@ -223,7 +174,6 @@
                               const int16_t *iscan) {
   int i;
   int eob = -1;
->>>>>>> e59c053e
   // TODO(jingning) Decide the need of these arguments after the
   // quantization process is completed.
   (void)zbin_ptr;
@@ -243,14 +193,9 @@
       const int coeff_sign = (coeff >> 31);
       const int abs_coeff = (coeff ^ coeff_sign) - coeff_sign;
 
-<<<<<<< HEAD
-      int64_t tmp = clamp(abs_coeff + round_ptr[rc != 0], INT32_MIN, INT32_MAX);
-      tmp = (tmp * quant_ptr[rc != 0]) >> 16;
-=======
       const int64_t tmp =
           (clamp(abs_coeff + round_ptr[rc != 0], INT32_MIN, INT32_MAX) *
            quant_ptr[rc != 0]) >> 16;
->>>>>>> e59c053e
 
       qcoeff_ptr[rc] = (tmp ^ coeff_sign) - coeff_sign;
       dqcoeff_ptr[rc] = qcoeff_ptr[rc] * dequant_ptr[rc != 0];
@@ -306,20 +251,6 @@
   *eob_ptr = eob + 1;
 }
 
-<<<<<<< HEAD
-#if CONFIG_VP9_HIGH
-void vp9_high_quantize_fp_32x32_c(const tran_low_t *coeff_ptr,
-                                  intptr_t n_coeffs, int skip_block,
-                                  const int16_t *zbin_ptr,
-                                  const int16_t *round_ptr,
-                                  const int16_t *quant_ptr,
-                                  const int16_t *quant_shift_ptr,
-                                  tran_low_t *qcoeff_ptr,
-                                  tran_low_t *dqcoeff_ptr,
-                                  const int16_t *dequant_ptr,
-                                  int zbin_oq_value, uint16_t *eob_ptr,
-                                  const int16_t *scan, const int16_t *iscan) {
-=======
 #if CONFIG_VP9_HIGHBITDEPTH
 void vp9_highbd_quantize_fp_32x32_c(const tran_low_t *coeff_ptr,
                                     intptr_t n_coeffs, int skip_block,
@@ -332,7 +263,6 @@
                                     const int16_t *dequant_ptr,
                                     int zbin_oq_value, uint16_t *eob_ptr,
                                     const int16_t *scan, const int16_t *iscan) {
->>>>>>> e59c053e
   int i, eob = -1;
   (void)zbin_ptr;
   (void)quant_shift_ptr;
@@ -348,11 +278,7 @@
       const int coeff = coeff_ptr[rc];
       const int coeff_sign = (coeff >> 31);
       int64_t tmp = 0;
-<<<<<<< HEAD
-      int abs_coeff = (coeff ^ coeff_sign) - coeff_sign;
-=======
       const int abs_coeff = (coeff ^ coeff_sign) - coeff_sign;
->>>>>>> e59c053e
 
       if (abs_coeff >= (dequant_ptr[rc != 0] >> 2)) {
         tmp = clamp(abs_coeff + ROUND_POWER_OF_TWO(round_ptr[rc != 0], 1),
@@ -370,11 +296,7 @@
 }
 #endif
 
-<<<<<<< HEAD
-void vp9_quantize_b_c(const tran_low_t *coeff_ptr, intptr_t count,
-=======
 void vp9_quantize_b_c(const tran_low_t *coeff_ptr, intptr_t n_coeffs,
->>>>>>> e59c053e
                       int skip_block,
                       const int16_t *zbin_ptr, const int16_t *round_ptr,
                       const int16_t *quant_ptr, const int16_t *quant_shift_ptr,
@@ -389,13 +311,8 @@
                           zbins[1] * -1 };
   (void)iscan;
 
-<<<<<<< HEAD
-  vpx_memset(qcoeff_ptr, 0, count * sizeof(*qcoeff_ptr));
-  vpx_memset(dqcoeff_ptr, 0, count * sizeof(*dqcoeff_ptr));
-=======
   vpx_memset(qcoeff_ptr, 0, n_coeffs * sizeof(*qcoeff_ptr));
   vpx_memset(dqcoeff_ptr, 0, n_coeffs * sizeof(*dqcoeff_ptr));
->>>>>>> e59c053e
 
   if (!skip_block) {
     // Pre-scan pass
@@ -432,18 +349,6 @@
   *eob_ptr = eob + 1;
 }
 
-<<<<<<< HEAD
-#if CONFIG_VP9_HIGH
-void vp9_high_quantize_b_c(const tran_low_t *coeff_ptr, intptr_t count,
-                           int skip_block, const int16_t *zbin_ptr,
-                           const int16_t *round_ptr, const int16_t *quant_ptr,
-                           const int16_t *quant_shift_ptr,
-                           tran_low_t *qcoeff_ptr, tran_low_t *dqcoeff_ptr,
-                           const int16_t *dequant_ptr, int zbin_oq_value,
-                           uint16_t *eob_ptr, const int16_t *scan,
-                           const int16_t *iscan) {
-  int i, non_zero_count = (int)count, eob = -1;
-=======
 #if CONFIG_VP9_HIGHBITDEPTH
 void vp9_highbd_quantize_b_c(const tran_low_t *coeff_ptr, intptr_t n_coeffs,
                              int skip_block, const int16_t *zbin_ptr,
@@ -454,28 +359,18 @@
                              uint16_t *eob_ptr, const int16_t *scan,
                              const int16_t *iscan) {
   int i, non_zero_count = (int)n_coeffs, eob = -1;
->>>>>>> e59c053e
   const int zbins[2] = { zbin_ptr[0] + zbin_oq_value,
                          zbin_ptr[1] + zbin_oq_value };
   const int nzbins[2] = { zbins[0] * -1,
                           zbins[1] * -1 };
   (void)iscan;
 
-<<<<<<< HEAD
-  vpx_memset(qcoeff_ptr, 0, count * sizeof(*qcoeff_ptr));
-  vpx_memset(dqcoeff_ptr, 0, count * sizeof(*dqcoeff_ptr));
-
-  if (!skip_block) {
-    // Pre-scan pass
-    for (i = (int)count - 1; i >= 0; i--) {
-=======
   vpx_memset(qcoeff_ptr, 0, n_coeffs * sizeof(*qcoeff_ptr));
   vpx_memset(dqcoeff_ptr, 0, n_coeffs * sizeof(*dqcoeff_ptr));
 
   if (!skip_block) {
     // Pre-scan pass
     for (i = (int)n_coeffs - 1; i >= 0; i--) {
->>>>>>> e59c053e
       const int rc = scan[i];
       const int coeff = coeff_ptr[rc];
 
@@ -566,23 +461,6 @@
   *eob_ptr = eob + 1;
 }
 
-<<<<<<< HEAD
-#if CONFIG_VP9_HIGH
-void vp9_high_quantize_b_32x32_c(const tran_low_t *coeff_ptr,
-                                 intptr_t n_coeffs, int skip_block,
-                                 const int16_t *zbin_ptr,
-                                 const int16_t *round_ptr,
-                                 const int16_t *quant_ptr,
-                                 const int16_t *quant_shift_ptr,
-                                 tran_low_t *qcoeff_ptr,
-                                 tran_low_t *dqcoeff_ptr,
-                                 const int16_t *dequant_ptr,
-                                 int zbin_oq_value, uint16_t *eob_ptr,
-                                 const int16_t *scan, const int16_t *iscan) {
-  const int zbins[2] = { ROUND_POWER_OF_TWO(zbin_ptr[0] + zbin_oq_value, 1),
-                         ROUND_POWER_OF_TWO(zbin_ptr[1] + zbin_oq_value, 1) };
-  const int nzbins[2] = {zbins[0] * -1, zbins[1] * -1};
-=======
 #if CONFIG_VP9_HIGHBITDEPTH
 void vp9_highbd_quantize_b_32x32_c(const tran_low_t *coeff_ptr,
                                    intptr_t n_coeffs, int skip_block,
@@ -598,7 +476,6 @@
   const int zbins[2] = { ROUND_POWER_OF_TWO(zbin_ptr[0] + zbin_oq_value, 1),
                          ROUND_POWER_OF_TWO(zbin_ptr[1] + zbin_oq_value, 1) };
   const int nzbins[2] = { zbins[0] * -1, zbins[1] * -1 };
->>>>>>> e59c053e
 
   int idx = 0;
   int idx_arr[1024];
@@ -626,11 +503,7 @@
       const int rc = scan[idx_arr[i]];
       const int coeff = coeff_ptr[rc];
       const int coeff_sign = (coeff >> 31);
-<<<<<<< HEAD
-      int abs_coeff = (coeff ^ coeff_sign) - coeff_sign;
-=======
       const int abs_coeff = (coeff ^ coeff_sign) - coeff_sign;
->>>>>>> e59c053e
       int64_t tmp = clamp(abs_coeff +
                           ROUND_POWER_OF_TWO(round_ptr[rc != 0], 1),
                           INT32_MIN, INT32_MAX);
@@ -654,16 +527,6 @@
   struct macroblock_plane *p = &x->plane[plane];
   struct macroblockd_plane *pd = &xd->plane[plane];
 
-<<<<<<< HEAD
-#if CONFIG_VP9_HIGH
-  if (xd->cur_buf->flags & YV12_FLAG_HIGHBITDEPTH) {
-    vp9_high_quantize_b(BLOCK_OFFSET(p->coeff, block),
-           16, x->skip_block,
-           p->zbin, p->round, p->quant, p->quant_shift,
-           BLOCK_OFFSET(p->qcoeff, block),
-           BLOCK_OFFSET(pd->dqcoeff, block),
-           pd->dequant, p->zbin_extra, &p->eobs[block], scan, iscan);
-=======
 #if CONFIG_VP9_HIGHBITDEPTH
   if (xd->cur_buf->flags & YV12_FLAG_HIGHBITDEPTH) {
     vp9_highbd_quantize_b(BLOCK_OFFSET(p->coeff, block),
@@ -673,7 +536,6 @@
                         BLOCK_OFFSET(pd->dqcoeff, block),
                         pd->dequant, p->zbin_extra, &p->eobs[block],
                         scan, iscan);
->>>>>>> e59c053e
     return;
   }
 #endif
@@ -697,13 +559,8 @@
 }
 
 static int get_qzbin_factor(int q, vpx_bit_depth_t bit_depth) {
-<<<<<<< HEAD
-  int quant = vp9_dc_quant(q, 0, bit_depth);
-#if CONFIG_VP9_HIGH
-=======
   const int quant = vp9_dc_quant(q, 0, bit_depth);
 #if CONFIG_VP9_HIGHBITDEPTH
->>>>>>> e59c053e
   switch (bit_depth) {
     case VPX_BITS_8:
       return q == 0 ? 64 : (quant < 148 ? 84 : 80);
@@ -716,10 +573,7 @@
       return -1;
   }
 #else
-<<<<<<< HEAD
-=======
   (void) bit_depth;
->>>>>>> e59c053e
   return q == 0 ? 64 : (quant < 148 ? 84 : 80);
 #endif
 }
@@ -731,10 +585,6 @@
 
   for (q = 0; q < QINDEX_RANGE; q++) {
     const int qzbin_factor = get_qzbin_factor(q, cm->bit_depth);
-<<<<<<< HEAD
-
-=======
->>>>>>> e59c053e
     const int qrounding_factor = q == 0 ? 64 : 48;
 
     for (i = 0; i < 2; ++i) {
@@ -788,14 +638,8 @@
   const VP9_COMMON *const cm = &cpi->common;
   MACROBLOCKD *const xd = &x->e_mbd;
   QUANTS *const quants = &cpi->quants;
-<<<<<<< HEAD
-  const int segment_id = xd->mi[0]->mbmi.segment_id;
-  const int qindex = vp9_get_qindex(&cm->seg, segment_id, cm->base_qindex,
-                                    cm->bit_depth);
-=======
   const int segment_id = xd->mi[0].src_mi->mbmi.segment_id;
   const int qindex = vp9_get_qindex(&cm->seg, segment_id, cm->base_qindex);
->>>>>>> e59c053e
   const int rdmult = vp9_compute_rd_mult(cpi, qindex + cm->y_dc_delta_q);
   const int zbin = cpi->zbin_mode_boost;
   int i;
@@ -888,8 +732,10 @@
 
 int vp9_qindex_to_quantizer(int qindex) {
   int quantizer;
+
   for (quantizer = 0; quantizer < 64; ++quantizer)
     if (quantizer_to_qindex[quantizer] >= qindex)
       return quantizer;
+
   return 63;
 }