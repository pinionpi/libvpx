--- conflicted
+++ resolved
@@ -618,24 +618,6 @@
   sf->thresh_mult[THR_D153_PRED] += speed_multiplier * 2500;
   sf->thresh_mult[THR_D27_PRED] += speed_multiplier * 2500;
   sf->thresh_mult[THR_D63_PRED] += speed_multiplier * 2500;
-
-#if CONFIG_INTERINTRA
-  sf->thresh_mult[THR_COMP_INTERINTRA_ZEROL   ] += speed_multiplier * 1500;
-  sf->thresh_mult[THR_COMP_INTERINTRA_ZEROG   ] += speed_multiplier * 1500;
-  sf->thresh_mult[THR_COMP_INTERINTRA_ZEROA   ] += speed_multiplier * 1500;
-
-  sf->thresh_mult[THR_COMP_INTERINTRA_NEARESTL] += speed_multiplier * 1500;
-  sf->thresh_mult[THR_COMP_INTERINTRA_NEARESTG] += speed_multiplier * 1500;
-  sf->thresh_mult[THR_COMP_INTERINTRA_NEARESTA] += speed_multiplier * 1500;
-
-  sf->thresh_mult[THR_COMP_INTERINTRA_NEARL   ] += speed_multiplier * 1500;
-  sf->thresh_mult[THR_COMP_INTERINTRA_NEARG   ] += speed_multiplier * 1500;
-  sf->thresh_mult[THR_COMP_INTERINTRA_NEARA   ] += speed_multiplier * 1500;
-
-  sf->thresh_mult[THR_COMP_INTERINTRA_NEWL    ] += speed_multiplier * 2000;
-  sf->thresh_mult[THR_COMP_INTERINTRA_NEWG    ] += speed_multiplier * 2000;
-  sf->thresh_mult[THR_COMP_INTERINTRA_NEWA    ] += speed_multiplier * 2000;
-#endif
 
 #if CONFIG_INTERINTRA
   sf->thresh_mult[THR_COMP_INTERINTRA_ZEROL   ] += speed_multiplier * 1500;
@@ -2519,18 +2501,6 @@
 }
 #endif
 
-#if CONFIG_INTERINTRA
-static void select_interintra_mode(VP9_COMP *cpi) {
-  static const double threshold = 0.01;
-  VP9_COMMON *cm = &cpi->common;
-  int sum = cpi->interintra_select_count[1] + cpi->interintra_select_count[0];
-  if (sum) {
-    double fraction = (double)cpi->interintra_select_count[1] / (double)sum;
-    cm->use_interintra = (fraction > threshold);
-  }
-}
-#endif
-
 static void scale_references(VP9_COMP *cpi) {
   VP9_COMMON *cm = &cpi->common;
   int i;
@@ -3268,19 +3238,6 @@
   }
 
   if (cpi->common.frame_type != KEY_FRAME) {
-<<<<<<< HEAD
-    vp9_copy(cpi->common.fc.y_mode_counts, cpi->y_mode_count);
-    vp9_copy(cpi->common.fc.uv_mode_counts, cpi->y_uv_mode_count);
-    vp9_copy(cpi->common.fc.partition_counts, cpi->partition_count);
-#if CONFIG_INTERINTRA
-    vp9_copy(cpi->common.fc.interintra_counts, cpi->interintra_count);
-#endif
-    vp9_copy(cm->fc.intra_inter_count, cpi->intra_inter_count);
-    vp9_copy(cm->fc.comp_inter_count, cpi->comp_inter_count);
-    vp9_copy(cm->fc.single_ref_count, cpi->single_ref_count);
-    vp9_copy(cm->fc.comp_ref_count, cpi->comp_ref_count);
-    cpi->common.fc.NMVcount = cpi->NMVcount;
-=======
     FRAME_COUNTS *counts = &cpi->common.counts;
 
     vp9_copy(counts->y_mode, cpi->y_mode_count);
@@ -3294,7 +3251,6 @@
 #if CONFIG_INTERINTRA
     vp9_copy(counts->interintra, cpi->interintra_count);
 #endif
->>>>>>> 4dd3b074
     if (!cpi->common.error_resilient_mode &&
         !cpi->common.frame_parallel_decoding_mode) {
       vp9_adapt_mode_probs(&cpi->common);
@@ -3625,10 +3581,7 @@
 #ifdef OUTPUT_YUV_REC
   vp9_write_yuv_rec_frame(cm);
 #endif
-<<<<<<< HEAD
-=======
-
->>>>>>> 4dd3b074
+
 }
 
 static void Pass2Encode(VP9_COMP *cpi, unsigned long *size,
