/*
 *  Copyright (c) 2010 The WebM project authors. All Rights Reserved.
 *
 *  Use of this source code is governed by a BSD-style license
 *  that can be found in the LICENSE file in the root of the source
 *  tree. An additional intellectual property rights grant can be found
 *  in the file PATENTS.  All contributing project authors may
 *  be found in the AUTHORS file in the root of the source tree.
 */

#ifndef VP9_ENCODER_VP9_ENCODER_H_
#define VP9_ENCODER_VP9_ENCODER_H_

#include <stdio.h>

#include "./vpx_config.h"
#include "vpx/internal/vpx_codec_internal.h"
#include "vpx/vp8cx.h"

#include "vp9/common/vp9_ppflags.h"
#include "vp9/common/vp9_entropymode.h"
#include "vp9/common/vp9_onyxc_int.h"

#include "vp9/encoder/vp9_aq_cyclicrefresh.h"
#include "vp9/encoder/vp9_context_tree.h"
#include "vp9/encoder/vp9_encodemb.h"
#include "vp9/encoder/vp9_firstpass.h"
#include "vp9/encoder/vp9_lookahead.h"
#include "vp9/encoder/vp9_mbgraph.h"
#include "vp9/encoder/vp9_mcomp.h"
#include "vp9/encoder/vp9_quantize.h"
#include "vp9/encoder/vp9_ratectrl.h"
#include "vp9/encoder/vp9_rd.h"
#include "vp9/encoder/vp9_speed_features.h"
#include "vp9/encoder/vp9_svc_layercontext.h"
#include "vp9/encoder/vp9_tokenize.h"
#include "vp9/encoder/vp9_variance.h"
#if CONFIG_VP9_TEMPORAL_DENOISING
#include "vp9/encoder/vp9_denoiser.h"
#endif

#ifdef __cplusplus
extern "C" {
#endif

#define DEFAULT_GF_INTERVAL         10

typedef struct {
  int nmvjointcost[MV_JOINTS];
  int nmvcosts[2][MV_VALS];
  int nmvcosts_hp[2][MV_VALS];

  vp9_prob segment_pred_probs[PREDICTION_PROBS];

  unsigned char *last_frame_seg_map_copy;

  // 0 = Intra, Last, GF, ARF
  signed char last_ref_lf_deltas[MAX_REF_LF_DELTAS];
  // 0 = ZERO_MV, MV
  signed char last_mode_lf_deltas[MAX_MODE_LF_DELTAS];

  FRAME_CONTEXT fc;
} CODING_CONTEXT;


typedef enum {
  // encode_breakout is disabled.
  ENCODE_BREAKOUT_DISABLED = 0,
  // encode_breakout is enabled.
  ENCODE_BREAKOUT_ENABLED = 1,
  // encode_breakout is enabled with small max_thresh limit.
  ENCODE_BREAKOUT_LIMITED = 2
} ENCODE_BREAKOUT_TYPE;

typedef enum {
  NORMAL      = 0,
  FOURFIVE    = 1,
  THREEFIVE   = 2,
  ONETWO      = 3
} VPX_SCALING;

typedef enum {
  // Good Quality Fast Encoding. The encoder balances quality with the amount of
  // time it takes to encode the output. Speed setting controls how fast.
  GOOD,

  // The encoder places priority on the quality of the output over encoding
  // speed. The output is compressed at the highest possible quality. This
  // option takes the longest amount of time to encode. Speed setting ignored.
  BEST,

  // Realtime/Live Encoding. This mode is optimized for realtime encoding (for
  // example, capturing a television signal or feed from a live camera). Speed
  // setting controls how fast.
  REALTIME
} MODE;

typedef enum {
  FRAMEFLAGS_KEY    = 1 << 0,
  FRAMEFLAGS_GOLDEN = 1 << 1,
  FRAMEFLAGS_ALTREF = 1 << 2,
} FRAMETYPE_FLAGS;

typedef enum {
  NO_AQ = 0,
  VARIANCE_AQ = 1,
  COMPLEXITY_AQ = 2,
  CYCLIC_REFRESH_AQ = 3,
  AQ_MODE_COUNT  // This should always be the last member of the enum
} AQ_MODE;


typedef struct VP9EncoderConfig {
  BITSTREAM_PROFILE profile;
<<<<<<< HEAD
  vpx_bit_depth_t bit_depth;
  int width;  // width of data passed to the compressor
  int height;  // height of data passed to the compressor
  unsigned int in_bit_depth;  // input bit depth
=======
  vpx_bit_depth_t bit_depth;     // Codec bit-depth.
  int width;  // width of data passed to the compressor
  int height;  // height of data passed to the compressor
  unsigned int input_bit_depth;  // Input bit depth.
>>>>>>> e59c053e
  double init_framerate;  // set to passed in framerate
  int64_t target_bandwidth;  // bandwidth to be used in kilobits per second

  int noise_sensitivity;  // pre processing blur: recommendation 0
  int sharpness;  // sharpening output: recommendation 0:
  int speed;
  unsigned int rc_max_intra_bitrate_pct;

  MODE mode;
  int pass;

  // Key Framing Operations
  int auto_key;  // autodetect cut scenes and set the keyframes
  int key_freq;  // maximum distance to key frame.

  int lag_in_frames;  // how many frames lag before we start encoding

  // ----------------------------------------------------------------
  // DATARATE CONTROL OPTIONS

  // vbr, cbr, constrained quality or constant quality
  enum vpx_rc_mode rc_mode;

  // buffer targeting aggressiveness
  int under_shoot_pct;
  int over_shoot_pct;

  // buffering parameters
  int64_t starting_buffer_level_ms;
  int64_t optimal_buffer_level_ms;
  int64_t maximum_buffer_size_ms;

  // Frame drop threshold.
  int drop_frames_water_mark;

  // controlling quality
  int fixed_q;
  int worst_allowed_q;
  int best_allowed_q;
  int cq_level;
  AQ_MODE aq_mode;  // Adaptive Quantization mode

  // Internal frame size scaling.
  int allow_spatial_resampling;
  int scaled_frame_width;
  int scaled_frame_height;

  // Enable feature to reduce the frame quantization every x frames.
  int frame_periodic_boost;

  // two pass datarate control
  int two_pass_vbrbias;        // two pass datarate control tweaks
  int two_pass_vbrmin_section;
  int two_pass_vbrmax_section;
  // END DATARATE CONTROL OPTIONS
  // ----------------------------------------------------------------

  // Spatial and temporal scalability.
  int ss_number_layers;  // Number of spatial layers.
  int ts_number_layers;  // Number of temporal layers.
  // Bitrate allocation for spatial layers.
  int ss_target_bitrate[VPX_SS_MAX_LAYERS];
  int ss_play_alternate[VPX_SS_MAX_LAYERS];
  // Bitrate allocation (CBR mode) and framerate factor, for temporal layers.
  int ts_target_bitrate[VPX_TS_MAX_LAYERS];
  int ts_rate_decimator[VPX_TS_MAX_LAYERS];

  // these parameters aren't to be used in final build don't use!!!
  int play_alternate;

  int encode_breakout;  // early breakout : for video conf recommend 800

  /* Bitfield defining the error resiliency features to enable.
   * Can provide decodable frames after losses in previous
   * frames and decodable partitions after losses in the same frame.
   */
  unsigned int error_resilient_mode;

  /* Bitfield defining the parallel decoding mode where the
   * decoding in successive frames may be conducted in parallel
   * just by decoding the frame headers.
   */
  unsigned int frame_parallel_decoding_mode;

  int arnr_max_frames;
  int arnr_strength;

  int tile_columns;
  int tile_rows;

  vpx_fixed_buf_t two_pass_stats_in;
  struct vpx_codec_pkt_list *output_pkt_list;

#if CONFIG_FP_MB_STATS
  vpx_fixed_buf_t firstpass_mb_stats_in;
#endif

  vp8e_tuning tuning;
  /* Flag to say whether we are using 16bit frame buffers */
  int use_high;
  vp9e_tune_content content;
#if CONFIG_VP9_HIGHBITDEPTH
  int use_highbitdepth;
#endif
} VP9EncoderConfig;

static INLINE int is_lossless_requested(const VP9EncoderConfig *cfg) {
  return cfg->best_allowed_q == 0 && cfg->worst_allowed_q == 0;
}

typedef struct VP9_COMP {
  QUANTS quants;
  MACROBLOCK mb;
  VP9_COMMON common;
  VP9EncoderConfig oxcf;
  struct lookahead_ctx    *lookahead;
  struct lookahead_entry  *alt_ref_source;

  YV12_BUFFER_CONFIG *Source;
  YV12_BUFFER_CONFIG *Last_Source;  // NULL for first frame and alt_ref frames
  YV12_BUFFER_CONFIG *un_scaled_source;
  YV12_BUFFER_CONFIG scaled_source;
  YV12_BUFFER_CONFIG *unscaled_last_source;
  YV12_BUFFER_CONFIG scaled_last_source;

  // For a still frame, this flag is set to 1 to skip partition search.
  int partition_search_skippable_frame;

  int scaled_ref_idx[3];
  int lst_fb_idx;
  int gld_fb_idx;
  int alt_fb_idx;

  int refresh_last_frame;
  int refresh_golden_frame;
  int refresh_alt_ref_frame;

  int ext_refresh_frame_flags_pending;
  int ext_refresh_last_frame;
  int ext_refresh_golden_frame;
  int ext_refresh_alt_ref_frame;

  int ext_refresh_frame_context_pending;
  int ext_refresh_frame_context;

  YV12_BUFFER_CONFIG last_frame_uf;

  TOKENEXTRA *tok;
  unsigned int tok_count[4][1 << 6];

  // Ambient reconstruction err target for force key frames
  int ambient_err;

  RD_OPT rd;

  CODING_CONTEXT coding_context;

  int *nmvcosts[2];
  int *nmvcosts_hp[2];
  int *nmvsadcosts[2];
  int *nmvsadcosts_hp[2];

  int zbin_mode_boost;
  int zbin_mode_boost_enabled;

  int64_t last_time_stamp_seen;
  int64_t last_end_time_stamp_seen;
  int64_t first_time_stamp_ever;

  RATE_CONTROL rc;
  double framerate;

  vp9_coeff_count coef_counts[TX_SIZES][PLANE_TYPES];
  int interp_filter_selected[MAX_REF_FRAMES][SWITCHABLE];

  struct vpx_codec_pkt_list  *output_pkt_list;

  MBGRAPH_FRAME_STATS mbgraph_stats[MAX_LAG_BUFFERS];
  int mbgraph_n_frames;             // number of frames filled in the above
  int static_mb_pct;                // % forced skip mbs by segmentation
  int ref_frame_flags;

  SPEED_FEATURES sf;

  unsigned int max_mv_magnitude;
  int mv_step_param;

  // Default value is 1. From first pass stats, encode_breakout may be disabled.
  ENCODE_BREAKOUT_TYPE allow_encode_breakout;

  // Get threshold from external input. A suggested threshold is 800 for HD
  // clips, and 300 for < HD clips.
  int encode_breakout;

  unsigned char *segmentation_map;

  // segment threashold for encode breakout
  int  segment_encode_breakout[MAX_SEGMENTS];

  unsigned char *complexity_map;

  CYCLIC_REFRESH *cyclic_refresh;

  fractional_mv_step_fp *find_fractional_mv_step;
  vp9_full_search_fn_t full_search_sad;
  vp9_refining_search_fn_t refining_search_sad;
  vp9_diamond_search_fn_t diamond_search_sad;
  vp9_variance_fn_ptr_t fn_ptr[BLOCK_SIZES];
  uint64_t time_receive_data;
  uint64_t time_compress_data;
  uint64_t time_pick_lpf;
  uint64_t time_encode_sb_row;

#if CONFIG_FP_MB_STATS
  int use_fp_mb_stats;
#endif

  TWO_PASS twopass;

  YV12_BUFFER_CONFIG alt_ref_buffer;


#if CONFIG_INTERNAL_STATS
  unsigned int mode_chosen_counts[MAX_MODES];

  int    count;
  double total_y;
  double total_u;
  double total_v;
  double total;
  uint64_t total_sq_error;
  uint64_t total_samples;

  double totalp_y;
  double totalp_u;
  double totalp_v;
  double totalp;
  uint64_t totalp_sq_error;
  uint64_t totalp_samples;

  int    bytes;
  double summed_quality;
  double summed_weights;
  double summedp_quality;
  double summedp_weights;
  unsigned int tot_recode_hits;


  double total_ssimg_y;
  double total_ssimg_u;
  double total_ssimg_v;
  double total_ssimg_all;

  int b_calculate_ssimg;
#endif
  int b_calculate_psnr;

  int droppable;

  int initial_width;
  int initial_height;

  int use_svc;

  SVC svc;

  // Store frame variance info in SOURCE_VAR_BASED_PARTITION search type.
  diff *source_diff_var;
  // The threshold used in SOURCE_VAR_BASED_PARTITION search type.
  unsigned int source_var_thresh;
  int frames_till_next_var_check;

  int frame_flags;

  search_site_config ss_cfg;

  int mbmode_cost[INTRA_MODES];
  unsigned int inter_mode_cost[INTER_MODE_CONTEXTS][INTER_MODES];
  int intra_uv_mode_cost[FRAME_TYPES][INTRA_MODES];
  int y_mode_costs[INTRA_MODES][INTRA_MODES][INTRA_MODES];
  int switchable_interp_costs[SWITCHABLE_FILTER_CONTEXTS][SWITCHABLE_FILTERS];

  PICK_MODE_CONTEXT *leaf_tree;
  PC_TREE *pc_tree;
  PC_TREE *pc_root;
  int partition_cost[PARTITION_CONTEXTS][PARTITION_TYPES];

  int multi_arf_allowed;
  int multi_arf_enabled;
  int multi_arf_last_grp_enabled;

#if CONFIG_VP9_TEMPORAL_DENOISING
  VP9_DENOISER denoiser;
#endif
} VP9_COMP;

void vp9_initialize_enc();

struct VP9_COMP *vp9_create_compressor(VP9EncoderConfig *oxcf);
void vp9_remove_compressor(VP9_COMP *cpi);

void vp9_change_config(VP9_COMP *cpi, const VP9EncoderConfig *oxcf);

  // receive a frames worth of data. caller can assume that a copy of this
  // frame is made and not just a copy of the pointer..
int vp9_receive_raw_frame(VP9_COMP *cpi, unsigned int frame_flags,
                          YV12_BUFFER_CONFIG *sd, int64_t time_stamp,
                          int64_t end_time_stamp);

int vp9_get_compressed_data(VP9_COMP *cpi, unsigned int *frame_flags,
                            size_t *size, uint8_t *dest,
                            int64_t *time_stamp, int64_t *time_end, int flush);

int vp9_get_preview_raw_frame(VP9_COMP *cpi, YV12_BUFFER_CONFIG *dest,
                              vp9_ppflags_t *flags);

int vp9_use_as_reference(VP9_COMP *cpi, int ref_frame_flags);

void vp9_update_reference(VP9_COMP *cpi, int ref_frame_flags);

int vp9_copy_reference_enc(VP9_COMP *cpi, VP9_REFFRAME ref_frame_flag,
                           YV12_BUFFER_CONFIG *sd);

int vp9_set_reference_enc(VP9_COMP *cpi, VP9_REFFRAME ref_frame_flag,
                          YV12_BUFFER_CONFIG *sd);

int vp9_update_entropy(VP9_COMP *cpi, int update);

int vp9_set_active_map(VP9_COMP *cpi, unsigned char *map, int rows, int cols);

int vp9_set_internal_size(VP9_COMP *cpi,
                          VPX_SCALING horiz_mode, VPX_SCALING vert_mode);

int vp9_set_size_literal(VP9_COMP *cpi, unsigned int width,
                         unsigned int height);

void vp9_set_svc(VP9_COMP *cpi, int use_svc);

int vp9_get_quantizer(struct VP9_COMP *cpi);

static INLINE int get_ref_frame_idx(const VP9_COMP *cpi,
                                    MV_REFERENCE_FRAME ref_frame) {
  if (ref_frame == LAST_FRAME) {
    return cpi->lst_fb_idx;
  } else if (ref_frame == GOLDEN_FRAME) {
    return cpi->gld_fb_idx;
  } else {
    return cpi->alt_fb_idx;
  }
}

static INLINE YV12_BUFFER_CONFIG *get_ref_frame_buffer(
    VP9_COMP *cpi, MV_REFERENCE_FRAME ref_frame) {
  VP9_COMMON * const cm = &cpi->common;
  return &cm->frame_bufs[cm->ref_frame_map[get_ref_frame_idx(cpi, ref_frame)]]
      .buf;
}

static INLINE int get_token_alloc(int mb_rows, int mb_cols) {
  // TODO(JBB): double check we can't exceed this token count if we have a
  // 32x32 transform crossing a boundary at a multiple of 16.
  // mb_rows, cols are in units of 16 pixels. We assume 3 planes all at full
  // resolution. We assume up to 1 token per pixel, and then allow
  // a head room of 4.
  return mb_rows * mb_cols * (16 * 16 * 3 + 4);
}

int vp9_get_y_sse(const YV12_BUFFER_CONFIG *a, const YV12_BUFFER_CONFIG *b);
#if CONFIG_VP9_HIGHBITDEPTH
int vp9_highbd_get_y_sse(const YV12_BUFFER_CONFIG *a,
                         const YV12_BUFFER_CONFIG *b,
                         vpx_bit_depth_t bit_depth);
#endif  // CONFIG_VP9_HIGHBITDEPTH

#if CONFIG_VP9_HIGH
int vp9_high_get_y_sse(const YV12_BUFFER_CONFIG *a, const YV12_BUFFER_CONFIG *b,
                       vpx_bit_depth_t bit_depth);
#endif

void vp9_alloc_compressor_data(VP9_COMP *cpi);

void vp9_scale_references(VP9_COMP *cpi);

void vp9_update_reference_frames(VP9_COMP *cpi);

void vp9_set_high_precision_mv(VP9_COMP *cpi, int allow_high_precision_mv);

YV12_BUFFER_CONFIG *vp9_scale_if_required(VP9_COMMON *cm,
                                          YV12_BUFFER_CONFIG *unscaled,
                                          YV12_BUFFER_CONFIG *scaled);

void vp9_apply_encoding_flags(VP9_COMP *cpi, vpx_enc_frame_flags_t flags);

static INLINE int is_two_pass_svc(const struct VP9_COMP *const cpi) {
  return cpi->use_svc &&
         (cpi->svc.number_temporal_layers > 1 ||
          cpi->svc.number_spatial_layers > 1) &&
         (cpi->oxcf.pass == 1 || cpi->oxcf.pass == 2);
}

static INLINE int is_altref_enabled(const VP9_COMP *const cpi) {
  return cpi->oxcf.mode != REALTIME && cpi->oxcf.lag_in_frames > 0 &&
         (cpi->oxcf.play_alternate &&
          (!is_two_pass_svc(cpi) ||
           cpi->oxcf.ss_play_alternate[cpi->svc.spatial_layer_id]));
}

static INLINE void set_ref_ptrs(VP9_COMMON *cm, MACROBLOCKD *xd,
                                MV_REFERENCE_FRAME ref0,
                                MV_REFERENCE_FRAME ref1) {
  xd->block_refs[0] = &cm->frame_refs[ref0 >= LAST_FRAME ? ref0 - LAST_FRAME
                                                         : 0];
  xd->block_refs[1] = &cm->frame_refs[ref1 >= LAST_FRAME ? ref1 - LAST_FRAME
                                                         : 0];
}

static INLINE int get_chessboard_index(const int frame_index) {
  return frame_index & 0x1;
}

static INLINE int *cond_cost_list(const struct VP9_COMP *cpi, int *cost_list) {
  return cpi->sf.mv.subpel_search_method != SUBPEL_TREE ? cost_list : NULL;
}

#ifdef __cplusplus
}  // extern "C"
#endif

#endif  // VP9_ENCODER_VP9_ENCODER_H_<|MERGE_RESOLUTION|>--- conflicted
+++ resolved
@@ -112,17 +112,10 @@
 
 typedef struct VP9EncoderConfig {
   BITSTREAM_PROFILE profile;
-<<<<<<< HEAD
-  vpx_bit_depth_t bit_depth;
-  int width;  // width of data passed to the compressor
-  int height;  // height of data passed to the compressor
-  unsigned int in_bit_depth;  // input bit depth
-=======
   vpx_bit_depth_t bit_depth;     // Codec bit-depth.
   int width;  // width of data passed to the compressor
   int height;  // height of data passed to the compressor
   unsigned int input_bit_depth;  // Input bit depth.
->>>>>>> e59c053e
   double init_framerate;  // set to passed in framerate
   int64_t target_bandwidth;  // bandwidth to be used in kilobits per second
 
@@ -221,8 +214,6 @@
 #endif
 
   vp8e_tuning tuning;
-  /* Flag to say whether we are using 16bit frame buffers */
-  int use_high;
   vp9e_tune_content content;
 #if CONFIG_VP9_HIGHBITDEPTH
   int use_highbitdepth;
@@ -497,11 +488,6 @@
                          vpx_bit_depth_t bit_depth);
 #endif  // CONFIG_VP9_HIGHBITDEPTH
 
-#if CONFIG_VP9_HIGH
-int vp9_high_get_y_sse(const YV12_BUFFER_CONFIG *a, const YV12_BUFFER_CONFIG *b,
-                       vpx_bit_depth_t bit_depth);
-#endif
-
 void vp9_alloc_compressor_data(VP9_COMP *cpi);
 
 void vp9_scale_references(VP9_COMP *cpi);
