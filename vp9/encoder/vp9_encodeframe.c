--- conflicted
+++ resolved
@@ -436,11 +436,7 @@
 
 #if CONFIG_INTERINTRA
     if (cpi->common.use_interintra
-<<<<<<< HEAD
-        && (mbmi->sb_type >= BLOCK_SIZE_SB8X8)
-=======
         && is_interintra_allowed(mbmi->sb_type)
->>>>>>> 4dd3b074
         && mbmi->mode >= NEARESTMV && mbmi->mode <= NEWMV &&
         mbmi->ref_frame[1] <= INTRA_FRAME) {
       if (mbmi->ref_frame[1] == INTRA_FRAME) {
@@ -457,17 +453,9 @@
     }
 #endif
 
-<<<<<<< HEAD
-    if (cpi->common.mcomp_filter_type == SWITCHABLE
-        && is_inter_mode(mbmi->mode)) {
-      ++cpi->common.fc.switchable_interp_count[vp9_get_pred_context(
-          &cpi->common, xd, PRED_SWITCHABLE_INTERP)][vp9_switchable_interp_map[mbmi
-          ->interp_filter]];
-=======
     if (cm->mcomp_filter_type == SWITCHABLE && is_inter_mode(mbmi->mode)) {
       const int ctx = vp9_get_pred_context_switchable_interp(xd);
       ++cm->counts.switchable_interp[ctx][mbmi->interp_filter];
->>>>>>> 4dd3b074
     }
 
     cpi->rd_comp_pred_diff[SINGLE_PREDICTION_ONLY] += ctx->single_pred_diff;
@@ -2037,11 +2025,6 @@
   vp9_zero(cpi->interintra_select_count);
 #endif
 
-#if CONFIG_INTERINTRA
-  vp9_zero(cpi->interintra_count);
-  vp9_zero(cpi->interintra_select_count);
-#endif
-
   // Note: this memset assumes above_context[0], [1] and [2]
   // are allocated as part of the same buffer.
   vpx_memset(cm->above_context[0], 0,
@@ -2651,22 +2634,12 @@
 
 #if CONFIG_INTERINTRA
     if (cm->use_interintra
-<<<<<<< HEAD
-        && (xd->mode_info_context->mbmi.ref_frame[1] == INTRA_FRAME)) {
-      extend_for_interintra(xd, bsize);
-    }
-#endif
-    vp9_build_inter_predictors_sb(
-        xd, mi_row, mi_col,
-        bsize < BLOCK_SIZE_SB8X8 ? BLOCK_SIZE_SB8X8 : bsize);
-=======
         && (mbmi->ref_frame[1] == INTRA_FRAME)) {
       extend_for_interintra(xd, bsize);
     }
 #endif
 
     vp9_build_inter_predictors_sb(xd, mi_row, mi_col, MAX(bsize, BLOCK_8X8));
->>>>>>> 4dd3b074
   }
 
   if (mbmi->ref_frame[0] == INTRA_FRAME) {
