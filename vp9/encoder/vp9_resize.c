--- conflicted
+++ resolved
@@ -14,8 +14,6 @@
 #include <stdio.h>
 #include <stdlib.h>
 #include <string.h>
-
-#include "./vpx_config.h"
 
 #include "vp9/common/vp9_common.h"
 #include "vp9/encoder/vp9_resize.h"
@@ -531,19 +529,11 @@
   free(arrbuf);
 }
 
-<<<<<<< HEAD
-#if CONFIG_VP9_HIGH
-static void high_interpolate(const uint16_t *const input, int inlength,
-                             uint16_t *output, int outlength, int bps) {
-  const int64_t delta = (((uint64_t)inlength << 32) + outlength / 2) /
-      outlength;
-=======
 #if CONFIG_VP9_HIGHBITDEPTH
 static void highbd_interpolate(const uint16_t *const input, int inlength,
                                uint16_t *output, int outlength, int bd) {
   const int64_t delta =
       (((uint64_t)inlength << 32) + outlength / 2) / outlength;
->>>>>>> e59c053e
   const int64_t offset = inlength > outlength ?
       (((int64_t)(inlength - outlength) << 31) + outlength / 2) / outlength :
       -(((int64_t)(outlength - inlength) << 31) + outlength / 2) / outlength;
@@ -578,17 +568,10 @@
       sum = 0;
       for (k = 0; k < INTERP_TAPS; ++k) {
         const int pk = int_pel - INTERP_TAPS / 2 + 1 + k;
-<<<<<<< HEAD
-        sum += filter[k] * input[(pk < 0 ? 0 :
-                                  (pk >= inlength ? inlength - 1 : pk))];
-      }
-      *optr++ = clip_pixel_bps(ROUND_POWER_OF_TWO(sum, FILTER_BITS), bps);
-=======
         sum += filter[k] *
             input[(pk < 0 ? 0 : (pk >= inlength ? inlength - 1 : pk))];
       }
       *optr++ = clip_pixel_highbd(ROUND_POWER_OF_TWO(sum, FILTER_BITS), bd);
->>>>>>> e59c053e
     }
   } else {
     // Initial part.
@@ -599,17 +582,10 @@
       filter = interp_filters[sub_pel];
       sum = 0;
       for (k = 0; k < INTERP_TAPS; ++k)
-<<<<<<< HEAD
-        sum += filter[k] * input[(int_pel - INTERP_TAPS / 2 + 1 + k < 0 ?
-                                  0 :
-                                  int_pel - INTERP_TAPS / 2 + 1 + k)];
-      *optr++ = clip_pixel_bps(ROUND_POWER_OF_TWO(sum, FILTER_BITS), bps);
-=======
         sum += filter[k] *
             input[(int_pel - INTERP_TAPS / 2 + 1 + k < 0 ?
                    0 : int_pel - INTERP_TAPS / 2 + 1 + k)];
       *optr++ = clip_pixel_highbd(ROUND_POWER_OF_TWO(sum, FILTER_BITS), bd);
->>>>>>> e59c053e
     }
     // Middle part.
     for (; x <= x2; ++x, y += delta) {
@@ -620,11 +596,7 @@
       sum = 0;
       for (k = 0; k < INTERP_TAPS; ++k)
         sum += filter[k] * input[int_pel - INTERP_TAPS / 2 + 1 + k];
-<<<<<<< HEAD
-      *optr++ = clip_pixel_bps(ROUND_POWER_OF_TWO(sum, FILTER_BITS), bps);
-=======
       *optr++ = clip_pixel_highbd(ROUND_POWER_OF_TWO(sum, FILTER_BITS), bd);
->>>>>>> e59c053e
     }
     // End part.
     for (; x < outlength; ++x, y += delta) {
@@ -637,15 +609,6 @@
         sum += filter[k] * input[(int_pel - INTERP_TAPS / 2 + 1 + k >=
                                   inlength ?  inlength - 1 :
                                   int_pel - INTERP_TAPS / 2 + 1 + k)];
-<<<<<<< HEAD
-      *optr++ = clip_pixel_bps(ROUND_POWER_OF_TWO(sum, FILTER_BITS), bps);
-    }
-  }
-}
-
-static void high_down2_symeven(const uint16_t *const input, int length,
-                               uint16_t *output, int bps) {
-=======
       *optr++ = clip_pixel_highbd(ROUND_POWER_OF_TWO(sum, FILTER_BITS), bd);
     }
   }
@@ -653,7 +616,6 @@
 
 static void highbd_down2_symeven(const uint16_t *const input, int length,
                                  uint16_t *output, int bd) {
->>>>>>> e59c053e
   // Actual filter len = 2 * filter_len_half.
   static const int16_t *filter = vp9_down2_symeven_half_filter;
   const int filter_len_half = sizeof(vp9_down2_symeven_half_filter) / 2;
@@ -673,11 +635,7 @@
             filter[j];
       }
       sum >>= FILTER_BITS;
-<<<<<<< HEAD
-      *optr++ = clip_pixel_bps(sum, bps);
-=======
       *optr++ = clip_pixel_highbd(sum, bd);
->>>>>>> e59c053e
     }
   } else {
     // Initial part.
@@ -687,11 +645,7 @@
         sum += (input[(i - j < 0 ? 0 : i - j)] + input[i + 1 + j]) * filter[j];
       }
       sum >>= FILTER_BITS;
-<<<<<<< HEAD
-      *optr++ = clip_pixel_bps(sum, bps);
-=======
       *optr++ = clip_pixel_highbd(sum, bd);
->>>>>>> e59c053e
     }
     // Middle part.
     for (; i < l2; i += 2) {
@@ -700,11 +654,7 @@
         sum += (input[i - j] + input[i + 1 + j]) * filter[j];
       }
       sum >>= FILTER_BITS;
-<<<<<<< HEAD
-      *optr++ = clip_pixel_bps(sum, bps);
-=======
       *optr++ = clip_pixel_highbd(sum, bd);
->>>>>>> e59c053e
     }
     // End part.
     for (; i < length; i += 2) {
@@ -715,15 +665,6 @@
             filter[j];
       }
       sum >>= FILTER_BITS;
-<<<<<<< HEAD
-      *optr++ = clip_pixel_bps(sum, bps);
-    }
-  }
-}
-
-static void high_down2_symodd(const uint16_t *const input, int length,
-                              uint16_t *output, int bps) {
-=======
       *optr++ = clip_pixel_highbd(sum, bd);
     }
   }
@@ -731,7 +672,6 @@
 
 static void highbd_down2_symodd(const uint16_t *const input, int length,
                               uint16_t *output, int bd) {
->>>>>>> e59c053e
   // Actual filter len = 2 * filter_len_half - 1.
   static const int16_t *filter = vp9_down2_symodd_half_filter;
   const int filter_len_half = sizeof(vp9_down2_symodd_half_filter) / 2;
@@ -751,11 +691,7 @@
             filter[j];
       }
       sum >>= FILTER_BITS;
-<<<<<<< HEAD
-      *optr++ = clip_pixel_bps(sum, bps);
-=======
       *optr++ = clip_pixel_highbd(sum, bd);
->>>>>>> e59c053e
     }
   } else {
     // Initial part.
@@ -765,11 +701,7 @@
         sum += (input[(i - j < 0 ? 0 : i - j)] + input[i + j]) * filter[j];
       }
       sum >>= FILTER_BITS;
-<<<<<<< HEAD
-      *optr++ = clip_pixel_bps(sum, bps);
-=======
       *optr++ = clip_pixel_highbd(sum, bd);
->>>>>>> e59c053e
     }
     // Middle part.
     for (; i < l2; i += 2) {
@@ -778,11 +710,7 @@
         sum += (input[i - j] + input[i + j]) * filter[j];
       }
       sum >>= FILTER_BITS;
-<<<<<<< HEAD
-      *optr++ = clip_pixel_bps(sum, bps);
-=======
       *optr++ = clip_pixel_highbd(sum, bd);
->>>>>>> e59c053e
     }
     // End part.
     for (; i < length; i += 2) {
@@ -792,19 +720,6 @@
             filter[j];
       }
       sum >>= FILTER_BITS;
-<<<<<<< HEAD
-      *optr++ = clip_pixel_bps(sum, bps);
-    }
-  }
-}
-
-static void high_resize_multistep(const uint16_t *const input,
-                                  int length,
-                                  uint16_t *output,
-                                  int olength,
-                                  uint16_t *buf,
-                                  int bps) {
-=======
       *optr++ = clip_pixel_highbd(sum, bd);
     }
   }
@@ -816,7 +731,6 @@
                                     int olength,
                                     uint16_t *buf,
                                     int bd) {
->>>>>>> e59c053e
   int steps;
   if (length == olength) {
     memcpy(output, input, sizeof(uint16_t) * length);
@@ -845,15 +759,6 @@
       else
         out = (s & 1 ? otmp2 : otmp);
       if (filteredlength & 1)
-<<<<<<< HEAD
-        high_down2_symodd(in, filteredlength, out, bps);
-      else
-        high_down2_symeven(in, filteredlength, out, bps);
-      filteredlength = proj_filteredlength;
-    }
-    if (filteredlength != olength) {
-      high_interpolate(out, filteredlength, output, olength, bps);
-=======
         highbd_down2_symodd(in, filteredlength, out, bd);
       else
         highbd_down2_symeven(in, filteredlength, out, bd);
@@ -861,26 +766,16 @@
     }
     if (filteredlength != olength) {
       highbd_interpolate(out, filteredlength, output, olength, bd);
->>>>>>> e59c053e
     }
     if (tmpbuf)
       free(tmpbuf);
   } else {
-<<<<<<< HEAD
-    high_interpolate(input, length, output, olength, bps);
-  }
-}
-
-static void high_fill_col_to_arr(uint16_t *img, int stride, int len,
-                                 uint16_t *arr) {
-=======
     highbd_interpolate(input, length, output, olength, bd);
   }
 }
 
 static void highbd_fill_col_to_arr(uint16_t *img, int stride, int len,
                                    uint16_t *arr) {
->>>>>>> e59c053e
   int i;
   uint16_t *iptr = img;
   uint16_t *aptr = arr;
@@ -889,13 +784,8 @@
   }
 }
 
-<<<<<<< HEAD
-static void high_fill_arr_to_col(uint16_t *img, int stride, int len,
-                                 uint16_t *arr) {
-=======
 static void highbd_fill_arr_to_col(uint16_t *img, int stride, int len,
                                    uint16_t *arr) {
->>>>>>> e59c053e
   int i;
   uint16_t *iptr = img;
   uint16_t *aptr = arr;
@@ -904,17 +794,6 @@
   }
 }
 
-<<<<<<< HEAD
-void vp9_high_resize_plane(const uint8_t *const input,
-                           int height,
-                           int width,
-                           int in_stride,
-                           uint8_t *output,
-                           int height2,
-                           int width2,
-                           int out_stride,
-                           int bps) {
-=======
 void vp9_highbd_resize_plane(const uint8_t *const input,
                              int height,
                              int width,
@@ -924,23 +803,11 @@
                              int width2,
                              int out_stride,
                              int bd) {
->>>>>>> e59c053e
   int i;
   uint16_t *intbuf = (uint16_t *)malloc(sizeof(uint16_t) * width2 * height);
   uint16_t *tmpbuf = (uint16_t *)malloc(sizeof(uint16_t) *
                                         (width < height ? height : width));
   uint16_t *arrbuf = (uint16_t *)malloc(sizeof(uint16_t) * (height + height2));
-<<<<<<< HEAD
-  for (i = 0; i < height; ++i)
-    high_resize_multistep(CONVERT_TO_SHORTPTR(input + in_stride * i), width,
-                          intbuf + width2 * i, width2, tmpbuf, bps);
-  for (i = 0; i < width2; ++i) {
-    high_fill_col_to_arr(intbuf + i, width2, height, arrbuf);
-    high_resize_multistep(arrbuf, height, arrbuf + height, height2, tmpbuf,
-                          bps);
-    high_fill_arr_to_col(CONVERT_TO_SHORTPTR(output + i), out_stride, height2,
-                         arrbuf + height);
-=======
   for (i = 0; i < height; ++i) {
     highbd_resize_multistep(CONVERT_TO_SHORTPTR(input + in_stride * i), width,
                             intbuf + width2 * i, width2, tmpbuf, bd);
@@ -951,17 +818,12 @@
                             bd);
     highbd_fill_arr_to_col(CONVERT_TO_SHORTPTR(output + i), out_stride, height2,
                            arrbuf + height);
->>>>>>> e59c053e
   }
   free(intbuf);
   free(tmpbuf);
   free(arrbuf);
 }
-<<<<<<< HEAD
-#endif
-=======
 #endif  // CONFIG_VP9_HIGHBITDEPTH
->>>>>>> e59c053e
 
 void vp9_resize_frame420(const uint8_t *const y,
                          int y_stride,
