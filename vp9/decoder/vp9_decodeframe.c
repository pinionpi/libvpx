--- conflicted
+++ resolved
@@ -196,39 +196,16 @@
   if (eob > 0) {
     TX_TYPE tx_type = DCT_DCT;
     tran_low_t *const dqcoeff = BLOCK_OFFSET(pd->dqcoeff, block);
-<<<<<<< HEAD
-#if CONFIG_VP9_HIGH
-    if (xd->cur_buf->flags&YV12_FLAG_HIGHBITDEPTH) {
-      if (xd->lossless) {
-        tx_type = DCT_DCT;
-        vp9_high_iwht4x4_add(dqcoeff, dst, stride, eob, xd->bps);
-=======
 #if CONFIG_VP9_HIGHBITDEPTH
     if (xd->cur_buf->flags & YV12_FLAG_HIGHBITDEPTH) {
       if (xd->lossless) {
         tx_type = DCT_DCT;
         vp9_highbd_iwht4x4_add(dqcoeff, dst, stride, eob, xd->bd);
->>>>>>> e59c053e
       } else {
         const PLANE_TYPE plane_type = pd->plane_type;
         switch (tx_size) {
           case TX_4X4:
             tx_type = get_tx_type_4x4(plane_type, xd, block);
-<<<<<<< HEAD
-            vp9_high_iht4x4_add(tx_type, dqcoeff, dst, stride, eob, xd->bps);
-            break;
-          case TX_8X8:
-            tx_type = get_tx_type(plane_type, xd);
-            vp9_high_iht8x8_add(tx_type, dqcoeff, dst, stride, eob, xd->bps);
-            break;
-          case TX_16X16:
-            tx_type = get_tx_type(plane_type, xd);
-            vp9_high_iht16x16_add(tx_type, dqcoeff, dst, stride, eob, xd->bps);
-            break;
-          case TX_32X32:
-            tx_type = DCT_DCT;
-            vp9_high_idct32x32_add(dqcoeff, dst, stride, eob, xd->bps);
-=======
             vp9_highbd_iht4x4_add(tx_type, dqcoeff, dst, stride, eob, xd->bd);
             break;
           case TX_8X8:
@@ -242,7 +219,6 @@
           case TX_32X32:
             tx_type = DCT_DCT;
             vp9_highbd_idct32x32_add(dqcoeff, dst, stride, eob, xd->bd);
->>>>>>> e59c053e
             break;
           default:
             assert(0 && "Invalid transform size");
@@ -273,10 +249,7 @@
             break;
           default:
             assert(0 && "Invalid transform size");
-<<<<<<< HEAD
-=======
             return;
->>>>>>> e59c053e
         }
       }
     }
@@ -308,12 +281,8 @@
           return;
       }
     }
-<<<<<<< HEAD
-#endif
-=======
 #endif  // CONFIG_VP9_HIGHBITDEPTH
 
->>>>>>> e59c053e
     if (eob == 1) {
       vpx_memset(dqcoeff, 0, 2 * sizeof(dqcoeff[0]));
     } else {
@@ -431,8 +400,7 @@
   } else {
     if (cm->seg.enabled)
       setup_plane_dequants(cm, xd, vp9_get_qindex(&cm->seg, mbmi->segment_id,
-                                                  cm->base_qindex,
-                                                  cm->bit_depth));
+                                                  cm->base_qindex));
   }
 
   if (!is_inter_block(mbmi)) {
@@ -572,8 +540,7 @@
 }
 
 static void setup_segmentation(struct segmentation *seg,
-                               struct vp9_read_bit_buffer *rb,
-                               vpx_bit_depth_t bit_depth) {
+                               struct vp9_read_bit_buffer *rb) {
   int i, j;
 
   seg->update_map = 0;
@@ -659,14 +626,11 @@
 static void setup_quantization(VP9_COMMON *const cm, MACROBLOCKD *const xd,
                                struct vp9_read_bit_buffer *rb) {
   int update = 0;
+
   cm->base_qindex = vp9_rb_read_literal(rb, QINDEX_BITS);
   update |= read_delta_q(rb, &cm->y_dc_delta_q);
   update |= read_delta_q(rb, &cm->uv_dc_delta_q);
   update |= read_delta_q(rb, &cm->uv_ac_delta_q);
-<<<<<<< HEAD
-
-=======
->>>>>>> e59c053e
   if (update || cm->bit_depth != cm->dequant_bit_depth) {
     vp9_init_dequantizer(cm);
     cm->dequant_bit_depth = cm->bit_depth;
@@ -676,14 +640,8 @@
                  cm->y_dc_delta_q == 0 &&
                  cm->uv_dc_delta_q == 0 &&
                  cm->uv_ac_delta_q == 0;
-<<<<<<< HEAD
-
-#if CONFIG_VP9_HIGH
-  xd->bps = (int)cm->bit_depth;
-=======
 #if CONFIG_VP9_HIGHBITDEPTH
   xd->bd = (int)cm->bit_depth;
->>>>>>> e59c053e
 #endif
 }
 
@@ -745,16 +703,6 @@
   setup_display_size(cm, rb);
 
   if (vp9_realloc_frame_buffer(
-<<<<<<< HEAD
-      get_frame_new_buffer(cm), cm->width, cm->height,
-      cm->subsampling_x, cm->subsampling_y,
-#if CONFIG_VP9_HIGH
-      cm->use_high,
-#endif
-      VP9_DEC_BORDER_IN_PIXELS,
-      &cm->frame_bufs[cm->new_fb_idx].raw_frame_buffer,
-      cm->get_fb_cb, cm->cb_priv)) {
-=======
           get_frame_new_buffer(cm), cm->width, cm->height,
           cm->subsampling_x, cm->subsampling_y,
 #if CONFIG_VP9_HIGHBITDEPTH
@@ -763,7 +711,6 @@
           VP9_DEC_BORDER_IN_PIXELS,
           &cm->frame_bufs[cm->new_fb_idx].raw_frame_buffer, cm->get_fb_cb,
           cm->cb_priv)) {
->>>>>>> e59c053e
     vpx_internal_error(&cm->error, VPX_CODEC_MEM_ERROR,
                        "Failed to allocate frame buffer");
   }
@@ -836,13 +783,8 @@
   if (vp9_realloc_frame_buffer(
           get_frame_new_buffer(cm), cm->width, cm->height,
           cm->subsampling_x, cm->subsampling_y,
-<<<<<<< HEAD
-#if CONFIG_VP9_HIGH
-          cm->use_high,
-=======
 #if CONFIG_VP9_HIGHBITDEPTH
           cm->use_highbitdepth,
->>>>>>> e59c053e
 #endif
           VP9_DEC_BORDER_IN_PIXELS,
           &cm->frame_bufs[cm->new_fb_idx].raw_frame_buffer, cm->get_fb_cb,
@@ -1247,16 +1189,6 @@
     VP9_COMMON *cm, struct vp9_read_bit_buffer *rb) {
   if (cm->profile >= PROFILE_2) {
     cm->bit_depth = vp9_rb_read_bit(rb) ? VPX_BITS_12 : VPX_BITS_10;
-<<<<<<< HEAD
-#if CONFIG_VP9_HIGH
-    cm->use_high = 1;
-#endif
-  } else {
-#if CONFIG_VP9_HIGH
-    cm->use_high = 0;
-#endif
-    cm->bit_depth = VPX_BITS_8;
-=======
 #if CONFIG_VP9_HIGHBITDEPTH
     cm->use_highbitdepth = 1;
 #endif
@@ -1265,7 +1197,6 @@
 #if CONFIG_VP9_HIGHBITDEPTH
     cm->use_highbitdepth = 0;
 #endif
->>>>>>> e59c053e
   }
   cm->color_space = (COLOR_SPACE)vp9_rb_read_literal(rb, 3);
   if (cm->color_space != SRGB) {
@@ -1371,13 +1302,8 @@
         cm->color_space = BT_601;
         cm->subsampling_y = cm->subsampling_x = 1;
         cm->bit_depth = VPX_BITS_8;
-<<<<<<< HEAD
-#if CONFIG_VP9_HIGH
-        cm->use_high = 0;
-=======
 #if CONFIG_VP9_HIGHBITDEPTH
         cm->use_highbitdepth = 0;
->>>>>>> e59c053e
 #endif
       }
 
@@ -1402,20 +1328,12 @@
 
       for (i = 0; i < REFS_PER_FRAME; ++i) {
         RefBuffer *const ref_buf = &cm->frame_refs[i];
-<<<<<<< HEAD
-#if CONFIG_VP9_HIGH
-        vp9_setup_scale_factors_for_frame(&ref_buf->sf,
-                                          ref_buf->buf->y_crop_width,
-                                          ref_buf->buf->y_crop_height,
-                                          cm->width, cm->height, cm->use_high);
-=======
 #if CONFIG_VP9_HIGHBITDEPTH
         vp9_setup_scale_factors_for_frame(&ref_buf->sf,
                                           ref_buf->buf->y_crop_width,
                                           ref_buf->buf->y_crop_height,
                                           cm->width, cm->height,
                                           cm->use_highbitdepth);
->>>>>>> e59c053e
 #else
         vp9_setup_scale_factors_for_frame(&ref_buf->sf,
                                           ref_buf->buf->y_crop_width,
@@ -1427,11 +1345,6 @@
       }
     }
   }
-<<<<<<< HEAD
-#if CONFIG_VP9_HIGH
-  get_frame_new_buffer(cm)->bit_depth = cm->bit_depth;
-#endif
-=======
 #if CONFIG_VP9_HIGHBITDEPTH
   get_frame_new_buffer(cm)->bit_depth = cm->bit_depth;
 #endif
@@ -1442,7 +1355,6 @@
                        " state");
   }
 
->>>>>>> e59c053e
   if (!cm->error_resilient_mode) {
     cm->refresh_frame_context = vp9_rb_read_bit(rb);
     cm->frame_parallel_decoding_mode = vp9_rb_read_bit(rb);
@@ -1460,7 +1372,7 @@
 
   setup_loopfilter(&cm->lf, rb);
   setup_quantization(cm, &pbi->mb, rb);
-  setup_segmentation(&cm->seg, rb, cm->bit_depth);
+  setup_segmentation(&cm->seg, rb);
 
   setup_tile_info(cm, rb);
   sz = vp9_rb_read_literal(rb, 16);
