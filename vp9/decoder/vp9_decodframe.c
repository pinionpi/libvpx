/*
 *  Copyright (c) 2010 The WebM project authors. All Rights Reserved.
 *
 *  Use of this source code is governed by a BSD-style license
 *  that can be found in the LICENSE file in the root of the source
 *  tree. An additional intellectual property rights grant can be found
 *  in the file PATENTS.  All contributing project authors may
 *  be found in the AUTHORS file in the root of the source tree.
 */


#include "vp9/decoder/vp9_onyxd_int.h"
#include "vp9/common/vp9_common.h"
#include "vp9/common/vp9_header.h"
#include "vp9/common/vp9_reconintra.h"
#include "vp9/common/vp9_reconintra4x4.h"
#include "vp9/common/vp9_reconinter.h"
#include "vp9/common/vp9_entropy.h"
#include "vp9/decoder/vp9_decodframe.h"
#include "vp9/decoder/vp9_detokenize.h"
#include "vp9/common/vp9_invtrans.h"
#include "vp9/common/vp9_alloccommon.h"
#include "vp9/common/vp9_entropymode.h"
#include "vp9/common/vp9_quant_common.h"
#include "vpx_scale/vpx_scale.h"
#include "vp9/common/vp9_setupintrarecon.h"

#include "vp9/decoder/vp9_decodemv.h"
#include "vp9/common/vp9_extend.h"
#include "vp9/common/vp9_modecont.h"
#include "vpx_mem/vpx_mem.h"
#include "vp9/decoder/vp9_dboolhuff.h"

#include "vp9/common/vp9_seg_common.h"
#include "vp9/common/vp9_entropy.h"
#include "vp9_rtcd.h"

#include <assert.h>
#include <stdio.h>

#define COEFCOUNT_TESTING

//#define DEC_DEBUG
#ifdef DEC_DEBUG
int dec_debug = 0;
#endif

static int merge_index(int v, int n, int modulus) {
  int max1 = (n - 1 - modulus / 2) / modulus + 1;
  if (v < max1) v = v * modulus + modulus / 2;
  else {
    int w;
    v -= max1;
    w = v;
    v += (v + modulus - modulus / 2) / modulus;
    while (v % modulus == modulus / 2 ||
           w != v - (v + modulus - modulus / 2) / modulus) v++;
  }
  return v;
}

static int inv_remap_prob(int v, int m) {
  const int n = 256;
  const int modulus = MODULUS_PARAM;
  int i;
  v = merge_index(v, n - 1, modulus);
  if ((m << 1) <= n) {
    i = vp9_inv_recenter_nonneg(v + 1, m);
  } else {
    i = n - 1 - vp9_inv_recenter_nonneg(v + 1, n - 1 - m);
  }
  return i;
}

static vp9_prob read_prob_diff_update(vp9_reader *const bc, int oldp) {
  int delp = vp9_decode_term_subexp(bc, SUBEXP_PARAM, 255);
  return (vp9_prob)inv_remap_prob(delp, oldp);
}

void vp9_init_de_quantizer(VP9D_COMP *pbi) {
  int i;
  int Q;
  VP9_COMMON *const pc = &pbi->common;

  for (Q = 0; Q < QINDEX_RANGE; Q++) {
    pc->Y1dequant[Q][0] = (int16_t)vp9_dc_quant(Q, pc->y1dc_delta_q);
    pc->Y2dequant[Q][0] = (int16_t)vp9_dc2quant(Q, pc->y2dc_delta_q);
    pc->UVdequant[Q][0] = (int16_t)vp9_dc_uv_quant(Q, pc->uvdc_delta_q);

    /* all the ac values =; */
    for (i = 1; i < 16; i++) {
      int rc = vp9_default_zig_zag1d_4x4[i];

      pc->Y1dequant[Q][rc] = (int16_t)vp9_ac_yquant(Q);
      pc->Y2dequant[Q][rc] = (int16_t)vp9_ac2quant(Q, pc->y2ac_delta_q);
      pc->UVdequant[Q][rc] = (int16_t)vp9_ac_uv_quant(Q, pc->uvac_delta_q);
    }
  }
}

static void mb_init_dequantizer(VP9D_COMP *pbi, MACROBLOCKD *xd) {
  int i;
  int QIndex;
  VP9_COMMON *const pc = &pbi->common;
  int segment_id = xd->mode_info_context->mbmi.segment_id;

  // Set the Q baseline allowing for any segment level adjustment
  if (vp9_segfeature_active(xd, segment_id, SEG_LVL_ALT_Q)) {
    /* Abs Value */
    if (xd->mb_segment_abs_delta == SEGMENT_ABSDATA)
      QIndex = vp9_get_segdata(xd, segment_id, SEG_LVL_ALT_Q);

    /* Delta Value */
    else {
      QIndex = pc->base_qindex +
               vp9_get_segdata(xd, segment_id, SEG_LVL_ALT_Q);
      QIndex = (QIndex >= 0) ? ((QIndex <= MAXQ) ? QIndex : MAXQ) : 0;    /* Clamp to valid range */
    }
  } else
    QIndex = pc->base_qindex;
  xd->q_index = QIndex;

  /* Set up the block level dequant pointers */
  for (i = 0; i < 16; i++) {
    xd->block[i].dequant = pc->Y1dequant[QIndex];
  }

#if CONFIG_LOSSLESS
  if (!QIndex) {
    pbi->mb.inv_xform4x4_1_x8     = vp9_short_inv_walsh4x4_1_x8;
    pbi->mb.inv_xform4x4_x8       = vp9_short_inv_walsh4x4_x8;
    pbi->mb.inv_walsh4x4_1        = vp9_short_inv_walsh4x4_1_lossless;
    pbi->mb.inv_walsh4x4_lossless = vp9_short_inv_walsh4x4_lossless;
    pbi->idct_add            = vp9_dequant_idct_add_lossless_c;
    pbi->dc_idct_add         = vp9_dequant_dc_idct_add_lossless_c;
    pbi->dc_idct_add_y_block = vp9_dequant_dc_idct_add_y_block_lossless_c;
    pbi->idct_add_y_block    = vp9_dequant_idct_add_y_block_lossless_c;
    pbi->idct_add_uv_block   = vp9_dequant_idct_add_uv_block_lossless_c;
  } else {
    pbi->mb.inv_xform4x4_1_x8     = vp9_short_idct4x4llm_1;
    pbi->mb.inv_xform4x4_x8       = vp9_short_idct4x4llm;
    pbi->mb.inv_walsh4x4_1        = vp9_short_inv_walsh4x4_1;
    pbi->mb.inv_walsh4x4_lossless = vp9_short_inv_walsh4x4;
    pbi->idct_add            = vp9_dequant_idct_add;
    pbi->dc_idct_add         = vp9_dequant_dc_idct_add;
    pbi->dc_idct_add_y_block = vp9_dequant_dc_idct_add_y_block;
    pbi->idct_add_y_block    = vp9_dequant_idct_add_y_block;
    pbi->idct_add_uv_block   = vp9_dequant_idct_add_uv_block;
  }
#else
  pbi->mb.inv_xform4x4_1_x8     = vp9_short_idct4x4llm_1;
  pbi->mb.inv_xform4x4_x8       = vp9_short_idct4x4llm;
  pbi->mb.inv_walsh4x4_1        = vp9_short_inv_walsh4x4_1;
  pbi->mb.inv_walsh4x4_lossless = vp9_short_inv_walsh4x4;
  pbi->idct_add            = vp9_dequant_idct_add;
  pbi->dc_idct_add         = vp9_dequant_dc_idct_add;
  pbi->dc_idct_add_y_block = vp9_dequant_dc_idct_add_y_block;
  pbi->idct_add_y_block    = vp9_dequant_idct_add_y_block;
  pbi->idct_add_uv_block   = vp9_dequant_idct_add_uv_block;
#endif

  for (i = 16; i < 24; i++) {
    xd->block[i].dequant = pc->UVdequant[QIndex];
  }

  xd->block[24].dequant = pc->Y2dequant[QIndex];

}

/* skip_recon_mb() is Modified: Instead of writing the result to predictor buffer and then copying it
 *  to dst buffer, we can write the result directly to dst buffer. This eliminates unnecessary copy.
 */
static void skip_recon_mb(VP9D_COMP *pbi, MACROBLOCKD *xd) {
  if (xd->mode_info_context->mbmi.ref_frame == INTRA_FRAME) {
#if CONFIG_SUPERBLOCKS
#if CONFIG_SUPERBLOCKS64
    if (xd->mode_info_context->mbmi.sb_type == BLOCK_SIZE_SB64X64) {
      vp9_build_intra_predictors_sb64uv_s(xd);
      vp9_build_intra_predictors_sb64y_s(xd);
    } else
#endif  // CONFIG_SUPERBLOCKS64
    if (xd->mode_info_context->mbmi.sb_type == BLOCK_SIZE_SB32X32) {
      vp9_build_intra_predictors_sbuv_s(xd);
      vp9_build_intra_predictors_sby_s(xd);
    } else
#endif  // CONFIG_SUPERBLOCKS
    {
      vp9_build_intra_predictors_mbuv_s(xd);
      vp9_build_intra_predictors_mby_s(xd);
    }
  } else {
#if CONFIG_SUPERBLOCKS
#if CONFIG_SUPERBLOCKS64
    if (xd->mode_info_context->mbmi.sb_type == BLOCK_SIZE_SB64X64) {
      vp9_build_inter64x64_predictors_sb(xd,
                                         xd->dst.y_buffer,
                                         xd->dst.u_buffer,
                                         xd->dst.v_buffer,
                                         xd->dst.y_stride,
                                         xd->dst.uv_stride);
    } else
#endif  // CONFIG_SUPERBLOCKS64
    if (xd->mode_info_context->mbmi.sb_type == BLOCK_SIZE_SB32X32) {
      vp9_build_inter32x32_predictors_sb(xd,
                                         xd->dst.y_buffer,
                                         xd->dst.u_buffer,
                                         xd->dst.v_buffer,
                                         xd->dst.y_stride,
                                         xd->dst.uv_stride);
    } else
#endif  // CONFIG_SUPERBLOCKS
    {
      vp9_build_1st_inter16x16_predictors_mb(xd,
                                             xd->dst.y_buffer,
                                             xd->dst.u_buffer,
                                             xd->dst.v_buffer,
                                             xd->dst.y_stride,
                                             xd->dst.uv_stride);

      if (xd->mode_info_context->mbmi.second_ref_frame > 0) {
        vp9_build_2nd_inter16x16_predictors_mb(xd,
                                               xd->dst.y_buffer,
                                               xd->dst.u_buffer,
                                               xd->dst.v_buffer,
                                               xd->dst.y_stride,
                                               xd->dst.uv_stride);
      }
#if CONFIG_COMP_INTERINTRA_PRED
      else if (xd->mode_info_context->mbmi.second_ref_frame == INTRA_FRAME) {
        vp9_build_interintra_16x16_predictors_mb(xd,
                                                 xd->dst.y_buffer,
                                                 xd->dst.u_buffer,
                                                 xd->dst.v_buffer,
                                                 xd->dst.y_stride,
                                                 xd->dst.uv_stride);
      }
#endif
    }
  }
}

static void decode_16x16(VP9D_COMP *pbi, MACROBLOCKD *xd,
                         BOOL_DECODER* const bc) {
  BLOCKD *bd = &xd->block[0];
  TX_TYPE tx_type = get_tx_type_16x16(xd, bd);
  assert(get_2nd_order_usage(xd) == 0);
#ifdef DEC_DEBUG
  if (dec_debug) {
    int i;
    printf("\n");
    printf("qcoeff 16x16\n");
    for (i = 0; i < 400; i++) {
      printf("%3d ", xd->qcoeff[i]);
      if (i % 16 == 15) printf("\n");
    }
    printf("\n");
    printf("predictor\n");
    for (i = 0; i < 400; i++) {
      printf("%3d ", xd->predictor[i]);
      if (i % 16 == 15) printf("\n");
    }
  }
#endif
  if (tx_type != DCT_DCT) {
    vp9_ht_dequant_idct_add_16x16_c(tx_type, xd->qcoeff,
                                    xd->block[0].dequant, xd->predictor,
                                    xd->dst.y_buffer, 16, xd->dst.y_stride,
                                    xd->eobs[0]);
  } else {
    vp9_dequant_idct_add_16x16(xd->qcoeff, xd->block[0].dequant,
                               xd->predictor, xd->dst.y_buffer,
                               16, xd->dst.y_stride, xd->eobs[0]);
  }
  vp9_dequant_idct_add_uv_block_8x8(
      xd->qcoeff + 16 * 16, xd->block[16].dequant,
      xd->predictor + 16 * 16, xd->dst.u_buffer, xd->dst.v_buffer,
      xd->dst.uv_stride, xd->eobs + 16, xd);
}

static void decode_8x8(VP9D_COMP *pbi, MACROBLOCKD *xd,
                       BOOL_DECODER* const bc) {
  // First do Y
  // if the first one is DCT_DCT assume all the rest are as well
  TX_TYPE tx_type = get_tx_type_8x8(xd, &xd->block[0]);
#ifdef DEC_DEBUG
  if (dec_debug) {
    int i;
    printf("\n");
    printf("qcoeff 8x8\n");
    for (i = 0; i < 400; i++) {
      printf("%3d ", xd->qcoeff[i]);
      if (i % 16 == 15) printf("\n");
    }
  }
#endif
  if (tx_type != DCT_DCT || xd->mode_info_context->mbmi.mode == I8X8_PRED) {
    int i;
    assert(get_2nd_order_usage(xd) == 0);
    for (i = 0; i < 4; i++) {
      int ib = vp9_i8x8_block[i];
      int idx = (ib & 0x02) ? (ib + 2) : ib;
      int16_t *q  = xd->block[idx].qcoeff;
      int16_t *dq = xd->block[0].dequant;
      uint8_t *pre = xd->block[ib].predictor;
      uint8_t *dst = *(xd->block[ib].base_dst) + xd->block[ib].dst;
      int stride = xd->dst.y_stride;
      BLOCKD *b = &xd->block[ib];
      if (xd->mode_info_context->mbmi.mode == I8X8_PRED) {
        int i8x8mode = b->bmi.as_mode.first;
        vp9_intra8x8_predict(b, i8x8mode, b->predictor);
      }
      tx_type = get_tx_type_8x8(xd, &xd->block[ib]);
      if (tx_type != DCT_DCT) {
        vp9_ht_dequant_idct_add_8x8_c(tx_type, q, dq, pre, dst, 16, stride,
                                      xd->eobs[idx]);
      } else {
        vp9_dequant_idct_add_8x8_c(q, dq, pre, dst, 16, stride,
                                   0, xd->eobs[idx]);
      }
    }
  } else if (xd->mode_info_context->mbmi.mode == SPLITMV) {
    assert(get_2nd_order_usage(xd) == 0);
    vp9_dequant_idct_add_y_block_8x8(xd->qcoeff,
                                     xd->block[0].dequant,
                                     xd->predictor,
                                     xd->dst.y_buffer,
                                     xd->dst.y_stride,
                                     xd->eobs, xd);
  } else {
    BLOCKD *b = &xd->block[24];
    assert(get_2nd_order_usage(xd) == 1);
    vp9_dequantize_b_2x2(b);
    vp9_short_ihaar2x2(&b->dqcoeff[0], b->diff, 8);
    ((int *)b->qcoeff)[0] = 0;  // 2nd order block are set to 0 after idct
    ((int *)b->qcoeff)[1] = 0;
    ((int *)b->qcoeff)[2] = 0;
    ((int *)b->qcoeff)[3] = 0;
    ((int *)b->qcoeff)[4] = 0;
    ((int *)b->qcoeff)[5] = 0;
    ((int *)b->qcoeff)[6] = 0;
    ((int *)b->qcoeff)[7] = 0;
    vp9_dequant_dc_idct_add_y_block_8x8(xd->qcoeff,
                                        xd->block[0].dequant,
                                        xd->predictor,
                                        xd->dst.y_buffer,
                                        xd->dst.y_stride,
                                        xd->eobs,
                                        xd->block[24].diff,
                                        xd);
  }

  // Now do UV
  if (xd->mode_info_context->mbmi.mode == I8X8_PRED) {
    int i;
    for (i = 0; i < 4; i++) {
      int ib = vp9_i8x8_block[i];
      BLOCKD *b = &xd->block[ib];
      int i8x8mode = b->bmi.as_mode.first;
      b = &xd->block[16 + i];
      vp9_intra_uv4x4_predict(&xd->block[16 + i], i8x8mode, b->predictor);
      pbi->idct_add(b->qcoeff, b->dequant, b->predictor,
                    *(b->base_dst) + b->dst, 8, b->dst_stride);
      b = &xd->block[20 + i];
      vp9_intra_uv4x4_predict(&xd->block[20 + i], i8x8mode, b->predictor);
      pbi->idct_add(b->qcoeff, b->dequant, b->predictor,
                    *(b->base_dst) + b->dst, 8, b->dst_stride);
    }
  } else if (xd->mode_info_context->mbmi.mode == SPLITMV) {
    pbi->idct_add_uv_block(xd->qcoeff + 16 * 16, xd->block[16].dequant,
         xd->predictor + 16 * 16, xd->dst.u_buffer, xd->dst.v_buffer,
         xd->dst.uv_stride, xd->eobs + 16);
  } else {
    vp9_dequant_idct_add_uv_block_8x8
        (xd->qcoeff + 16 * 16, xd->block[16].dequant,
         xd->predictor + 16 * 16, xd->dst.u_buffer, xd->dst.v_buffer,
         xd->dst.uv_stride, xd->eobs + 16, xd);
  }
#ifdef DEC_DEBUG
  if (dec_debug) {
    int i;
    printf("\n");
    printf("predictor\n");
    for (i = 0; i < 384; i++) {
      printf("%3d ", xd->predictor[i]);
      if (i % 16 == 15) printf("\n");
    }
  }
#endif
}

static void decode_4x4(VP9D_COMP *pbi, MACROBLOCKD *xd,
                       BOOL_DECODER* const bc) {
  TX_TYPE tx_type;
  int i, eobtotal = 0;
  MB_PREDICTION_MODE mode = xd->mode_info_context->mbmi.mode;
  if (mode == I8X8_PRED) {
    assert(get_2nd_order_usage(xd) == 0);
    for (i = 0; i < 4; i++) {
      int ib = vp9_i8x8_block[i];
      const int iblock[4] = {0, 1, 4, 5};
      int j;
      int i8x8mode;
      BLOCKD *b;
      b = &xd->block[ib];
      i8x8mode = b->bmi.as_mode.first;
      vp9_intra8x8_predict(b, i8x8mode, b->predictor);
      for (j = 0; j < 4; j++) {
        b = &xd->block[ib + iblock[j]];
        tx_type = get_tx_type_4x4(xd, b);
        if (tx_type != DCT_DCT) {
          vp9_ht_dequant_idct_add_c(tx_type, b->qcoeff,
                                    b->dequant, b->predictor,
                                    *(b->base_dst) + b->dst, 16,
                                    b->dst_stride, b->eob);
        } else {
          vp9_dequant_idct_add(b->qcoeff, b->dequant, b->predictor,
                               *(b->base_dst) + b->dst, 16, b->dst_stride);
        }
      }
      b = &xd->block[16 + i];
      vp9_intra_uv4x4_predict(b, i8x8mode, b->predictor);
      pbi->idct_add(b->qcoeff, b->dequant, b->predictor,
                    *(b->base_dst) + b->dst, 8, b->dst_stride);
      b = &xd->block[20 + i];
      vp9_intra_uv4x4_predict(b, i8x8mode, b->predictor);
      pbi->idct_add(b->qcoeff, b->dequant, b->predictor,
                    *(b->base_dst) + b->dst, 8, b->dst_stride);
    }
  } else if (mode == B_PRED) {
    assert(get_2nd_order_usage(xd) == 0);
    for (i = 0; i < 16; i++) {
      int b_mode;
#if CONFIG_COMP_INTRA_PRED
      int b_mode2;
#endif
      BLOCKD *b = &xd->block[i];
      b_mode = xd->mode_info_context->bmi[i].as_mode.first;
#if CONFIG_NEWBINTRAMODES
      xd->mode_info_context->bmi[i].as_mode.context = b->bmi.as_mode.context =
          vp9_find_bpred_context(b);
#endif
      if (!xd->mode_info_context->mbmi.mb_skip_coeff)
        eobtotal += vp9_decode_coefs_4x4(pbi, xd, bc, PLANE_TYPE_Y_WITH_DC, i);
#if CONFIG_COMP_INTRA_PRED
      b_mode2 = xd->mode_info_context->bmi[i].as_mode.second;

      if (b_mode2 == (B_PREDICTION_MODE)(B_DC_PRED - 1)) {
#endif
        vp9_intra4x4_predict(b, b_mode, b->predictor);
#if CONFIG_COMP_INTRA_PRED
      } else {
        vp9_comp_intra4x4_predict(b, b_mode, b_mode2, b->predictor);
      }
#endif
      tx_type = get_tx_type_4x4(xd, b);
      if (tx_type != DCT_DCT) {
        vp9_ht_dequant_idct_add_c(tx_type, b->qcoeff,
                                  b->dequant, b->predictor,
                                  *(b->base_dst) + b->dst, 16, b->dst_stride,
                                  b->eob);
      } else {
        vp9_dequant_idct_add(b->qcoeff, b->dequant, b->predictor,
                             *(b->base_dst) + b->dst, 16, b->dst_stride);
      }
    }
    if (!xd->mode_info_context->mbmi.mb_skip_coeff) {
      vp9_decode_mb_tokens_4x4_uv(pbi, xd, bc);
    }
    xd->above_context->y2 = 0;
    xd->left_context->y2 = 0;
    vp9_build_intra_predictors_mbuv(xd);
    pbi->idct_add_uv_block(xd->qcoeff + 16 * 16,
                           xd->block[16].dequant,
                           xd->predictor + 16 * 16,
                           xd->dst.u_buffer,
                           xd->dst.v_buffer,
                           xd->dst.uv_stride,
                           xd->eobs + 16);
  } else if (mode == SPLITMV) {
    assert(get_2nd_order_usage(xd) == 0);
    pbi->idct_add_y_block(xd->qcoeff,
                          xd->block[0].dequant,
                          xd->predictor,
                          xd->dst.y_buffer,
                          xd->dst.y_stride,
                          xd->eobs);
    pbi->idct_add_uv_block(xd->qcoeff + 16 * 16,
                           xd->block[16].dequant,
                           xd->predictor + 16 * 16,
                           xd->dst.u_buffer,
                           xd->dst.v_buffer,
                           xd->dst.uv_stride,
                           xd->eobs + 16);
  } else {
#ifdef DEC_DEBUG
    if (dec_debug) {
      int i;
      printf("\n");
      printf("qcoeff 4x4\n");
      for (i = 0; i < 400; i++) {
        printf("%3d ", xd->qcoeff[i]);
        if (i % 16 == 15) printf("\n");
      }
      printf("\n");
      printf("predictor\n");
      for (i = 0; i < 400; i++) {
        printf("%3d ", xd->predictor[i]);
        if (i % 16 == 15) printf("\n");
      }
    }
#endif
    tx_type = get_tx_type_4x4(xd, &xd->block[0]);
    if (tx_type != DCT_DCT) {
      assert(get_2nd_order_usage(xd) == 0);
      for (i = 0; i < 16; i++) {
        BLOCKD *b = &xd->block[i];
        tx_type = get_tx_type_4x4(xd, b);
        if (tx_type != DCT_DCT) {
          vp9_ht_dequant_idct_add_c(tx_type, b->qcoeff,
                                    b->dequant, b->predictor,
                                    *(b->base_dst) + b->dst, 16,
                                    b->dst_stride, b->eob);
        } else {
          vp9_dequant_idct_add(b->qcoeff, b->dequant, b->predictor,
                               *(b->base_dst) + b->dst, 16, b->dst_stride);
        }
      }
    } else {
      BLOCKD *b = &xd->block[24];
      assert(get_2nd_order_usage(xd) == 1);
      vp9_dequantize_b(b);
      if (xd->eobs[24] > 1) {
        vp9_short_inv_walsh4x4(&b->dqcoeff[0], b->diff);
        ((int *)b->qcoeff)[0] = 0;
        ((int *)b->qcoeff)[1] = 0;
        ((int *)b->qcoeff)[2] = 0;
        ((int *)b->qcoeff)[3] = 0;
        ((int *)b->qcoeff)[4] = 0;
        ((int *)b->qcoeff)[5] = 0;
        ((int *)b->qcoeff)[6] = 0;
        ((int *)b->qcoeff)[7] = 0;
      } else {
        xd->inv_walsh4x4_1(&b->dqcoeff[0], b->diff);
        ((int *)b->qcoeff)[0] = 0;
      }
      vp9_dequantize_b(b);
      pbi->dc_idct_add_y_block(xd->qcoeff,
                               xd->block[0].dequant,
                               xd->predictor,
                               xd->dst.y_buffer,
                               xd->dst.y_stride,
                               xd->eobs,
                               xd->block[24].diff);
    }
    pbi->idct_add_uv_block(xd->qcoeff + 16 * 16,
                           xd->block[16].dequant,
                           xd->predictor + 16 * 16,
                           xd->dst.u_buffer,
                           xd->dst.v_buffer,
                           xd->dst.uv_stride,
                           xd->eobs + 16);
  }
}

#if CONFIG_SUPERBLOCKS
static void decode_16x16_sb(VP9D_COMP *pbi, MACROBLOCKD *xd,
                            BOOL_DECODER* const bc, int n,
                            int maska, int shiftb) {
  int x_idx = n & maska, y_idx = n >> shiftb;
  TX_TYPE tx_type = get_tx_type_16x16(xd, &xd->block[0]);
  if (tx_type != DCT_DCT) {
    vp9_ht_dequant_idct_add_16x16_c(
        tx_type, xd->qcoeff, xd->block[0].dequant,
        xd->dst.y_buffer + y_idx * 16 * xd->dst.y_stride + x_idx * 16,
        xd->dst.y_buffer + y_idx * 16 * xd->dst.y_stride + x_idx * 16,
        xd->dst.y_stride, xd->dst.y_stride, xd->block[0].eob);
  } else {
    vp9_dequant_idct_add_16x16(
        xd->qcoeff, xd->block[0].dequant,
        xd->dst.y_buffer + y_idx * 16 * xd->dst.y_stride + x_idx * 16,
        xd->dst.y_buffer + y_idx * 16 * xd->dst.y_stride + x_idx * 16,
        xd->dst.y_stride, xd->dst.y_stride, xd->eobs[0]);
  }
  vp9_dequant_idct_add_uv_block_8x8_inplace_c(
      xd->qcoeff + 16 * 16,
      xd->block[16].dequant,
      xd->dst.u_buffer + y_idx * 8 * xd->dst.uv_stride + x_idx * 8,
      xd->dst.v_buffer + y_idx * 8 * xd->dst.uv_stride + x_idx * 8,
      xd->dst.uv_stride, xd->eobs + 16, xd);
};

static void decode_8x8_sb(VP9D_COMP *pbi, MACROBLOCKD *xd,
                          BOOL_DECODER* const bc, int n,
                          int maska, int shiftb) {
  int x_idx = n & maska, y_idx = n >> shiftb;
  BLOCKD *b = &xd->block[24];
  TX_TYPE tx_type = get_tx_type_8x8(xd, &xd->block[0]);
  if (tx_type != DCT_DCT) {
    int i;
    for (i = 0; i < 4; i++) {
      int ib = vp9_i8x8_block[i];
      int idx = (ib & 0x02) ? (ib + 2) : ib;
      int16_t *q  = xd->block[idx].qcoeff;
      int16_t *dq = xd->block[0].dequant;
      int stride = xd->dst.y_stride;
      BLOCKD *b = &xd->block[ib];
      tx_type = get_tx_type_8x8(xd, &xd->block[ib]);
      if (tx_type != DCT_DCT) {
        vp9_ht_dequant_idct_add_8x8_c(
            tx_type, q, dq,
            xd->dst.y_buffer + (y_idx * 16 + (i / 2) * 8) * xd->dst.y_stride
            + x_idx * 16 + (i & 1) * 8,
            xd->dst.y_buffer + (y_idx * 16 + (i / 2) * 8) * xd->dst.y_stride
            + x_idx * 16 + (i & 1) * 8,
            stride, stride, b->eob);
      } else {
        vp9_dequant_idct_add_8x8_c(
            q, dq,
            xd->dst.y_buffer + (y_idx * 16 + (i / 2) * 8) * xd->dst.y_stride
            + x_idx * 16 + (i & 1) * 8,
            xd->dst.y_buffer + (y_idx * 16 + (i / 2) * 8) * xd->dst.y_stride
            + x_idx * 16 + (i & 1) * 8,
            stride, stride, 0, b->eob);
      }
      vp9_dequant_idct_add_uv_block_8x8_inplace_c(
          xd->qcoeff + 16 * 16, xd->block[16].dequant,
          xd->dst.u_buffer + y_idx * 8 * xd->dst.uv_stride + x_idx * 8,
          xd->dst.v_buffer + y_idx * 8 * xd->dst.uv_stride + x_idx * 8,
          xd->dst.uv_stride, xd->eobs + 16, xd);
    }
  } else {
    vp9_dequantize_b_2x2(b);
    vp9_short_ihaar2x2(&b->dqcoeff[0], b->diff, 8);
    ((int *)b->qcoeff)[0] = 0;  // 2nd order block are set to 0 after idct
    ((int *)b->qcoeff)[1] = 0;
    ((int *)b->qcoeff)[2] = 0;
    ((int *)b->qcoeff)[3] = 0;
    ((int *)b->qcoeff)[4] = 0;
    ((int *)b->qcoeff)[5] = 0;
    ((int *)b->qcoeff)[6] = 0;
    ((int *)b->qcoeff)[7] = 0;
    vp9_dequant_dc_idct_add_y_block_8x8_inplace_c(
        xd->qcoeff, xd->block[0].dequant,
        xd->dst.y_buffer + y_idx * 16 * xd->dst.y_stride + x_idx * 16,
        xd->dst.y_stride, xd->eobs, xd->block[24].diff, xd);
    vp9_dequant_idct_add_uv_block_8x8_inplace_c(
        xd->qcoeff + 16 * 16, xd->block[16].dequant,
        xd->dst.u_buffer + y_idx * 8 * xd->dst.uv_stride + x_idx * 8,
        xd->dst.v_buffer + y_idx * 8 * xd->dst.uv_stride + x_idx * 8,
        xd->dst.uv_stride, xd->eobs + 16, xd);
  }
};

static void decode_4x4_sb(VP9D_COMP *pbi, MACROBLOCKD *xd,
                          BOOL_DECODER* const bc, int n,
                          int maska, int shiftb) {
  int x_idx = n & maska, y_idx = n >> shiftb;
  BLOCKD *b = &xd->block[24];
  TX_TYPE tx_type = get_tx_type_4x4(xd, &xd->block[0]);
  if (tx_type != DCT_DCT) {
    int i;
    for (i = 0; i < 16; i++) {
      BLOCKD *b = &xd->block[i];
      tx_type = get_tx_type_4x4(xd, b);
      if (tx_type != DCT_DCT) {
        vp9_ht_dequant_idct_add_c(
            tx_type, b->qcoeff, b->dequant,
            xd->dst.y_buffer + (y_idx * 16 + (i / 4) * 4) * xd->dst.y_stride
            + x_idx * 16 + (i & 3) * 4,
            xd->dst.y_buffer + (y_idx * 16 + (i / 4) * 4) * xd->dst.y_stride
            + x_idx * 16 + (i & 3) * 4,
            xd->dst.y_stride, xd->dst.y_stride, b->eob);
      } else {
        vp9_dequant_idct_add_c(
            b->qcoeff, b->dequant,
            xd->dst.y_buffer + (y_idx * 16 + (i / 4) * 4) * xd->dst.y_stride
            + x_idx * 16 + (i & 3) * 4,
            xd->dst.y_buffer + (y_idx * 16 + (i / 4) * 4) * xd->dst.y_stride
            + x_idx * 16 + (i & 3) * 4,
            xd->dst.y_stride, xd->dst.y_stride);
      }
    }
  } else {
    vp9_dequantize_b(b);
    if (xd->eobs[24] > 1) {
      vp9_short_inv_walsh4x4(&b->dqcoeff[0], b->diff);
      ((int *)b->qcoeff)[0] = 0;
      ((int *)b->qcoeff)[1] = 0;
      ((int *)b->qcoeff)[2] = 0;
      ((int *)b->qcoeff)[3] = 0;
      ((int *)b->qcoeff)[4] = 0;
      ((int *)b->qcoeff)[5] = 0;
      ((int *)b->qcoeff)[6] = 0;
      ((int *)b->qcoeff)[7] = 0;
    } else {
      xd->inv_walsh4x4_1(&b->dqcoeff[0], b->diff);
      ((int *)b->qcoeff)[0] = 0;
    }
    vp9_dequant_dc_idct_add_y_block_4x4_inplace_c(
        xd->qcoeff, xd->block[0].dequant,
        xd->dst.y_buffer + y_idx * 16 * xd->dst.y_stride + x_idx * 16,
        xd->dst.y_stride, xd->eobs, xd->block[24].diff, xd);
  }
  vp9_dequant_idct_add_uv_block_4x4_inplace_c(
      xd->qcoeff + 16 * 16, xd->block[16].dequant,
      xd->dst.u_buffer + y_idx * 8 * xd->dst.uv_stride + x_idx * 8,
      xd->dst.v_buffer + y_idx * 8 * xd->dst.uv_stride + x_idx * 8,
      xd->dst.uv_stride, xd->eobs + 16, xd);
};

#if CONFIG_SUPERBLOCKS64
static void decode_superblock64(VP9D_COMP *pbi, MACROBLOCKD *xd,
                                int mb_row, unsigned int mb_col,
                                BOOL_DECODER* const bc) {
  int i, n, eobtotal;
  TX_SIZE tx_size = xd->mode_info_context->mbmi.txfm_size;
  VP9_COMMON *const pc = &pbi->common;
  MODE_INFO *orig_mi = xd->mode_info_context;
  const int mis = pc->mode_info_stride;

  assert(xd->mode_info_context->mbmi.sb_type == BLOCK_SIZE_SB64X64);

  if (pbi->common.frame_type != KEY_FRAME)
    vp9_setup_interp_filters(xd, xd->mode_info_context->mbmi.interp_filter, pc);

  // re-initialize macroblock dequantizer before detokenization
  if (xd->segmentation_enabled)
    mb_init_dequantizer(pbi, xd);

  if (xd->mode_info_context->mbmi.mb_skip_coeff) {
    int n;

    vp9_reset_mb_tokens_context(xd);
    for (n = 1; n <= 3; n++) {
      if (mb_col < pc->mb_cols - n)
        xd->above_context += n;
      if (mb_row < pc->mb_rows - n)
        xd->left_context += n;
      vp9_reset_mb_tokens_context(xd);
      if (mb_col < pc->mb_cols - n)
        xd->above_context -= n;
      if (mb_row < pc->mb_rows - n)
        xd->left_context -= n;
    }

    /* Special case:  Force the loopfilter to skip when eobtotal and
     * mb_skip_coeff are zero.
     */
    skip_recon_mb(pbi, xd);
    return;
  }

  /* do prediction */
  if (xd->mode_info_context->mbmi.ref_frame == INTRA_FRAME) {
    vp9_build_intra_predictors_sb64y_s(xd);
    vp9_build_intra_predictors_sb64uv_s(xd);
  } else {
    vp9_build_inter64x64_predictors_sb(xd, xd->dst.y_buffer,
                                       xd->dst.u_buffer, xd->dst.v_buffer,
                                       xd->dst.y_stride, xd->dst.uv_stride);
  }

  /* dequantization and idct */
#if CONFIG_TX32X32
  if (xd->mode_info_context->mbmi.txfm_size == TX_32X32) {
    for (n = 0; n < 4; n++) {
      const int x_idx = n & 1, y_idx = n >> 1;

      if (mb_col + x_idx * 2 >= pc->mb_cols ||
          mb_row + y_idx * 2 >= pc->mb_rows)
        continue;

      xd->left_context = pc->left_context + (y_idx << 1);
      xd->above_context = pc->above_context + mb_col + (x_idx << 1);
      xd->mode_info_context = orig_mi + x_idx * 2 + y_idx * 2 * mis;
      eobtotal = vp9_decode_sb_tokens(pbi, xd, bc);
      if (eobtotal == 0) {  // skip loopfilter
        xd->mode_info_context->mbmi.mb_skip_coeff = 1;
        if (mb_col + 1 < pc->mb_cols)
          xd->mode_info_context[1].mbmi.mb_skip_coeff = 1;
        if (mb_row + 1 < pc->mb_rows) {
          xd->mode_info_context[mis].mbmi.mb_skip_coeff = 1;
          if (mb_col + 1 < pc->mb_cols)
            xd->mode_info_context[mis + 1].mbmi.mb_skip_coeff = 1;
        }
      } else {
        vp9_dequant_idct_add_32x32(xd->sb_coeff_data.qcoeff, xd->block[0].dequant,
                                   xd->dst.y_buffer + x_idx * 32 +
                                       xd->dst.y_stride * y_idx * 32,
                                   xd->dst.y_buffer + x_idx * 32 +
                                       xd->dst.y_stride * y_idx * 32,
                                   xd->dst.y_stride, xd->dst.y_stride,
                                   xd->eobs[0]);
        vp9_dequant_idct_add_uv_block_16x16_c(xd->sb_coeff_data.qcoeff + 1024,
                                              xd->block[16].dequant,
                                              xd->dst.u_buffer + x_idx * 16 +
                                                xd->dst.uv_stride * y_idx * 16,
                                              xd->dst.v_buffer + x_idx * 16 +
                                                xd->dst.uv_stride * y_idx * 16,
                                              xd->dst.uv_stride, xd->eobs + 16);
      }
    }
  } else {
#endif
    for (n = 0; n < 16; n++) {
      int x_idx = n & 3, y_idx = n >> 2;

      if (mb_col + x_idx >= pc->mb_cols || mb_row + y_idx >= pc->mb_rows)
        continue;

      xd->above_context = pc->above_context + mb_col + x_idx;
      xd->left_context = pc->left_context + y_idx;
      xd->mode_info_context = orig_mi + x_idx + y_idx * mis;
      for (i = 0; i < 25; i++) {
        xd->block[i].eob = 0;
        xd->eobs[i] = 0;
      }

      eobtotal = vp9_decode_mb_tokens(pbi, xd, bc);
      if (eobtotal == 0) {  // skip loopfilter
        xd->mode_info_context->mbmi.mb_skip_coeff = 1;
        continue;
      }

      if (tx_size == TX_16X16) {
        decode_16x16_sb(pbi, xd, bc, n, 3, 2);
      } else if (tx_size == TX_8X8) {
        decode_8x8_sb(pbi, xd, bc, n, 3, 2);
      } else {
        decode_4x4_sb(pbi, xd, bc, n, 3, 2);
      }
    }
#if CONFIG_TX32X32
  }
#endif

  xd->above_context = pc->above_context + mb_col;
  xd->left_context = pc->left_context;
  xd->mode_info_context = orig_mi;
}
#endif  // CONFIG_SUPERBLOCKS64

static void decode_superblock32(VP9D_COMP *pbi, MACROBLOCKD *xd,
                                int mb_row, unsigned int mb_col,
                                BOOL_DECODER* const bc) {
  int i, n, eobtotal;
  TX_SIZE tx_size = xd->mode_info_context->mbmi.txfm_size;
  VP9_COMMON *const pc = &pbi->common;
  MODE_INFO *orig_mi = xd->mode_info_context;
  const int mis = pc->mode_info_stride;

  assert(xd->mode_info_context->mbmi.sb_type == BLOCK_SIZE_SB32X32);

  if (pbi->common.frame_type != KEY_FRAME)
    vp9_setup_interp_filters(xd, xd->mode_info_context->mbmi.interp_filter, pc);

  // re-initialize macroblock dequantizer before detokenization
  if (xd->segmentation_enabled)
    mb_init_dequantizer(pbi, xd);

  if (xd->mode_info_context->mbmi.mb_skip_coeff) {
    vp9_reset_mb_tokens_context(xd);
    if (mb_col < pc->mb_cols - 1)
      xd->above_context++;
    if (mb_row < pc->mb_rows - 1)
      xd->left_context++;
    vp9_reset_mb_tokens_context(xd);
    if (mb_col < pc->mb_cols - 1)
      xd->above_context--;
    if (mb_row < pc->mb_rows - 1)
      xd->left_context--;

    /* Special case:  Force the loopfilter to skip when eobtotal and
     * mb_skip_coeff are zero.
     */
    skip_recon_mb(pbi, xd);
    return;
  }

  /* do prediction */
  if (xd->mode_info_context->mbmi.ref_frame == INTRA_FRAME) {
    vp9_build_intra_predictors_sby_s(xd);
    vp9_build_intra_predictors_sbuv_s(xd);
  } else {
    vp9_build_inter32x32_predictors_sb(xd, xd->dst.y_buffer,
                                       xd->dst.u_buffer, xd->dst.v_buffer,
                                       xd->dst.y_stride, xd->dst.uv_stride);
  }

  /* dequantization and idct */
#if CONFIG_TX32X32
  if (xd->mode_info_context->mbmi.txfm_size == TX_32X32) {
    eobtotal = vp9_decode_sb_tokens(pbi, xd, bc);
    if (eobtotal == 0) {  // skip loopfilter
      xd->mode_info_context->mbmi.mb_skip_coeff = 1;
      if (mb_col + 1 < pc->mb_cols)
        xd->mode_info_context[1].mbmi.mb_skip_coeff = 1;
      if (mb_row + 1 < pc->mb_rows) {
        xd->mode_info_context[mis].mbmi.mb_skip_coeff = 1;
        if (mb_col + 1 < pc->mb_cols)
          xd->mode_info_context[mis + 1].mbmi.mb_skip_coeff = 1;
      }
    } else {
      vp9_dequant_idct_add_32x32(xd->sb_coeff_data.qcoeff, xd->block[0].dequant,
                                 xd->dst.y_buffer, xd->dst.y_buffer,
                                 xd->dst.y_stride, xd->dst.y_stride,
                                 xd->eobs[0]);
      vp9_dequant_idct_add_uv_block_16x16_c(xd->sb_coeff_data.qcoeff + 1024,
                                            xd->block[16].dequant,
                                            xd->dst.u_buffer, xd->dst.v_buffer,
                                            xd->dst.uv_stride, xd->eobs + 16);
    }
  } else {
#endif
  for (n = 0; n < 4; n++) {
    int x_idx = n & 1, y_idx = n >> 1;

    if (mb_col + x_idx >= pc->mb_cols || mb_row + y_idx >= pc->mb_rows)
      continue;


    xd->above_context = pc->above_context + mb_col + x_idx;
    xd->left_context = pc->left_context + y_idx + (mb_row & 2);
    xd->mode_info_context = orig_mi + x_idx + y_idx * mis;
    for (i = 0; i < 25; i++) {
      xd->block[i].eob = 0;
      xd->eobs[i] = 0;
    }

    eobtotal = vp9_decode_mb_tokens(pbi, xd, bc);
    if (eobtotal == 0) {  // skip loopfilter
      xd->mode_info_context->mbmi.mb_skip_coeff = 1;
      continue;
    }

    if (tx_size == TX_16X16) {
      decode_16x16_sb(pbi, xd, bc, n, 1, 1);
    } else if (tx_size == TX_8X8) {
      decode_8x8_sb(pbi, xd, bc, n, 1, 1);
    } else {
      decode_4x4_sb(pbi, xd, bc, n, 1, 1);
    }
  }

  xd->above_context = pc->above_context + mb_col;
  xd->left_context = pc->left_context + (mb_row & 2);
  xd->mode_info_context = orig_mi;
#if CONFIG_TX32X32
  }
#endif
}
#endif

static void decode_macroblock(VP9D_COMP *pbi, MACROBLOCKD *xd,
                              int mb_row, unsigned int mb_col,
                              BOOL_DECODER* const bc) {
  int eobtotal = 0;
  MB_PREDICTION_MODE mode;
  int i;
  int tx_size;

#if CONFIG_SUPERBLOCKS
  assert(!xd->mode_info_context->mbmi.sb_type);
#endif

  // re-initialize macroblock dequantizer before detokenization
  if (xd->segmentation_enabled)
    mb_init_dequantizer(pbi, xd);

  tx_size = xd->mode_info_context->mbmi.txfm_size;
  mode = xd->mode_info_context->mbmi.mode;

  if (xd->mode_info_context->mbmi.mb_skip_coeff) {
    vp9_reset_mb_tokens_context(xd);
  } else if (!bool_error(bc)) {
    for (i = 0; i < 25; i++) {
      xd->block[i].eob = 0;
      xd->eobs[i] = 0;
    }
    if (mode != B_PRED) {
      eobtotal = vp9_decode_mb_tokens(pbi, xd, bc);
    }
  }

  //mode = xd->mode_info_context->mbmi.mode;
  if (pbi->common.frame_type != KEY_FRAME)
    vp9_setup_interp_filters(xd, xd->mode_info_context->mbmi.interp_filter,
                             &pbi->common);

  if (eobtotal == 0 && mode != B_PRED && mode != SPLITMV
      && mode != I8X8_PRED
      && !bool_error(bc)) {
    /* Special case:  Force the loopfilter to skip when eobtotal and
     * mb_skip_coeff are zero.
     * */
    xd->mode_info_context->mbmi.mb_skip_coeff = 1;
    skip_recon_mb(pbi, xd);
    return;
  }
#ifdef DEC_DEBUG
  if (dec_debug)
    printf("Decoding mb:  %d %d\n", xd->mode_info_context->mbmi.mode, tx_size);
#endif

  // moved to be performed before detokenization
//  if (xd->segmentation_enabled)
//    mb_init_dequantizer(pbi, xd);

  /* do prediction */
  if (xd->mode_info_context->mbmi.ref_frame == INTRA_FRAME) {
    if (mode != I8X8_PRED) {
      vp9_build_intra_predictors_mbuv(xd);
      if (mode != B_PRED) {
        vp9_build_intra_predictors_mby(xd);
      }
    }
  } else {
#ifdef DEC_DEBUG
  if (dec_debug)
    printf("Decoding mb:  %d %d interp %d\n",
           xd->mode_info_context->mbmi.mode, tx_size,
           xd->mode_info_context->mbmi.interp_filter);
#endif
    vp9_build_inter_predictors_mb(xd);
  }

  if (tx_size == TX_16X16) {
    decode_16x16(pbi, xd, bc);
  } else if (tx_size == TX_8X8) {
    decode_8x8(pbi, xd, bc);
  } else {
    decode_4x4(pbi, xd, bc);
  }
#ifdef DEC_DEBUG
  if (dec_debug) {
    int i, j;
    printf("\n");
    printf("final y\n");
    for (i = 0; i < 16; i++) {
      for (j = 0; j < 16; j++)
        printf("%3d ", xd->dst.y_buffer[i * xd->dst.y_stride + j]);
      printf("\n");
    }
    printf("\n");
    printf("final u\n");
    for (i = 0; i < 8; i++) {
      for (j = 0; j < 8; j++)
        printf("%3d ", xd->dst.u_buffer[i * xd->dst.uv_stride + j]);
      printf("\n");
    }
    printf("\n");
    printf("final v\n");
    for (i = 0; i < 8; i++) {
      for (j = 0; j < 8; j++)
        printf("%3d ", xd->dst.v_buffer[i * xd->dst.uv_stride + j]);
      printf("\n");
    }
    fflush(stdout);
  }
#endif
}


static int get_delta_q(vp9_reader *bc, int prev, int *q_update) {
  int ret_val = 0;

  if (vp9_read_bit(bc)) {
    ret_val = vp9_read_literal(bc, 4);

    if (vp9_read_bit(bc))
      ret_val = -ret_val;
  }

  /* Trigger a quantizer update if the delta-q value has changed */
  if (ret_val != prev)
    *q_update = 1;

  return ret_val;
}

#ifdef PACKET_TESTING
#include <stdio.h>
FILE *vpxlog = 0;
#endif

static void set_offsets(VP9D_COMP *pbi, int block_size,
                        int mb_row, int mb_col) {
  VP9_COMMON *const cm = &pbi->common;
  MACROBLOCKD *const xd = &pbi->mb;
  const int mis = cm->mode_info_stride;
  const int idx = mis * mb_row + mb_col;
  const int dst_fb_idx = cm->new_fb_idx;
  const int recon_y_stride = cm->yv12_fb[dst_fb_idx].y_stride;
  const int recon_uv_stride = cm->yv12_fb[dst_fb_idx].uv_stride;
  const int recon_yoffset = mb_row * 16 * recon_y_stride + 16 * mb_col;
  const int recon_uvoffset = mb_row * 8 * recon_uv_stride + 8 * mb_col;

  xd->mode_info_context = cm->mi + idx;
#if CONFIG_SUPERBLOCKS
  xd->mode_info_context->mbmi.sb_type = block_size >> 5;
#endif
  xd->prev_mode_info_context = cm->prev_mi + idx;
  xd->above_context = cm->above_context + mb_col;
  xd->left_context = cm->left_context + (mb_row & 3);

  /* Distance of Mb to the various image edges.
   * These are specified to 8th pel as they are always compared to
   * values that are in 1/8th pel units
   */
  block_size >>= 4;  // in mb units
  xd->mb_to_top_edge = -((mb_row * 16)) << 3;
  xd->mb_to_left_edge = -((mb_col * 16) << 3);
  xd->mb_to_bottom_edge = ((cm->mb_rows - block_size - mb_row) * 16) << 3;
  xd->mb_to_right_edge = ((cm->mb_cols - block_size - mb_col) * 16) << 3;

  xd->up_available = (mb_row != 0);
  xd->left_available = (mb_col != 0);

  xd->dst.y_buffer = cm->yv12_fb[dst_fb_idx].y_buffer + recon_yoffset;
  xd->dst.u_buffer = cm->yv12_fb[dst_fb_idx].u_buffer + recon_uvoffset;
  xd->dst.v_buffer = cm->yv12_fb[dst_fb_idx].v_buffer + recon_uvoffset;
}

static void set_refs(VP9D_COMP *pbi, int block_size,
                     int mb_row, int mb_col) {
  VP9_COMMON *const cm = &pbi->common;
  MACROBLOCKD *const xd = &pbi->mb;
  MODE_INFO *mi = xd->mode_info_context;
  MB_MODE_INFO *const mbmi = &mi->mbmi;

  if (mbmi->ref_frame > INTRA_FRAME) {
    int ref_fb_idx, ref_yoffset, ref_uvoffset, ref_y_stride, ref_uv_stride;

    /* Select the appropriate reference frame for this MB */
    if (mbmi->ref_frame == LAST_FRAME)
      ref_fb_idx = cm->lst_fb_idx;
    else if (mbmi->ref_frame == GOLDEN_FRAME)
      ref_fb_idx = cm->gld_fb_idx;
    else
      ref_fb_idx = cm->alt_fb_idx;

<<<<<<< HEAD
    ref_y_stride = cm->yv12_fb[ref_fb_idx].y_stride;
    ref_yoffset = mb_row * 16 * ref_y_stride + 16 * mb_col;
    xd->pre.y_buffer = cm->yv12_fb[ref_fb_idx].y_buffer + ref_yoffset;
    ref_uv_stride = cm->yv12_fb[ref_fb_idx].uv_stride;
    ref_uvoffset = mb_row * 8 * ref_uv_stride + 8 * mb_col;
    xd->pre.u_buffer = cm->yv12_fb[ref_fb_idx].u_buffer + ref_uvoffset;
    xd->pre.v_buffer = cm->yv12_fb[ref_fb_idx].v_buffer + ref_uvoffset;

    /* propagate errors from reference frames */
    xd->corrupted |= cm->yv12_fb[ref_fb_idx].corrupted;

    if (mbmi->second_ref_frame > INTRA_FRAME) {
      int second_ref_fb_idx;

      /* Select the appropriate reference frame for this MB */
      if (mbmi->second_ref_frame == LAST_FRAME)
        second_ref_fb_idx = cm->lst_fb_idx;
      else if (mbmi->second_ref_frame == GOLDEN_FRAME)
        second_ref_fb_idx = cm->gld_fb_idx;
      else
        second_ref_fb_idx = cm->alt_fb_idx;
=======
  for (sb_col = 0; sb_col < sb_cols; sb_col++) {
#if CONFIG_SUPERBLOCKS
    MODE_INFO *mi = xd->mode_info_context;

    mi->mbmi.encoded_as_sb = vp9_read(bc, pc->sb_coded);
#endif

    // Process the 4 MBs within the SB in the order:
    // top-left, top-right, bottom-left, bottom-right
    for (i = 0; i < 4; i++) {
      int dy = row_delta[i];
      int dx = col_delta[i];
      int offset_extended = dy * xd->mode_info_stride + dx;

      xd->mb_index = i;

#if CONFIG_SUPERBLOCKS
      mi = xd->mode_info_context;
#endif
      if ((mb_row >= pc->mb_rows) || (mb_col >= pc->mb_cols)) {
        // MB lies outside frame, skip on to next
        mb_row += dy;
        mb_col += dx;
        xd->mode_info_context += offset_extended;
        xd->prev_mode_info_context += offset_extended;
        continue;
      }
#if CONFIG_SUPERBLOCKS
      if (i)
        mi->mbmi.encoded_as_sb = 0;
#endif
>>>>>>> bdca030c

      xd->second_pre.y_buffer =
          cm->yv12_fb[second_ref_fb_idx].y_buffer + ref_yoffset;
      xd->second_pre.u_buffer =
          cm->yv12_fb[second_ref_fb_idx].u_buffer + ref_uvoffset;
      xd->second_pre.v_buffer =
          cm->yv12_fb[second_ref_fb_idx].v_buffer + ref_uvoffset;

      /* propagate errors from reference frames */
      xd->corrupted |= cm->yv12_fb[second_ref_fb_idx].corrupted;
    }
  }

#if CONFIG_SUPERBLOCKS
  if (mbmi->sb_type) {
    const int n_mbs = 1 << mbmi->sb_type;
    const int y_mbs = MIN(n_mbs, cm->mb_rows - mb_row);
    const int x_mbs = MIN(n_mbs, cm->mb_cols - mb_col);
    const int mis = cm->mode_info_stride;
    int x, y;

    for (y = 0; y < y_mbs; y++) {
      for (x = !y; x < x_mbs; x++) {
        mi[y * mis + x] = *mi;
      }
    }
  }
#endif
<<<<<<< HEAD
}
=======
#ifdef DEC_DEBUG
      dec_debug = (pbi->common.current_video_frame == 1 &&
                   mb_row == 2 && mb_col == 8);
      if (dec_debug)
#if CONFIG_SUPERBLOCKS
        printf("Enter Debug %d %d sb %d\n", mb_row, mb_col,
               mi->mbmi.encoded_as_sb);
#else
        printf("Enter Debug %d %d\n", mb_row, mb_col);
#endif
#endif
      xd->up_available = (mb_row != 0);
      xd->left_available = (mb_col != 0);

>>>>>>> bdca030c

/* Decode a row of Superblocks (2x2 region of MBs) */
static void decode_sb_row(VP9D_COMP *pbi, VP9_COMMON *pc,
                          int mb_row, MACROBLOCKD *xd,
                          BOOL_DECODER* const bc) {
  int mb_col;

  // For a SB there are 2 left contexts, each pertaining to a MB row within
  vpx_memset(pc->left_context, 0, sizeof(pc->left_context));

  for (mb_col = 0; mb_col < pc->mb_cols; mb_col += 4) {
#if CONFIG_SUPERBLOCKS64 && CONFIG_SUPERBLOCKS
    if (vp9_read(bc, pc->sb64_coded)) {
      set_offsets(pbi, 64, mb_row, mb_col);
      vp9_decode_mb_mode_mv(pbi, xd, mb_row, mb_col, bc);
      set_refs(pbi, 64, mb_row, mb_col);
      decode_superblock64(pbi, xd, mb_row, mb_col, bc);
      xd->corrupted |= bool_error(bc);
    } else
#endif  // CONFIG_SUPERBLOCKS64
    {
      int j;

      for (j = 0; j < 4; j++) {
        const int x_idx_sb = (j & 1) << 1, y_idx_sb = j & 2;

        if (mb_row + y_idx_sb >= pc->mb_rows ||
            mb_col + x_idx_sb >= pc->mb_cols) {
          // MB lies outside frame, skip on to next
          continue;
        }

        xd->sb_index = j;

#if CONFIG_SUPERBLOCKS
        if (vp9_read(bc, pc->sb32_coded)) {
          set_offsets(pbi, 32, mb_row + y_idx_sb, mb_col + x_idx_sb);
          vp9_decode_mb_mode_mv(pbi,
                                xd, mb_row + y_idx_sb, mb_col + x_idx_sb, bc);
          set_refs(pbi, 32, mb_row + y_idx_sb, mb_col + x_idx_sb);
          decode_superblock32(pbi,
                              xd, mb_row + y_idx_sb, mb_col + x_idx_sb, bc);
          xd->corrupted |= bool_error(bc);
        } else
#endif  // CONFIG_SUPERBLOCKS
        {
          int i;

          // Process the 4 MBs within the SB in the order:
          // top-left, top-right, bottom-left, bottom-right
          for (i = 0; i < 4; i++) {
            const int x_idx = x_idx_sb + (i & 1), y_idx = y_idx_sb + (i >> 1);

            if (mb_row + y_idx >= pc->mb_rows ||
                mb_col + x_idx >= pc->mb_cols) {
              // MB lies outside frame, skip on to next
              continue;
            }

            set_offsets(pbi, 16, mb_row + y_idx, mb_col + x_idx);
            xd->mb_index = i;
            vp9_decode_mb_mode_mv(pbi, xd, mb_row + y_idx, mb_col + x_idx, bc);
            update_blockd_bmi(xd);
            set_refs(pbi, 16, mb_row + y_idx, mb_col + x_idx);
            vp9_intra_prediction_down_copy(xd);
            decode_macroblock(pbi, xd, mb_row, mb_col, bc);

            /* check if the boolean decoder has suffered an error */
            xd->corrupted |= bool_error(bc);
          }
        }
      }
    }
  }
}

static unsigned int read_partition_size(const unsigned char *cx_size) {
  const unsigned int size =
    cx_size[0] + (cx_size[1] << 8) + (cx_size[2] << 16);
  return size;
}

static int read_is_valid(const unsigned char *start,
                         size_t               len,
                         const unsigned char *end) {
  return (start + len > start && start + len <= end);
}


static void setup_token_decoder(VP9D_COMP *pbi,
                                const unsigned char *cx_data,
                                BOOL_DECODER* const bool_decoder) {
  VP9_COMMON          *pc = &pbi->common;
  const unsigned char *user_data_end = pbi->Source + pbi->source_sz;
  const unsigned char *partition;

  ptrdiff_t            partition_size;
  ptrdiff_t            bytes_left;

  // Set up pointers to token partition
  partition = cx_data;
  bytes_left = user_data_end - partition;
  partition_size = bytes_left;

  /* Validate the calculated partition length. If the buffer
   * described by the partition can't be fully read, then restrict
   * it to the portion that can be (for EC mode) or throw an error.
   */
  if (!read_is_valid(partition, partition_size, user_data_end)) {
    vpx_internal_error(&pc->error, VPX_CODEC_CORRUPT_FRAME,
                       "Truncated packet or corrupt partition "
                       "%d length", 1);
  }

  if (vp9_start_decode(bool_decoder,
                       partition, (unsigned int)partition_size))
    vpx_internal_error(&pc->error, VPX_CODEC_MEM_ERROR,
                       "Failed to allocate bool decoder %d", 1);
}

static void init_frame(VP9D_COMP *pbi) {
  VP9_COMMON *const pc = &pbi->common;
  MACROBLOCKD *const xd  = &pbi->mb;

  if (pc->frame_type == KEY_FRAME) {

    if (pc->last_frame_seg_map)
      vpx_memset(pc->last_frame_seg_map, 0, (pc->mb_rows * pc->mb_cols));

    vp9_init_mv_probs(pc);

    vp9_init_mbmode_probs(pc);
    vp9_default_bmode_probs(pc->fc.bmode_prob);

    vp9_default_coef_probs(pc);
    vp9_kf_default_bmode_probs(pc->kf_bmode_prob);

    // Reset the segment feature data to the default stats:
    // Features disabled, 0, with delta coding (Default state).
    vp9_clearall_segfeatures(xd);

    xd->mb_segment_abs_delta = SEGMENT_DELTADATA;

    /* reset the mode ref deltasa for loop filter */
    vpx_memset(xd->ref_lf_deltas, 0, sizeof(xd->ref_lf_deltas));
    vpx_memset(xd->mode_lf_deltas, 0, sizeof(xd->mode_lf_deltas));

    /* All buffers are implicitly updated on key frames. */
    pc->refresh_golden_frame = 1;
    pc->refresh_alt_ref_frame = 1;
    pc->copy_buffer_to_gf = 0;
    pc->copy_buffer_to_arf = 0;

    /* Note that Golden and Altref modes cannot be used on a key frame so
     * ref_frame_sign_bias[] is undefined and meaningless
     */
    pc->ref_frame_sign_bias[GOLDEN_FRAME] = 0;
    pc->ref_frame_sign_bias[ALTREF_FRAME] = 0;

    vp9_init_mode_contexts(&pbi->common);
    vpx_memcpy(&pc->lfc, &pc->fc, sizeof(pc->fc));
    vpx_memcpy(&pc->lfc_a, &pc->fc, sizeof(pc->fc));

    vpx_memset(pc->prev_mip, 0,
               (pc->mb_cols + 1) * (pc->mb_rows + 1)* sizeof(MODE_INFO));
    vpx_memset(pc->mip, 0,
               (pc->mb_cols + 1) * (pc->mb_rows + 1)* sizeof(MODE_INFO));

    vp9_update_mode_info_border(pc, pc->mip);
    vp9_update_mode_info_in_image(pc, pc->mi);


  } else {

    if (!pc->use_bilinear_mc_filter)
      pc->mcomp_filter_type = EIGHTTAP;
    else
      pc->mcomp_filter_type = BILINEAR;

    /* To enable choice of different interpolation filters */
    vp9_setup_interp_filters(xd, pc->mcomp_filter_type, pc);
  }

  xd->mode_info_context = pc->mi;
  xd->prev_mode_info_context = pc->prev_mi;
  xd->frame_type = pc->frame_type;
  xd->mode_info_context->mbmi.mode = DC_PRED;
  xd->mode_info_stride = pc->mode_info_stride;
  xd->corrupted = 0; /* init without corruption */

  xd->fullpixel_mask = 0xffffffff;
  if (pc->full_pixel)
    xd->fullpixel_mask = 0xfffffff8;

}

static void read_coef_probs_common(BOOL_DECODER* const bc,
                                   vp9_coeff_probs *coef_probs,
                                   int block_types) {
  int i, j, k, l;

  if (vp9_read_bit(bc)) {
    for (i = 0; i < block_types; i++) {
      for (j = !i; j < COEF_BANDS; j++) {
        /* NB: This j loop starts from 1 on block type i == 0 */
        for (k = 0; k < PREV_COEF_CONTEXTS; k++) {
          if (k >= 3 && ((i == 0 && j == 1) ||
                         (i > 0 && j == 0)))
            continue;
          for (l = 0; l < ENTROPY_NODES; l++) {
            vp9_prob *const p = coef_probs[i][j][k] + l;

            if (vp9_read(bc, COEF_UPDATE_PROB)) {
              *p = read_prob_diff_update(bc, *p);
            }
          }
        }
      }
    }
  }
}

static void read_coef_probs(VP9D_COMP *pbi, BOOL_DECODER* const bc) {
  VP9_COMMON *const pc = &pbi->common;

  read_coef_probs_common(bc, pc->fc.coef_probs_4x4, BLOCK_TYPES_4X4);
  read_coef_probs_common(bc, pc->fc.hybrid_coef_probs_4x4, BLOCK_TYPES_4X4);

  if (pbi->common.txfm_mode != ONLY_4X4) {
    read_coef_probs_common(bc, pc->fc.coef_probs_8x8, BLOCK_TYPES_8X8);
    read_coef_probs_common(bc, pc->fc.hybrid_coef_probs_8x8, BLOCK_TYPES_8X8);
  }
  if (pbi->common.txfm_mode > ALLOW_8X8) {
    read_coef_probs_common(bc, pc->fc.coef_probs_16x16, BLOCK_TYPES_16X16);
    read_coef_probs_common(bc, pc->fc.hybrid_coef_probs_16x16,
                           BLOCK_TYPES_16X16);
  }
#if CONFIG_TX32X32 && CONFIG_SUPERBLOCKS
  if (pbi->common.txfm_mode > ALLOW_16X16) {
    read_coef_probs_common(bc, pc->fc.coef_probs_32x32, BLOCK_TYPES_32X32);
  }
#endif
}

int vp9_decode_frame(VP9D_COMP *pbi, const unsigned char **p_data_end) {
  BOOL_DECODER header_bc, residual_bc;
  VP9_COMMON *const pc = &pbi->common;
  MACROBLOCKD *const xd  = &pbi->mb;
  const unsigned char *data = (const unsigned char *)pbi->Source;
  const unsigned char *data_end = data + pbi->source_sz;
  ptrdiff_t first_partition_length_in_bytes = 0;

  int mb_row;
  int i, j;
  int corrupt_tokens = 0;

  /* start with no corruption of current frame */
  xd->corrupted = 0;
  pc->yv12_fb[pc->new_fb_idx].corrupted = 0;

  if (data_end - data < 3) {
    vpx_internal_error(&pc->error, VPX_CODEC_CORRUPT_FRAME,
                       "Truncated packet");
  } else {
    pc->last_frame_type = pc->frame_type;
    pc->frame_type = (FRAME_TYPE)(data[0] & 1);
    pc->version = (data[0] >> 1) & 7;
    pc->show_frame = (data[0] >> 4) & 1;
    first_partition_length_in_bytes =
      (data[0] | (data[1] << 8) | (data[2] << 16)) >> 5;

    if ((data + first_partition_length_in_bytes > data_end
         || data + first_partition_length_in_bytes < data))
      vpx_internal_error(&pc->error, VPX_CODEC_CORRUPT_FRAME,
                         "Truncated packet or corrupt partition 0 length");

    data += 3;

    vp9_setup_version(pc);

    if (pc->frame_type == KEY_FRAME) {
      const int Width = pc->Width;
      const int Height = pc->Height;

      /* vet via sync code */
      /* When error concealment is enabled we should only check the sync
       * code if we have enough bits available
       */
      if (data + 3 < data_end) {
        if (data[0] != 0x9d || data[1] != 0x01 || data[2] != 0x2a)
          vpx_internal_error(&pc->error, VPX_CODEC_UNSUP_BITSTREAM,
                             "Invalid frame sync code");
      }

      /* If error concealment is enabled we should only parse the new size
       * if we have enough data. Otherwise we will end up with the wrong
       * size.
       */
      if (data + 6 < data_end) {
        pc->Width = (data[3] | (data[4] << 8)) & 0x3fff;
        pc->horiz_scale = data[4] >> 6;
        pc->Height = (data[5] | (data[6] << 8)) & 0x3fff;
        pc->vert_scale = data[6] >> 6;
      }
      data += 7;

      if (Width != pc->Width  ||  Height != pc->Height) {
        if (pc->Width <= 0) {
          pc->Width = Width;
          vpx_internal_error(&pc->error, VPX_CODEC_CORRUPT_FRAME,
                             "Invalid frame width");
        }

        if (pc->Height <= 0) {
          pc->Height = Height;
          vpx_internal_error(&pc->error, VPX_CODEC_CORRUPT_FRAME,
                             "Invalid frame height");
        }

        if (vp9_alloc_frame_buffers(pc, pc->Width, pc->Height))
          vpx_internal_error(&pc->error, VPX_CODEC_MEM_ERROR,
                             "Failed to allocate frame buffers");
      }
    }
  }
#ifdef DEC_DEBUG
  printf("Decode frame %d\n", pc->current_video_frame);
#endif

  if ((!pbi->decoded_key_frame && pc->frame_type != KEY_FRAME) ||
      pc->Width == 0 || pc->Height == 0) {
    return -1;
  }

  init_frame(pbi);

  if (vp9_start_decode(&header_bc, data,
                       (unsigned int)first_partition_length_in_bytes))
    vpx_internal_error(&pc->error, VPX_CODEC_MEM_ERROR,
                       "Failed to allocate bool decoder 0");
  if (pc->frame_type == KEY_FRAME) {
    pc->clr_type    = (YUV_TYPE)vp9_read_bit(&header_bc);
    pc->clamp_type  = (CLAMP_TYPE)vp9_read_bit(&header_bc);
  }

  /* Is segmentation enabled */
  xd->segmentation_enabled = (unsigned char)vp9_read_bit(&header_bc);

  if (xd->segmentation_enabled) {
    // Read whether or not the segmentation map is being explicitly
    // updated this frame.
    xd->update_mb_segmentation_map = (unsigned char)vp9_read_bit(&header_bc);

    // If so what method will be used.
    if (xd->update_mb_segmentation_map) {
      // Which macro block level features are enabled

      // Read the probs used to decode the segment id for each macro
      // block.
      for (i = 0; i < MB_FEATURE_TREE_PROBS; i++) {
          xd->mb_segment_tree_probs[i] = vp9_read_bit(&header_bc) ?
              (vp9_prob)vp9_read_literal(&header_bc, 8) : 255;
      }

      // Read the prediction probs needed to decode the segment id
      pc->temporal_update = (unsigned char)vp9_read_bit(&header_bc);
      for (i = 0; i < PREDICTION_PROBS; i++) {
        if (pc->temporal_update) {
          pc->segment_pred_probs[i] = vp9_read_bit(&header_bc) ?
              (vp9_prob)vp9_read_literal(&header_bc, 8) : 255;
        } else {
          pc->segment_pred_probs[i] = 255;
        }
      }
    }
    // Is the segment data being updated
    xd->update_mb_segmentation_data = (unsigned char)vp9_read_bit(&header_bc);

    if (xd->update_mb_segmentation_data) {
      int data;

      xd->mb_segment_abs_delta = (unsigned char)vp9_read_bit(&header_bc);

      vp9_clearall_segfeatures(xd);

      // For each segmentation...
      for (i = 0; i < MAX_MB_SEGMENTS; i++) {
        // For each of the segments features...
        for (j = 0; j < SEG_LVL_MAX; j++) {
          // Is the feature enabled
          if (vp9_read_bit(&header_bc)) {
            // Update the feature data and mask
            vp9_enable_segfeature(xd, i, j);

            data = vp9_decode_unsigned_max(&header_bc,
                                           vp9_seg_feature_data_max(j));

            // Is the segment data signed..
            if (vp9_is_segfeature_signed(j)) {
              if (vp9_read_bit(&header_bc))
                data = -data;
            }
          } else
            data = 0;

          vp9_set_segdata(xd, i, j, data);
        }
      }
    }
  }

  // Read common prediction model status flag probability updates for the
  // reference frame
  if (pc->frame_type == KEY_FRAME) {
    // Set the prediction probabilities to defaults
    pc->ref_pred_probs[0] = 120;
    pc->ref_pred_probs[1] = 80;
    pc->ref_pred_probs[2] = 40;

  } else {
    for (i = 0; i < PREDICTION_PROBS; i++) {
      if (vp9_read_bit(&header_bc))
        pc->ref_pred_probs[i] = (vp9_prob)vp9_read_literal(&header_bc, 8);
    }
  }

#if CONFIG_SUPERBLOCKS
#if CONFIG_SUPERBLOCKS64
  pc->sb64_coded = vp9_read_literal(&header_bc, 8);
#endif
  pc->sb32_coded = vp9_read_literal(&header_bc, 8);
#endif

  /* Read the loop filter level and type */
  pc->txfm_mode = vp9_read_literal(&header_bc, 2);
#if CONFIG_TX32X32 && CONFIG_SUPERBLOCKS
  if (pc->txfm_mode == 3)
    pc->txfm_mode += vp9_read_bit(&header_bc);
#endif
  if (pc->txfm_mode == TX_MODE_SELECT) {
    pc->prob_tx[0] = vp9_read_literal(&header_bc, 8);
    pc->prob_tx[1] = vp9_read_literal(&header_bc, 8);
#if CONFIG_TX32X32 && CONFIG_SUPERBLOCKS
    pc->prob_tx[2] = vp9_read_literal(&header_bc, 8);
#endif
  }

  pc->filter_type = (LOOPFILTERTYPE) vp9_read_bit(&header_bc);
  pc->filter_level = vp9_read_literal(&header_bc, 6);
  pc->sharpness_level = vp9_read_literal(&header_bc, 3);

  /* Read in loop filter deltas applied at the MB level based on mode or ref frame. */
  xd->mode_ref_lf_delta_update = 0;
  xd->mode_ref_lf_delta_enabled = (unsigned char)vp9_read_bit(&header_bc);

  if (xd->mode_ref_lf_delta_enabled) {
    /* Do the deltas need to be updated */
    xd->mode_ref_lf_delta_update = (unsigned char)vp9_read_bit(&header_bc);

    if (xd->mode_ref_lf_delta_update) {
      /* Send update */
      for (i = 0; i < MAX_REF_LF_DELTAS; i++) {
        if (vp9_read_bit(&header_bc)) {
          /*sign = vp9_read_bit( &header_bc );*/
          xd->ref_lf_deltas[i] = (signed char)vp9_read_literal(&header_bc, 6);

          if (vp9_read_bit(&header_bc))        /* Apply sign */
            xd->ref_lf_deltas[i] = xd->ref_lf_deltas[i] * -1;
        }
      }

      /* Send update */
      for (i = 0; i < MAX_MODE_LF_DELTAS; i++) {
        if (vp9_read_bit(&header_bc)) {
          /*sign = vp9_read_bit( &header_bc );*/
          xd->mode_lf_deltas[i] = (signed char)vp9_read_literal(&header_bc, 6);

          if (vp9_read_bit(&header_bc))        /* Apply sign */
            xd->mode_lf_deltas[i] = xd->mode_lf_deltas[i] * -1;
        }
      }
    }
  }

  // Dummy read for now
  vp9_read_literal(&header_bc, 2);

  setup_token_decoder(pbi, data + first_partition_length_in_bytes,
                      &residual_bc);

  /* Read the default quantizers. */
  {
    int Q, q_update;

    Q = vp9_read_literal(&header_bc, QINDEX_BITS);
    pc->base_qindex = Q;
    q_update = 0;
    /* AC 1st order Q = default */
    pc->y1dc_delta_q = get_delta_q(&header_bc, pc->y1dc_delta_q, &q_update);
    pc->y2dc_delta_q = get_delta_q(&header_bc, pc->y2dc_delta_q, &q_update);
    pc->y2ac_delta_q = get_delta_q(&header_bc, pc->y2ac_delta_q, &q_update);
    pc->uvdc_delta_q = get_delta_q(&header_bc, pc->uvdc_delta_q, &q_update);
    pc->uvac_delta_q = get_delta_q(&header_bc, pc->uvac_delta_q, &q_update);

    if (q_update)
      vp9_init_de_quantizer(pbi);

    /* MB level dequantizer setup */
    mb_init_dequantizer(pbi, &pbi->mb);
  }

  /* Determine if the golden frame or ARF buffer should be updated and how.
   * For all non key frames the GF and ARF refresh flags and sign bias
   * flags must be set explicitly.
   */
  if (pc->frame_type != KEY_FRAME) {
    /* Should the GF or ARF be updated from the current frame */
    pc->refresh_golden_frame = vp9_read_bit(&header_bc);
    pc->refresh_alt_ref_frame = vp9_read_bit(&header_bc);

    if (pc->refresh_alt_ref_frame) {
      vpx_memcpy(&pc->fc, &pc->lfc_a, sizeof(pc->fc));
    } else {
      vpx_memcpy(&pc->fc, &pc->lfc, sizeof(pc->fc));
    }

    /* Buffer to buffer copy flags. */
    pc->copy_buffer_to_gf = 0;

    if (!pc->refresh_golden_frame)
      pc->copy_buffer_to_gf = vp9_read_literal(&header_bc, 2);

    pc->copy_buffer_to_arf = 0;

    if (!pc->refresh_alt_ref_frame)
      pc->copy_buffer_to_arf = vp9_read_literal(&header_bc, 2);

    pc->ref_frame_sign_bias[GOLDEN_FRAME] = vp9_read_bit(&header_bc);
    pc->ref_frame_sign_bias[ALTREF_FRAME] = vp9_read_bit(&header_bc);

    /* Is high precision mv allowed */
    xd->allow_high_precision_mv = (unsigned char)vp9_read_bit(&header_bc);
    // Read the type of subpel filter to use
    if (vp9_read_bit(&header_bc)) {
      pc->mcomp_filter_type = SWITCHABLE;
    } else {
      pc->mcomp_filter_type = vp9_read_literal(&header_bc, 2);
    }
#if CONFIG_COMP_INTERINTRA_PRED
    pc->use_interintra = vp9_read_bit(&header_bc);
#endif
    /* To enable choice of different interploation filters */
    vp9_setup_interp_filters(xd, pc->mcomp_filter_type, pc);
  }

  pc->refresh_entropy_probs = vp9_read_bit(&header_bc);
  if (pc->refresh_entropy_probs == 0) {
    vpx_memcpy(&pc->lfc, &pc->fc, sizeof(pc->fc));
  }

  pc->refresh_last_frame = (pc->frame_type == KEY_FRAME)
                           || vp9_read_bit(&header_bc);

  // Read inter mode probability context updates
  if (pc->frame_type != KEY_FRAME) {
    int i, j;
    for (i = 0; i < INTER_MODE_CONTEXTS; i++) {
      for (j = 0; j < 4; j++) {
        if (vp9_read(&header_bc, 252)) {
          pc->fc.vp9_mode_contexts[i][j] =
            (vp9_prob)vp9_read_literal(&header_bc, 8);
        }
      }
    }
  }

#if CONFIG_NEW_MVREF
  // If Key frame reset mv ref id probabilities to defaults
  if (pc->frame_type == KEY_FRAME) {
    // Defaults probabilities for encoding the MV ref id signal
    vpx_memset(xd->mb_mv_ref_probs, VP9_DEFAULT_MV_REF_PROB,
               sizeof(xd->mb_mv_ref_probs));
  } else {
    // Read any mv_ref index probability updates
    int i, j;

    for (i = 0; i < MAX_REF_FRAMES; ++i) {
      // Skip the dummy entry for intra ref frame.
      if (i == INTRA_FRAME) {
        continue;
      }

      // Read any updates to probabilities
      for (j = 0; j < MAX_MV_REF_CANDIDATES - 1; ++j) {
        if (vp9_read(&header_bc, VP9_MVREF_UPDATE_PROB)) {
          xd->mb_mv_ref_probs[i][j] =
            (vp9_prob)vp9_read_literal(&header_bc, 8);
        }
      }
    }
  }
#endif

  if (0) {
    FILE *z = fopen("decodestats.stt", "a");
    fprintf(z, "%6d F:%d,G:%d,A:%d,L:%d,Q:%d\n",
            pc->current_video_frame,
            pc->frame_type,
            pc->refresh_golden_frame,
            pc->refresh_alt_ref_frame,
            pc->refresh_last_frame,
            pc->base_qindex);
    fclose(z);
  }

  vp9_copy(pbi->common.fc.pre_coef_probs_4x4,
           pbi->common.fc.coef_probs_4x4);
  vp9_copy(pbi->common.fc.pre_hybrid_coef_probs_4x4,
           pbi->common.fc.hybrid_coef_probs_4x4);
  vp9_copy(pbi->common.fc.pre_coef_probs_8x8,
           pbi->common.fc.coef_probs_8x8);
  vp9_copy(pbi->common.fc.pre_hybrid_coef_probs_8x8,
           pbi->common.fc.hybrid_coef_probs_8x8);
  vp9_copy(pbi->common.fc.pre_coef_probs_16x16,
           pbi->common.fc.coef_probs_16x16);
  vp9_copy(pbi->common.fc.pre_hybrid_coef_probs_16x16,
           pbi->common.fc.hybrid_coef_probs_16x16);
#if CONFIG_TX32X32 && CONFIG_SUPERBLOCKS
  vp9_copy(pbi->common.fc.pre_coef_probs_32x32,
           pbi->common.fc.coef_probs_32x32);
#endif
  vp9_copy(pbi->common.fc.pre_ymode_prob, pbi->common.fc.ymode_prob);
#if CONFIG_SUPERBLOCKS
  vp9_copy(pbi->common.fc.pre_sb_ymode_prob, pbi->common.fc.sb_ymode_prob);
#endif
  vp9_copy(pbi->common.fc.pre_uv_mode_prob, pbi->common.fc.uv_mode_prob);
  vp9_copy(pbi->common.fc.pre_bmode_prob, pbi->common.fc.bmode_prob);
  vp9_copy(pbi->common.fc.pre_i8x8_mode_prob, pbi->common.fc.i8x8_mode_prob);
  vp9_copy(pbi->common.fc.pre_sub_mv_ref_prob, pbi->common.fc.sub_mv_ref_prob);
  vp9_copy(pbi->common.fc.pre_mbsplit_prob, pbi->common.fc.mbsplit_prob);
#if CONFIG_COMP_INTERINTRA_PRED
  pbi->common.fc.pre_interintra_prob = pbi->common.fc.interintra_prob;
#endif
  pbi->common.fc.pre_nmvc = pbi->common.fc.nmvc;
  vp9_zero(pbi->common.fc.coef_counts_4x4);
  vp9_zero(pbi->common.fc.hybrid_coef_counts_4x4);
  vp9_zero(pbi->common.fc.coef_counts_8x8);
  vp9_zero(pbi->common.fc.hybrid_coef_counts_8x8);
  vp9_zero(pbi->common.fc.coef_counts_16x16);
  vp9_zero(pbi->common.fc.hybrid_coef_counts_16x16);
#if CONFIG_TX32X32 && CONFIG_SUPERBLOCKS
  vp9_zero(pbi->common.fc.coef_counts_32x32);
#endif
  vp9_zero(pbi->common.fc.ymode_counts);
#if CONFIG_SUPERBLOCKS
  vp9_zero(pbi->common.fc.sb_ymode_counts);
#endif
  vp9_zero(pbi->common.fc.uv_mode_counts);
  vp9_zero(pbi->common.fc.bmode_counts);
  vp9_zero(pbi->common.fc.i8x8_mode_counts);
  vp9_zero(pbi->common.fc.sub_mv_ref_counts);
  vp9_zero(pbi->common.fc.mbsplit_counts);
  vp9_zero(pbi->common.fc.NMVcount);
  vp9_zero(pbi->common.fc.mv_ref_ct);
#if CONFIG_COMP_INTERINTRA_PRED
  vp9_zero(pbi->common.fc.interintra_counts);
#endif

  read_coef_probs(pbi, &header_bc);

  vpx_memcpy(&xd->pre, &pc->yv12_fb[pc->lst_fb_idx], sizeof(YV12_BUFFER_CONFIG));
  vpx_memcpy(&xd->dst, &pc->yv12_fb[pc->new_fb_idx], sizeof(YV12_BUFFER_CONFIG));

  // Create the segmentation map structure and set to 0
  if (!pc->last_frame_seg_map)
    CHECK_MEM_ERROR(pc->last_frame_seg_map,
                    vpx_calloc((pc->mb_rows * pc->mb_cols), 1));

  /* set up frame new frame for intra coded blocks */
  vp9_setup_intra_recon(&pc->yv12_fb[pc->new_fb_idx]);

  vp9_setup_block_dptrs(xd);

  vp9_build_block_doffsets(xd);

  /* clear out the coeff buffer */
  vpx_memset(xd->qcoeff, 0, sizeof(xd->qcoeff));

  /* Read the mb_no_coeff_skip flag */
  pc->mb_no_coeff_skip = (int)vp9_read_bit(&header_bc);

  vp9_decode_mode_mvs_init(pbi, &header_bc);

  vpx_memset(pc->above_context, 0, sizeof(ENTROPY_CONTEXT_PLANES) * pc->mb_cols);

  /* Decode a row of superblocks */
  for (mb_row = 0; mb_row < pc->mb_rows; mb_row += 4) {
    decode_sb_row(pbi, pc, mb_row, xd, &residual_bc);
  }
  corrupt_tokens |= xd->corrupted;

  /* Collect information about decoder corruption. */
  /* 1. Check first boolean decoder for errors. */
  pc->yv12_fb[pc->new_fb_idx].corrupted = bool_error(&header_bc);
  /* 2. Check the macroblock information */
  pc->yv12_fb[pc->new_fb_idx].corrupted |= corrupt_tokens;

  if (!pbi->decoded_key_frame) {
    if (pc->frame_type == KEY_FRAME &&
        !pc->yv12_fb[pc->new_fb_idx].corrupted)
      pbi->decoded_key_frame = 1;
    else
      vpx_internal_error(&pbi->common.error, VPX_CODEC_CORRUPT_FRAME,
                         "A stream must start with a complete key frame");
  }

  vp9_adapt_coef_probs(pc);
  if (pc->frame_type != KEY_FRAME) {
    vp9_adapt_mode_probs(pc);
    vp9_adapt_nmv_probs(pc, xd->allow_high_precision_mv);
    vp9_update_mode_context(&pbi->common);
  }

  /* If this was a kf or Gf note the Q used */
  if ((pc->frame_type == KEY_FRAME) ||
      pc->refresh_golden_frame || pc->refresh_alt_ref_frame) {
    pc->last_kf_gf_q = pc->base_qindex;
  }
  if (pc->refresh_entropy_probs) {
    if (pc->refresh_alt_ref_frame)
      vpx_memcpy(&pc->lfc_a, &pc->fc, sizeof(pc->fc));
    else
      vpx_memcpy(&pc->lfc, &pc->fc, sizeof(pc->fc));
  }

#ifdef PACKET_TESTING
  {
    FILE *f = fopen("decompressor.VP8", "ab");
    unsigned int size = residual_bc.pos + header_bc.pos + 8;
    fwrite((void *) &size, 4, 1, f);
    fwrite((void *) pbi->Source, size, 1, f);
    fclose(f);
  }
#endif
  // printf("Frame %d Done\n", frame_count++);

  /* Find the end of the coded buffer */
  while (residual_bc.count > CHAR_BIT
         && residual_bc.count < VP9_BD_VALUE_SIZE) {
    residual_bc.count -= CHAR_BIT;
    residual_bc.user_buffer--;
  }
  *p_data_end = residual_bc.user_buffer;
  return 0;
}<|MERGE_RESOLUTION|>--- conflicted
+++ resolved
@@ -1139,7 +1139,6 @@
     else
       ref_fb_idx = cm->alt_fb_idx;
 
-<<<<<<< HEAD
     ref_y_stride = cm->yv12_fb[ref_fb_idx].y_stride;
     ref_yoffset = mb_row * 16 * ref_y_stride + 16 * mb_col;
     xd->pre.y_buffer = cm->yv12_fb[ref_fb_idx].y_buffer + ref_yoffset;
@@ -1161,39 +1160,6 @@
         second_ref_fb_idx = cm->gld_fb_idx;
       else
         second_ref_fb_idx = cm->alt_fb_idx;
-=======
-  for (sb_col = 0; sb_col < sb_cols; sb_col++) {
-#if CONFIG_SUPERBLOCKS
-    MODE_INFO *mi = xd->mode_info_context;
-
-    mi->mbmi.encoded_as_sb = vp9_read(bc, pc->sb_coded);
-#endif
-
-    // Process the 4 MBs within the SB in the order:
-    // top-left, top-right, bottom-left, bottom-right
-    for (i = 0; i < 4; i++) {
-      int dy = row_delta[i];
-      int dx = col_delta[i];
-      int offset_extended = dy * xd->mode_info_stride + dx;
-
-      xd->mb_index = i;
-
-#if CONFIG_SUPERBLOCKS
-      mi = xd->mode_info_context;
-#endif
-      if ((mb_row >= pc->mb_rows) || (mb_col >= pc->mb_cols)) {
-        // MB lies outside frame, skip on to next
-        mb_row += dy;
-        mb_col += dx;
-        xd->mode_info_context += offset_extended;
-        xd->prev_mode_info_context += offset_extended;
-        continue;
-      }
-#if CONFIG_SUPERBLOCKS
-      if (i)
-        mi->mbmi.encoded_as_sb = 0;
-#endif
->>>>>>> bdca030c
 
       xd->second_pre.y_buffer =
           cm->yv12_fb[second_ref_fb_idx].y_buffer + ref_yoffset;
@@ -1222,24 +1188,7 @@
     }
   }
 #endif
-<<<<<<< HEAD
-}
-=======
-#ifdef DEC_DEBUG
-      dec_debug = (pbi->common.current_video_frame == 1 &&
-                   mb_row == 2 && mb_col == 8);
-      if (dec_debug)
-#if CONFIG_SUPERBLOCKS
-        printf("Enter Debug %d %d sb %d\n", mb_row, mb_col,
-               mi->mbmi.encoded_as_sb);
-#else
-        printf("Enter Debug %d %d\n", mb_row, mb_col);
-#endif
-#endif
-      xd->up_available = (mb_row != 0);
-      xd->left_available = (mb_col != 0);
-
->>>>>>> bdca030c
+}
 
 /* Decode a row of Superblocks (2x2 region of MBs) */
 static void decode_sb_row(VP9D_COMP *pbi, VP9_COMMON *pc,
