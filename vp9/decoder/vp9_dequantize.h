/*
 *  Copyright (c) 2010 The WebM project authors. All Rights Reserved.
 *
 *  Use of this source code is governed by a BSD-style license
 *  that can be found in the LICENSE file in the root of the source
 *  tree. An additional intellectual property rights grant can be found
 *  in the file PATENTS.  All contributing project authors may
 *  be found in the AUTHORS file in the root of the source tree.
 */


#ifndef VP9_DECODER_VP9_DEQUANTIZE_H_
#define VP9_DECODER_VP9_DEQUANTIZE_H_

#include "vp9/common/vp9_blockd.h"

#if CONFIG_LOSSLESS
extern void vp9_dequant_idct_add_lossless_c(int16_t *input,
                                            const int16_t *dq,
                                            uint8_t *pred,
                                            uint8_t *output,
                                            int pitch, int stride);
extern void vp9_dequant_dc_idct_add_lossless_c(int16_t *input,
                                               const int16_t *dq,
                                               uint8_t *pred,
                                               uint8_t *output,
                                               int pitch, int stride, int dc);
extern void vp9_dequant_dc_idct_add_y_block_lossless_c(int16_t *q,
                                                       const int16_t *dq,
                                                       uint8_t *pre,
                                                       uint8_t *dst,
                                                       int stride,
                                                       uint16_t *eobs,
                                                       const int16_t *dc);
extern void vp9_dequant_idct_add_y_block_lossless_c(int16_t *q,
                                                    const int16_t *dq,
                                                    uint8_t *pre,
                                                    uint8_t *dst,
                                                    int stride,
                                                    uint16_t *eobs);
extern void vp9_dequant_idct_add_uv_block_lossless_c(int16_t *q,
                                                     const int16_t *dq,
                                                     uint8_t *pre,
                                                     uint8_t *dst_u,
                                                     uint8_t *dst_v,
                                                     int stride,
                                                     uint16_t *eobs);
#endif  // CONFIG_LOSSLESS

typedef void (*vp9_dequant_idct_add_fn_t)(int16_t *input, const int16_t *dq,
                                          uint8_t *pred, uint8_t *output,
                                          int pitch, int stride);
typedef void(*vp9_dequant_dc_idct_add_fn_t)(int16_t *input, const int16_t *dq,
                                            uint8_t *pred, uint8_t *output,
                                            int pitch, int stride, int dc);

typedef void(*vp9_dequant_dc_idct_add_y_block_fn_t)(int16_t *q,
                                                    const int16_t *dq,
                                                    uint8_t *pre, uint8_t *dst,
                                                    int stride, uint16_t *eobs,
                                                    const int16_t *dc);
typedef void(*vp9_dequant_idct_add_y_block_fn_t)(int16_t *q, const int16_t *dq,
                                                 uint8_t *pre, uint8_t *dst,
                                                 int stride, uint16_t *eobs);
typedef void(*vp9_dequant_idct_add_uv_block_fn_t)(int16_t *q, const int16_t *dq,
                                                  uint8_t *pre, uint8_t *dst_u,
                                                  uint8_t *dst_v, int stride,
                                                  uint16_t *eobs);

<<<<<<< HEAD
void vp9_ht_dequant_idct_add_c(TX_TYPE tx_type, int16_t *input,
                               const int16_t *dq,
                               uint8_t *pred, uint8_t *dest,
                               int pitch, int stride);

void vp9_ht_dequant_idct_add_8x8_c(TX_TYPE tx_type, int16_t *input,
                                   const int16_t *dq, uint8_t *pred,
                                   uint8_t *dest, int pitch, int stride);

void vp9_ht_dequant_idct_add_16x16_c(TX_TYPE tx_type, int16_t *input,
                                     const int16_t *dq, uint8_t *pred,
                                     uint8_t *dest,
                                     int pitch, int stride);
=======
void vp9_ht_dequant_idct_add_c(TX_TYPE tx_type, short *input, const short *dq,
                                    unsigned char *pred, unsigned char *dest,
                                    int pitch, int stride, uint16_t eobs);

void vp9_ht_dequant_idct_add_8x8_c(TX_TYPE tx_type, short *input,
                                   const short *dq, unsigned char *pred,
                                   unsigned char *dest, int pitch, int stride,
                                   uint16_t eobs);

void vp9_ht_dequant_idct_add_16x16_c(TX_TYPE tx_type, short *input,
                                     const short *dq, unsigned char *pred,
                                     unsigned char *dest,
                                     int pitch, int stride, uint16_t eobs);
>>>>>>> bdca030c

#if CONFIG_SUPERBLOCKS
void vp9_dequant_dc_idct_add_y_block_8x8_inplace_c(int16_t *q,
                                                   const int16_t *dq,
                                                   uint8_t *dst,
                                                   int stride,
                                                   uint16_t *eobs,
                                                   const int16_t *dc,
                                                   MACROBLOCKD *xd);

void vp9_dequant_dc_idct_add_y_block_4x4_inplace_c(int16_t *q,
                                                   const int16_t *dq,
                                                   uint8_t *dst,
                                                   int stride,
                                                   uint16_t *eobs,
                                                   const int16_t *dc,
                                                   MACROBLOCKD *xd);

void vp9_dequant_idct_add_uv_block_8x8_inplace_c(int16_t *q,
                                                 const int16_t *dq,
                                                 uint8_t *dstu,
                                                 uint8_t *dstv,
                                                 int stride,
                                                 uint16_t *eobs,
                                                 MACROBLOCKD *xd);

void vp9_dequant_idct_add_uv_block_4x4_inplace_c(int16_t *q,
                                                 const int16_t *dq,
                                                 uint8_t *dstu,
                                                 uint8_t *dstv,
                                                 int stride,
                                                 uint16_t *eobs,
                                                 MACROBLOCKD *xd);
#endif  // CONFIG_SUPERBLOCKS

#endif  // VP9_DECODER_VP9_DEQUANTIZE_H_<|MERGE_RESOLUTION|>--- conflicted
+++ resolved
@@ -11,124 +11,93 @@
 
 #ifndef VP9_DECODER_VP9_DEQUANTIZE_H_
 #define VP9_DECODER_VP9_DEQUANTIZE_H_
-
 #include "vp9/common/vp9_blockd.h"
 
 #if CONFIG_LOSSLESS
-extern void vp9_dequant_idct_add_lossless_c(int16_t *input,
-                                            const int16_t *dq,
-                                            uint8_t *pred,
-                                            uint8_t *output,
+extern void vp9_dequant_idct_add_lossless_c(int16_t *input, const int16_t *dq,
+                                            unsigned char *pred,
+                                            unsigned char *output,
                                             int pitch, int stride);
-extern void vp9_dequant_dc_idct_add_lossless_c(int16_t *input,
-                                               const int16_t *dq,
-                                               uint8_t *pred,
-                                               uint8_t *output,
+extern void vp9_dequant_dc_idct_add_lossless_c(int16_t *input, const int16_t *dq,
+                                               unsigned char *pred,
+                                               unsigned char *output,
                                                int pitch, int stride, int dc);
 extern void vp9_dequant_dc_idct_add_y_block_lossless_c(int16_t *q,
                                                        const int16_t *dq,
-                                                       uint8_t *pre,
-                                                       uint8_t *dst,
+                                                       unsigned char *pre,
+                                                       unsigned char *dst,
                                                        int stride,
                                                        uint16_t *eobs,
                                                        const int16_t *dc);
-extern void vp9_dequant_idct_add_y_block_lossless_c(int16_t *q,
-                                                    const int16_t *dq,
-                                                    uint8_t *pre,
-                                                    uint8_t *dst,
+extern void vp9_dequant_idct_add_y_block_lossless_c(int16_t *q, const int16_t *dq,
+                                                    unsigned char *pre,
+                                                    unsigned char *dst,
                                                     int stride,
                                                     uint16_t *eobs);
-extern void vp9_dequant_idct_add_uv_block_lossless_c(int16_t *q,
-                                                     const int16_t *dq,
-                                                     uint8_t *pre,
-                                                     uint8_t *dst_u,
-                                                     uint8_t *dst_v,
+extern void vp9_dequant_idct_add_uv_block_lossless_c(int16_t *q, const int16_t *dq,
+                                                     unsigned char *pre,
+                                                     unsigned char *dst_u,
+                                                     unsigned char *dst_v,
                                                      int stride,
                                                      uint16_t *eobs);
-#endif  // CONFIG_LOSSLESS
+#endif
 
 typedef void (*vp9_dequant_idct_add_fn_t)(int16_t *input, const int16_t *dq,
-                                          uint8_t *pred, uint8_t *output,
-                                          int pitch, int stride);
+    unsigned char *pred, unsigned char *output, int pitch, int stride);
 typedef void(*vp9_dequant_dc_idct_add_fn_t)(int16_t *input, const int16_t *dq,
-                                            uint8_t *pred, uint8_t *output,
-                                            int pitch, int stride, int dc);
+    unsigned char *pred, unsigned char *output, int pitch, int stride, int dc);
 
-typedef void(*vp9_dequant_dc_idct_add_y_block_fn_t)(int16_t *q,
-                                                    const int16_t *dq,
-                                                    uint8_t *pre, uint8_t *dst,
-                                                    int stride, uint16_t *eobs,
-                                                    const int16_t *dc);
+typedef void(*vp9_dequant_dc_idct_add_y_block_fn_t)(int16_t *q, const int16_t *dq,
+    unsigned char *pre, unsigned char *dst, int stride, uint16_t *eobs,
+    const int16_t *dc);
 typedef void(*vp9_dequant_idct_add_y_block_fn_t)(int16_t *q, const int16_t *dq,
-                                                 uint8_t *pre, uint8_t *dst,
-                                                 int stride, uint16_t *eobs);
+    unsigned char *pre, unsigned char *dst, int stride, uint16_t *eobs);
 typedef void(*vp9_dequant_idct_add_uv_block_fn_t)(int16_t *q, const int16_t *dq,
-                                                  uint8_t *pre, uint8_t *dst_u,
-                                                  uint8_t *dst_v, int stride,
-                                                  uint16_t *eobs);
+    unsigned char *pre, unsigned char *dst_u, unsigned char *dst_v, int stride,
+    uint16_t *eobs);
 
-<<<<<<< HEAD
-void vp9_ht_dequant_idct_add_c(TX_TYPE tx_type, int16_t *input,
-                               const int16_t *dq,
-                               uint8_t *pred, uint8_t *dest,
-                               int pitch, int stride);
-
-void vp9_ht_dequant_idct_add_8x8_c(TX_TYPE tx_type, int16_t *input,
-                                   const int16_t *dq, uint8_t *pred,
-                                   uint8_t *dest, int pitch, int stride);
-
-void vp9_ht_dequant_idct_add_16x16_c(TX_TYPE tx_type, int16_t *input,
-                                     const int16_t *dq, uint8_t *pred,
-                                     uint8_t *dest,
-                                     int pitch, int stride);
-=======
-void vp9_ht_dequant_idct_add_c(TX_TYPE tx_type, short *input, const short *dq,
+void vp9_ht_dequant_idct_add_c(TX_TYPE tx_type, int16_t *input, const int16_t *dq,
                                     unsigned char *pred, unsigned char *dest,
                                     int pitch, int stride, uint16_t eobs);
 
-void vp9_ht_dequant_idct_add_8x8_c(TX_TYPE tx_type, short *input,
-                                   const short *dq, unsigned char *pred,
+void vp9_ht_dequant_idct_add_8x8_c(TX_TYPE tx_type, int16_t *input,
+                                   const int16_t *dq, unsigned char *pred,
                                    unsigned char *dest, int pitch, int stride,
                                    uint16_t eobs);
 
-void vp9_ht_dequant_idct_add_16x16_c(TX_TYPE tx_type, short *input,
-                                     const short *dq, unsigned char *pred,
+void vp9_ht_dequant_idct_add_16x16_c(TX_TYPE tx_type, int16_t *input,
+                                     const int16_t *dq, unsigned char *pred,
                                      unsigned char *dest,
                                      int pitch, int stride, uint16_t eobs);
->>>>>>> bdca030c
 
 #if CONFIG_SUPERBLOCKS
-void vp9_dequant_dc_idct_add_y_block_8x8_inplace_c(int16_t *q,
-                                                   const int16_t *dq,
-                                                   uint8_t *dst,
+void vp9_dequant_dc_idct_add_y_block_8x8_inplace_c(int16_t *q, const int16_t *dq,
+                                                   unsigned char *dst,
                                                    int stride,
                                                    uint16_t *eobs,
                                                    const int16_t *dc,
                                                    MACROBLOCKD *xd);
 
-void vp9_dequant_dc_idct_add_y_block_4x4_inplace_c(int16_t *q,
-                                                   const int16_t *dq,
-                                                   uint8_t *dst,
+void vp9_dequant_dc_idct_add_y_block_4x4_inplace_c(int16_t *q, const int16_t *dq,
+                                                   unsigned char *dst,
                                                    int stride,
                                                    uint16_t *eobs,
                                                    const int16_t *dc,
                                                    MACROBLOCKD *xd);
 
-void vp9_dequant_idct_add_uv_block_8x8_inplace_c(int16_t *q,
-                                                 const int16_t *dq,
-                                                 uint8_t *dstu,
-                                                 uint8_t *dstv,
+void vp9_dequant_idct_add_uv_block_8x8_inplace_c(int16_t *q, const int16_t *dq,
+                                                 unsigned char *dstu,
+                                                 unsigned char *dstv,
                                                  int stride,
                                                  uint16_t *eobs,
                                                  MACROBLOCKD *xd);
 
-void vp9_dequant_idct_add_uv_block_4x4_inplace_c(int16_t *q,
-                                                 const int16_t *dq,
-                                                 uint8_t *dstu,
-                                                 uint8_t *dstv,
+void vp9_dequant_idct_add_uv_block_4x4_inplace_c(int16_t *q, const int16_t *dq,
+                                                 unsigned char *dstu,
+                                                 unsigned char *dstv,
                                                  int stride,
                                                  uint16_t *eobs,
                                                  MACROBLOCKD *xd);
-#endif  // CONFIG_SUPERBLOCKS
+#endif
 
-#endif  // VP9_DECODER_VP9_DEQUANTIZE_H_+#endif