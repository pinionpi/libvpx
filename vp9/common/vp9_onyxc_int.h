--- conflicted
+++ resolved
@@ -84,13 +84,8 @@
   int subsampling_x;
   int subsampling_y;
 
-<<<<<<< HEAD
-#if CONFIG_VP9_HIGH
-  int use_high; /* Marks if we need to use 16bit frame buffers */
-=======
 #if CONFIG_VP9_HIGHBITDEPTH
   int use_highbitdepth;  // Marks if we need to use 16bit frame buffers.
->>>>>>> e59c053e
 #endif
 
   YV12_BUFFER_CONFIG *frame_to_show;
@@ -183,15 +178,9 @@
   unsigned int current_video_frame;
   BITSTREAM_PROFILE profile;
 
-<<<<<<< HEAD
-  // VPX_BITS_8 in versions 0 and 1, VPX_BITS_10/VPX_BITS_12 in version 2
-  vpx_bit_depth_t bit_depth;
-  vpx_bit_depth_t dequant_bit_depth;
-=======
   // VPX_BITS_8 in profile 0 or 1, VPX_BITS_10 or VPX_BITS_12 in profile 2 or 3.
   vpx_bit_depth_t bit_depth;
   vpx_bit_depth_t dequant_bit_depth;  // bit_depth of current dequantizer
->>>>>>> e59c053e
 
 #if CONFIG_VP9_POSTPROC
   struct postproc_state  postproc_state;
