/*
 *  Copyright (c) 2010 The WebM project authors. All Rights Reserved.
 *
 *  Use of this source code is governed by a BSD-style license
 *  that can be found in the LICENSE file in the root of the source
 *  tree. An additional intellectual property rights grant can be found
 *  in the file PATENTS.  All contributing project authors may
 *  be found in the AUTHORS file in the root of the source tree.
 */

#ifndef VP9_COMMON_VP9_ONYXC_INT_H_
#define VP9_COMMON_VP9_ONYXC_INT_H_

#include "vpx_config.h"
#include "vpx/internal/vpx_codec_internal.h"
#include "vp9_rtcd.h"
#include "vp9/common/vp9_loopfilter.h"
#include "vp9/common/vp9_entropymv.h"
#include "vp9/common/vp9_entropy.h"
#include "vp9/common/vp9_entropymode.h"
#include "vp9/common/vp9_quant_common.h"

#if CONFIG_POSTPROC
#include "vp9/common/vp9_postproc.h"
#endif

#define ALLOWED_REFS_PER_FRAME 3

#define NUM_REF_FRAMES_LOG2 3
#define NUM_REF_FRAMES (1 << NUM_REF_FRAMES_LOG2)

// 1 scratch frame for the new frame, 3 for scaled references on the encoder
// TODO(jkoleszar): These 3 extra references could probably come from the
// normal reference pool.
#define NUM_YV12_BUFFERS (NUM_REF_FRAMES + 4)

#define NUM_FRAME_CONTEXTS_LOG2 2
#define NUM_FRAME_CONTEXTS (1 << NUM_FRAME_CONTEXTS_LOG2)

typedef struct frame_contexts {
  vp9_prob y_mode_prob[BLOCK_SIZE_GROUPS][VP9_INTRA_MODES - 1];
  vp9_prob uv_mode_prob[VP9_INTRA_MODES][VP9_INTRA_MODES - 1];
  vp9_prob partition_prob[NUM_FRAME_TYPES][NUM_PARTITION_CONTEXTS]
                         [PARTITION_TYPES - 1];
  vp9_coeff_probs_model coef_probs[TX_SIZES][BLOCK_TYPES];
  vp9_prob switchable_interp_prob[VP9_SWITCHABLE_FILTERS + 1]
                                 [VP9_SWITCHABLE_FILTERS - 1];
  vp9_prob inter_mode_probs[INTER_MODE_CONTEXTS][VP9_INTER_MODES - 1];
  vp9_prob intra_inter_prob[INTRA_INTER_CONTEXTS];
  vp9_prob comp_inter_prob[COMP_INTER_CONTEXTS];
  vp9_prob single_ref_prob[REF_CONTEXTS][2];
  vp9_prob comp_ref_prob[REF_CONTEXTS];
  struct tx_probs tx_probs;
  vp9_prob mbskip_probs[MBSKIP_CONTEXTS];
  nmv_context nmvc;
<<<<<<< HEAD
  nmv_context pre_nmvc;
  nmv_context_counts NMVcount;

#if CONFIG_INTERINTRA
  vp9_prob interintra_prob;
  vp9_prob pre_interintra_prob;
  unsigned int interintra_counts[2];
=======
#if CONFIG_INTERINTRA
  vp9_prob interintra_prob;
>>>>>>> 4dd3b074
#endif
} FRAME_CONTEXT;

typedef struct {
  unsigned int y_mode[BLOCK_SIZE_GROUPS][VP9_INTRA_MODES];
  unsigned int uv_mode[VP9_INTRA_MODES][VP9_INTRA_MODES];
  unsigned int partition[NUM_PARTITION_CONTEXTS][PARTITION_TYPES];
  vp9_coeff_count_model coef[TX_SIZES][BLOCK_TYPES];
  unsigned int eob_branch[TX_SIZES][BLOCK_TYPES][REF_TYPES]
                         [COEF_BANDS][PREV_COEF_CONTEXTS];
  unsigned int switchable_interp[VP9_SWITCHABLE_FILTERS + 1]
                                [VP9_SWITCHABLE_FILTERS];
  unsigned int inter_mode[INTER_MODE_CONTEXTS][VP9_INTER_MODES];
  unsigned int intra_inter[INTRA_INTER_CONTEXTS][2];
  unsigned int comp_inter[COMP_INTER_CONTEXTS][2];
  unsigned int single_ref[REF_CONTEXTS][2][2];
  unsigned int comp_ref[REF_CONTEXTS][2];
  struct tx_counts tx;
  unsigned int mbskip[MBSKIP_CONTEXTS][2];
  nmv_context_counts mv;
#if CONFIG_INTERINTRA
  unsigned int interintra[2];
#endif
} FRAME_COUNTS;


typedef enum {
  SINGLE_PREDICTION_ONLY = 0,
  COMP_PREDICTION_ONLY   = 1,
  HYBRID_PREDICTION      = 2,
  NB_PREDICTION_TYPES    = 3,
} COMPPREDMODE_TYPE;

typedef struct VP9Common {
  struct vpx_internal_error_info  error;

  DECLARE_ALIGNED(16, int16_t, y_dequant[QINDEX_RANGE][8]);
  DECLARE_ALIGNED(16, int16_t, uv_dequant[QINDEX_RANGE][8]);
#if CONFIG_ALPHA
  DECLARE_ALIGNED(16, int16_t, a_dequant[QINDEX_RANGE][8]);
#endif

  int width;
  int height;
  int display_width;
  int display_height;
  int last_width;
  int last_height;

  // TODO(jkoleszar): this implies chroma ss right now, but could vary per
  // plane. Revisit as part of the future change to YV12_BUFFER_CONFIG to
  // support additional planes.
  int subsampling_x;
  int subsampling_y;

  YV12_BUFFER_CONFIG *frame_to_show;

  YV12_BUFFER_CONFIG yv12_fb[NUM_YV12_BUFFERS];
  int fb_idx_ref_cnt[NUM_YV12_BUFFERS]; /* reference counts */
  int ref_frame_map[NUM_REF_FRAMES]; /* maps fb_idx to reference slot */

  // TODO(jkoleszar): could expand active_ref_idx to 4, with 0 as intra, and
  // roll new_fb_idx into it.

  // Each frame can reference ALLOWED_REFS_PER_FRAME buffers
  int active_ref_idx[ALLOWED_REFS_PER_FRAME];
  struct scale_factors active_ref_scale[ALLOWED_REFS_PER_FRAME];
  int new_fb_idx;

  YV12_BUFFER_CONFIG post_proc_buffer;

  FRAME_TYPE last_frame_type;  /* Save last frame's frame type for motion search. */
  FRAME_TYPE frame_type;

  int show_frame;
  int last_show_frame;

  // Flag signaling that the frame is encoded using only INTRA modes.
  int intra_only;

  // Flag signaling that the frame context should be reset to default values.
  // 0 or 1 implies don't reset, 2 reset just the context specified in the
  // frame header, 3 reset all contexts.
  int reset_frame_context;

  int frame_flags;
  // MBs, mb_rows/cols is in 16-pixel units; mi_rows/cols is in
  // MODE_INFO (8-pixel) units.
  int MBs;
  int mb_rows, mi_rows;
  int mb_cols, mi_cols;
  int mode_info_stride;

  /* profile settings */
  TX_MODE tx_mode;

  int base_qindex;
  int last_kf_gf_q;  /* Q used on the last GF or KF */

  int y_dc_delta_q;
  int uv_dc_delta_q;
  int uv_ac_delta_q;
#if CONFIG_ALPHA
  int a_dc_delta_q;
  int a_ac_delta_q;
#endif

  /* We allocate a MODE_INFO struct for each macroblock, together with
     an extra row on top and column on the left to simplify prediction. */

  MODE_INFO *mip; /* Base of allocated array */
  MODE_INFO *mi;  /* Corresponds to upper left visible macroblock */
  MODE_INFO *prev_mip; /* MODE_INFO array 'mip' from last decoded frame */
  MODE_INFO *prev_mi;  /* 'mi' from last frame (points into prev_mip) */


  // Persistent mb segment id map used in prediction.
  unsigned char *last_frame_seg_map;

  INTERPOLATIONFILTERTYPE mcomp_filter_type;

  loop_filter_info_n lf_info;

  int refresh_frame_context;    /* Two state 0 = NO, 1 = YES */

  int ref_frame_sign_bias[MAX_REF_FRAMES];    /* Two state 0, 1 */

  /* Y,U,V */
  ENTROPY_CONTEXT *above_context[MAX_MB_PLANE];
  ENTROPY_CONTEXT left_context[MAX_MB_PLANE][16];

  // partition contexts
  PARTITION_CONTEXT *above_seg_context;
  PARTITION_CONTEXT left_seg_context[8];

  // Context probabilities for reference frame prediction
  int allow_comp_inter_inter;
  MV_REFERENCE_FRAME comp_fixed_ref;
  MV_REFERENCE_FRAME comp_var_ref[2];
  COMPPREDMODE_TYPE comp_pred_mode;

  FRAME_CONTEXT fc;  /* this frame entropy */
  FRAME_CONTEXT frame_contexts[NUM_FRAME_CONTEXTS];
  unsigned int  frame_context_idx; /* Context to use/update */
  FRAME_COUNTS counts;

  unsigned int current_video_frame;
  int version;

#if CONFIG_POSTPROC
  struct postproc_state  postproc_state;
#endif

#if CONFIG_INTERINTRA
  int use_interintra;
#endif

  int error_resilient_mode;
  int frame_parallel_decoding_mode;

  int log2_tile_cols, log2_tile_rows;
  int cur_tile_mi_col_start, cur_tile_mi_col_end;
  int cur_tile_mi_row_start, cur_tile_mi_row_end;
} VP9_COMMON;

static int get_free_fb(VP9_COMMON *cm) {
  int i;
  for (i = 0; i < NUM_YV12_BUFFERS; i++)
    if (cm->fb_idx_ref_cnt[i] == 0)
      break;

  assert(i < NUM_YV12_BUFFERS);
  cm->fb_idx_ref_cnt[i] = 1;
  return i;
}

static void ref_cnt_fb(int *buf, int *idx, int new_idx) {
  if (buf[*idx] > 0)
    buf[*idx]--;

  *idx = new_idx;

  buf[new_idx]++;
}

static int mi_cols_aligned_to_sb(int n_mis) {
  return ALIGN_POWER_OF_TWO(n_mis, LOG2_MI_BLOCK_SIZE);
}

static INLINE void set_partition_seg_context(VP9_COMMON *cm, MACROBLOCKD *xd,
                                             int mi_row, int mi_col) {
  xd->above_seg_context = cm->above_seg_context + mi_col;
  xd->left_seg_context = cm->left_seg_context + (mi_row & MI_MASK);
}

static int check_bsize_coverage(VP9_COMMON *cm, int mi_row, int mi_col,
                                BLOCK_SIZE_TYPE bsize) {
  int bsl = mi_width_log2(bsize), bs = 1 << bsl;
  int ms = bs / 2;

  if ((mi_row + ms < cm->mi_rows) && (mi_col + ms < cm->mi_cols))
    return 0;

  // frame width/height are multiples of 8, hence 8x8 block should always
  // pass the above check
  assert(bsize > BLOCK_8X8);

  // return the node index in the prob tree for binary coding
  // only allow horizontal/split partition types
  if ((mi_col + ms < cm->mi_cols) && (mi_row + ms >= cm->mi_rows))
    return 1;
  // only allow vertical/split partition types
  if ((mi_row + ms < cm->mi_rows) && (mi_col + ms >= cm->mi_cols))
    return 2;

  return -1;
}

static void set_mi_row_col(VP9_COMMON *cm, MACROBLOCKD *xd,
                       int mi_row, int bh,
                       int mi_col, int bw) {
  xd->mb_to_top_edge    = -((mi_row * MI_SIZE) << 3);
  xd->mb_to_bottom_edge = ((cm->mi_rows - bh - mi_row) * MI_SIZE) << 3;
  xd->mb_to_left_edge   = -((mi_col * MI_SIZE) << 3);
  xd->mb_to_right_edge  = ((cm->mi_cols - bw - mi_col) * MI_SIZE) << 3;

  // Are edges available for intra prediction?
  xd->up_available    = (mi_row != 0);
  xd->left_available  = (mi_col > cm->cur_tile_mi_col_start);
  xd->right_available = (mi_col + bw < cm->cur_tile_mi_col_end);
}

static int get_token_alloc(int mb_rows, int mb_cols) {
  return mb_rows * mb_cols * (48 * 16 + 4);
}

static void set_prev_mi(VP9_COMMON *cm) {
  const int use_prev_in_find_mv_refs = cm->width == cm->last_width &&
                                       cm->height == cm->last_height &&
                                       !cm->error_resilient_mode &&
                                       !cm->intra_only &&
                                       cm->last_show_frame;
  // Special case: set prev_mi to NULL when the previous mode info
  // context cannot be used.
  cm->prev_mi = use_prev_in_find_mv_refs ?
                  cm->prev_mip + cm->mode_info_stride + 1 : NULL;
}
#endif  // VP9_COMMON_VP9_ONYXC_INT_H_<|MERGE_RESOLUTION|>--- conflicted
+++ resolved
@@ -53,18 +53,8 @@
   struct tx_probs tx_probs;
   vp9_prob mbskip_probs[MBSKIP_CONTEXTS];
   nmv_context nmvc;
-<<<<<<< HEAD
-  nmv_context pre_nmvc;
-  nmv_context_counts NMVcount;
-
 #if CONFIG_INTERINTRA
   vp9_prob interintra_prob;
-  vp9_prob pre_interintra_prob;
-  unsigned int interintra_counts[2];
-=======
-#if CONFIG_INTERINTRA
-  vp9_prob interintra_prob;
->>>>>>> 4dd3b074
 #endif
 } FRAME_CONTEXT;
 
