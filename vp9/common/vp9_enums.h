--- conflicted
+++ resolved
@@ -25,17 +25,10 @@
 
 #define MI_MASK (MI_BLOCK_SIZE - 1)
 
-<<<<<<< HEAD
-// Bitstream profiles indicated by 2 bits in the uncompressed header.
-// 00:  Profile 0. 8-bit 4:2:0 only.
-// 10:  Profile 1. Adds 4:4:4, 4:2:2, alpha to Profile 0.
-// 01:  Profile 2. Supports 10-bit and 12-bit color only, with 4:2:0 sampling.
-=======
 // Bitstream profiles indicated by 2-3 bits in the uncompressed header.
 // 00: Profile 0.  8-bit 4:2:0 only.
 // 10: Profile 1.  Adds 4:4:4, 4:2:2, alpha to Profile 0.
 // 01: Profile 2.  Supports 10-bit and 12-bit color only, with 4:2:0 sampling.
->>>>>>> 24715c79
 // 110: Profile 3. Supports 10-bit and 12-bit color only, with 4:2:2/4:4:4
 //                 sampling and alpha.
 // 111: Undefined profile.
