--- conflicted
+++ resolved
@@ -386,11 +386,7 @@
   vp9_build_inter_predictors_sbuv(xd, mi_row, mi_col, bsize);
 #if CONFIG_INTERINTRA
   if (xd->mode_info_context->mbmi.ref_frame[1] == INTRA_FRAME
-<<<<<<< HEAD
-      && xd->mode_info_context->mbmi.sb_type >= BLOCK_SIZE_SB8X8) {
-=======
       && is_interintra_allowed(xd->mode_info_context->mbmi.sb_type)) {
->>>>>>> 4dd3b074
     xd->right_available = 0;
     vp9_build_interintra_predictors(xd, y, u, v,
                                     y_stride, uv_stride, bsize);
