--- conflicted
+++ resolved
@@ -228,8 +228,6 @@
 #if CONFIG_VP9_HIGH
   /* Bits per sample 8, 10, 12 */
   int bps;
-  void (*high_itxm_add)(const tran_low_t *input, uint8_t *dest, int stride,
-                        int eob, int bps);
   DECLARE_ALIGNED(16, uint16_t, mc_buf_high[80 * 2 * 80 * 2]);
 #endif
 
@@ -237,11 +235,6 @@
   DECLARE_ALIGNED(16, uint8_t, mc_buf[80 * 2 * 80 * 2]);
 
   int lossless;
-<<<<<<< HEAD
-  /* Inverse transform function pointers. */
-  void (*itxm_add)(const tran_low_t *input, uint8_t *dest, int stride, int eob);
-=======
->>>>>>> 19125ae1
 
   int corrupted;
 
