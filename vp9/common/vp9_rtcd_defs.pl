--- conflicted
+++ resolved
@@ -1066,16 +1066,11 @@
 add_proto qw/void vp9_subtract_block/, "int rows, int cols, int16_t *diff_ptr, ptrdiff_t diff_stride, const uint8_t *src_ptr, ptrdiff_t src_stride, const uint8_t *pred_ptr, ptrdiff_t pred_stride";
 specialize qw/vp9_subtract_block neon/, "$sse2_x86inc";
 
-<<<<<<< HEAD
 if (vpx_config("CONFIG_VP9_HIGH") eq "yes") {
 # the transform coefficients are held in 32-bit
 # values, so the assembler code for  vp9_block_error can no longer be used.
   add_proto qw/int64_t vp9_block_error/, "const tran_low_t *coeff, const tran_low_t *dqcoeff, intptr_t block_size, int64_t *ssz";
   specialize qw/vp9_block_error/;
-=======
-add_proto qw/void vp9_quantize_fp/, "const int16_t *coeff_ptr, intptr_t n_coeffs, int skip_block, const int16_t *zbin_ptr, const int16_t *round_ptr, const int16_t *quant_ptr, const int16_t *quant_shift_ptr, int16_t *qcoeff_ptr, int16_t *dqcoeff_ptr, const int16_t *dequant_ptr, int zbin_oq_value, uint16_t *eob_ptr, const int16_t *scan, const int16_t *iscan";
-specialize qw/vp9_quantize_fp neon/, "$ssse3_x86_64";
->>>>>>> 2bfbe9a8
 
   add_proto qw/void vp9_quantize_fp/, "const tran_low_t *coeff_ptr, intptr_t n_coeffs, int skip_block, const int16_t *zbin_ptr, const int16_t *round_ptr, const int16_t *quant_ptr, const int16_t *quant_shift_ptr, tran_low_t *qcoeff_ptr, tran_low_t *dqcoeff_ptr, const int16_t *dequant_ptr, int zbin_oq_value, uint16_t *eob_ptr, const int16_t *scan, const int16_t *iscan";
   specialize qw/vp9_quantize_fp/;
@@ -1093,7 +1088,7 @@
   specialize qw/vp9_block_error avx2/;
 
   add_proto qw/void vp9_quantize_fp/, "const tran_low_t *coeff_ptr, intptr_t n_coeffs, int skip_block, const int16_t *zbin_ptr, const int16_t *round_ptr, const int16_t *quant_ptr, const int16_t *quant_shift_ptr, tran_low_t *qcoeff_ptr, tran_low_t *dqcoeff_ptr, const int16_t *dequant_ptr, int zbin_oq_value, uint16_t *eob_ptr, const int16_t *scan, const int16_t *iscan";
-  specialize qw/vp9_quantize_fp/, "$ssse3_x86_64";
+  specialize qw/vp9_quantize_fp neon/, "$ssse3_x86_64";
 
   add_proto qw/void vp9_quantize_fp_32x32/, "const tran_low_t *coeff_ptr, intptr_t n_coeffs, int skip_block, const int16_t *zbin_ptr, const int16_t *round_ptr, const int16_t *quant_ptr, const int16_t *quant_shift_ptr, tran_low_t *qcoeff_ptr, tran_low_t *dqcoeff_ptr, const int16_t *dequant_ptr, int zbin_oq_value, uint16_t *eob_ptr, const int16_t *scan, const int16_t *iscan";
   specialize qw/vp9_quantize_fp_32x32/, "$ssse3_x86_64";
@@ -1117,7 +1112,7 @@
 }
 
 # fdct functions
-<<<<<<< HEAD
+
 if (vpx_config("CONFIG_VP9_HIGH") eq "yes") {
   add_proto qw/void vp9_fht4x4/, "const int16_t *input, tran_low_t *output, int stride, int tx_type";
   specialize qw/vp9_fht4x4/;
@@ -1136,13 +1131,6 @@
 
   add_proto qw/void vp9_fdct4x4/, "const int16_t *input, tran_low_t *output, int stride";
   specialize qw/vp9_fdct4x4/;
-=======
-add_proto qw/void vp9_fht4x4/, "const int16_t *input, int16_t *output, int stride, int tx_type";
-specialize qw/vp9_fht4x4 sse2/;
-
-add_proto qw/void vp9_fht8x8/, "const int16_t *input, int16_t *output, int stride, int tx_type";
-specialize qw/vp9_fht8x8 sse2/;
->>>>>>> 2bfbe9a8
 
   add_proto qw/void vp9_fdct8x8_1/, "const int16_t *input, tran_low_t *output, int stride";
   specialize qw/vp9_fdct8x8_1/;
@@ -1153,7 +1141,6 @@
   add_proto qw/void vp9_fdct16x16_1/, "const int16_t *input, tran_low_t *output, int stride";
   specialize qw/vp9_fdct16x16_1/;
 
-<<<<<<< HEAD
   add_proto qw/void vp9_fdct16x16/, "const int16_t *input, tran_low_t *output, int stride";
   specialize qw/vp9_fdct16x16/;
 
@@ -1162,25 +1149,15 @@
 
   add_proto qw/void vp9_fdct32x32/, "const int16_t *input, tran_low_t *output, int stride";
   specialize qw/vp9_fdct32x32/;
-=======
-add_proto qw/void vp9_fdct4x4/, "const int16_t *input, int16_t *output, int stride";
-specialize qw/vp9_fdct4x4 sse2/;
-
-add_proto qw/void vp9_fdct8x8_1/, "const int16_t *input, int16_t *output, int stride";
-specialize qw/vp9_fdct8x8_1 sse2 neon/;
-
-add_proto qw/void vp9_fdct8x8/, "const int16_t *input, int16_t *output, int stride";
-specialize qw/vp9_fdct8x8 sse2 neon/, "$ssse3_x86_64";
->>>>>>> 2bfbe9a8
 
   add_proto qw/void vp9_fdct32x32_rd/, "const int16_t *input, tran_low_t *output, int stride";
   specialize qw/vp9_fdct32x32_rd/;
 } else {
   add_proto qw/void vp9_fht4x4/, "const int16_t *input, tran_low_t *output, int stride, int tx_type";
-  specialize qw/vp9_fht4x4 sse2 avx2/;
+  specialize qw/vp9_fht4x4 sse2/;
 
   add_proto qw/void vp9_fht8x8/, "const int16_t *input, tran_low_t *output, int stride, int tx_type";
-  specialize qw/vp9_fht8x8 sse2 avx2/;
+  specialize qw/vp9_fht8x8 sse2/;
 
   add_proto qw/void vp9_fht16x16/, "const int16_t *input, tran_low_t *output, int stride, int tx_type";
   specialize qw/vp9_fht16x16 sse2/;
@@ -1192,13 +1169,13 @@
   specialize qw/vp9_fdct4x4_1 sse2/;
 
   add_proto qw/void vp9_fdct4x4/, "const int16_t *input, tran_low_t *output, int stride";
-  specialize qw/vp9_fdct4x4 sse2 avx2/;
+  specialize qw/vp9_fdct4x4 sse2/;
 
   add_proto qw/void vp9_fdct8x8_1/, "const int16_t *input, tran_low_t *output, int stride";
-  specialize qw/vp9_fdct8x8_1 sse2/;
+  specialize qw/vp9_fdct8x8_1 sse2 neon/;
 
   add_proto qw/void vp9_fdct8x8/, "const int16_t *input, tran_low_t *output, int stride";
-  specialize qw/vp9_fdct8x8 sse2 avx2/, "$ssse3_x86_64";
+  specialize qw/vp9_fdct8x8 sse2 neon/, "$ssse3_x86_64";
 
   add_proto qw/void vp9_fdct16x16_1/, "const int16_t *input, tran_low_t *output, int stride";
   specialize qw/vp9_fdct16x16_1 sse2/;
