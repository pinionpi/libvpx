--- conflicted
+++ resolved
@@ -7,7 +7,6 @@
 #include "vpx/vpx_integer.h"
 #include "vp9/common/vp9_common.h"
 #include "vp9/common/vp9_enums.h"
-#include "vp9/common/vp9_idct.h"
 
 struct macroblockd;
 
@@ -331,415 +330,6 @@
 #
 # dct
 #
-<<<<<<< HEAD
-if (vpx_config("CONFIG_VP9_HIGH") eq "yes") {
-  add_proto qw/void vp9_idct4x4_1_add/, "const tran_low_t *input, uint8_t *dest, int dest_stride";
-  specialize qw/vp9_idct4x4_1_add/;
-
-  add_proto qw/void vp9_idct4x4_16_add/, "const tran_low_t *input, uint8_t *dest, int dest_stride";
-  specialize qw/vp9_idct4x4_16_add/;
-
-  add_proto qw/void vp9_idct8x8_1_add/, "const tran_low_t *input, uint8_t *dest, int dest_stride";
-  specialize qw/vp9_idct8x8_1_add/;
-
-  add_proto qw/void vp9_idct8x8_64_add/, "const tran_low_t *input, uint8_t *dest, int dest_stride";
-  specialize qw/vp9_idct8x8_64_add/;
-
-  add_proto qw/void vp9_idct8x8_12_add/, "const tran_low_t *input, uint8_t *dest, int dest_stride";
-  specialize qw/vp9_idct8x8_12_add/;
-
-  add_proto qw/void vp9_idct16x16_1_add/, "const tran_low_t *input, uint8_t *dest, int dest_stride";
-  specialize qw/vp9_idct16x16_1_add/;
-
-  add_proto qw/void vp9_idct16x16_256_add/, "const tran_low_t *input, uint8_t *dest, int dest_stride";
-  specialize qw/vp9_idct16x16_256_add/;
-
-  add_proto qw/void vp9_idct16x16_10_add/, "const tran_low_t *input, uint8_t *dest, int dest_stride";
-  specialize qw/vp9_idct16x16_10_add/;
-
-  add_proto qw/void vp9_idct32x32_1024_add/, "const tran_low_t *input, uint8_t *dest, int dest_stride";
-  specialize qw/vp9_idct32x32_1024_add/;
-
-  add_proto qw/void vp9_idct32x32_34_add/, "const tran_low_t *input, uint8_t *dest, int dest_stride";
-  specialize qw/vp9_idct32x32_34_add/;
-
-  add_proto qw/void vp9_idct32x32_1_add/, "const tran_low_t *input, uint8_t *dest, int dest_stride";
-  specialize qw/vp9_idct32x32_1_add/;
-
-  add_proto qw/void vp9_iht4x4_16_add/, "const tran_low_t *input, uint8_t *dest, int dest_stride, int tx_type";
-  specialize qw/vp9_iht4x4_16_add/;
-
-  add_proto qw/void vp9_iht8x8_64_add/, "const tran_low_t *input, uint8_t *dest, int dest_stride, int tx_type";
-  specialize qw/vp9_iht8x8_64_add/;
-
-  add_proto qw/void vp9_iht16x16_256_add/, "const tran_low_t *input, uint8_t *output, int pitch, int tx_type";
-  specialize qw/vp9_iht16x16_256_add/;
-
-  # dct and add
-
-  add_proto qw/void vp9_iwht4x4_1_add/, "const tran_low_t *input, uint8_t *dest, int dest_stride";
-  specialize qw/vp9_iwht4x4_1_add/;
-
-  add_proto qw/void vp9_iwht4x4_16_add/, "const tran_low_t *input, uint8_t *dest, int dest_stride";
-  specialize qw/vp9_iwht4x4_16_add/;
-} else {
-  add_proto qw/void vp9_idct4x4_1_add/, "const tran_low_t *input, uint8_t *dest, int dest_stride";
-  specialize qw/vp9_idct4x4_1_add sse2 neon_asm dspr2/;
-  $vp9_idct4x4_1_add_neon_asm=vp9_idct4x4_1_add_neon;
-
-  add_proto qw/void vp9_idct4x4_16_add/, "const tran_low_t *input, uint8_t *dest, int dest_stride";
-  specialize qw/vp9_idct4x4_16_add sse2 neon_asm dspr2/;
-  $vp9_idct4x4_16_add_neon_asm=vp9_idct4x4_16_add_neon;
-
-  add_proto qw/void vp9_idct8x8_1_add/, "const tran_low_t *input, uint8_t *dest, int dest_stride";
-  specialize qw/vp9_idct8x8_1_add sse2 neon_asm dspr2/;
-  $vp9_idct8x8_1_add_neon_asm=vp9_idct8x8_1_add_neon;
-
-  add_proto qw/void vp9_idct8x8_64_add/, "const tran_low_t *input, uint8_t *dest, int dest_stride";
-  specialize qw/vp9_idct8x8_64_add sse2 neon_asm dspr2/, "$ssse3_x86_64";
-  $vp9_idct8x8_64_add_neon_asm=vp9_idct8x8_64_add_neon;
-
-  add_proto qw/void vp9_idct8x8_12_add/, "const tran_low_t *input, uint8_t *dest, int dest_stride";
-  specialize qw/vp9_idct8x8_12_add sse2 neon_asm dspr2/, "$ssse3_x86_64";
-  $vp9_idct8x8_12_add_neon_asm=vp9_idct8x8_12_add_neon;
-
-  add_proto qw/void vp9_idct16x16_1_add/, "const tran_low_t *input, uint8_t *dest, int dest_stride";
-  specialize qw/vp9_idct16x16_1_add sse2 neon_asm dspr2/;
-  $vp9_idct16x16_1_add_neon_asm=vp9_idct16x16_1_add_neon;
-
-  add_proto qw/void vp9_idct16x16_256_add/, "const tran_low_t *input, uint8_t *dest, int dest_stride";
-  specialize qw/vp9_idct16x16_256_add sse2 ssse3 neon_asm dspr2/;
-  $vp9_idct16x16_256_add_neon_asm=vp9_idct16x16_256_add_neon;
-
-  add_proto qw/void vp9_idct16x16_10_add/, "const tran_low_t *input, uint8_t *dest, int dest_stride";
-  specialize qw/vp9_idct16x16_10_add sse2 ssse3 neon_asm dspr2/;
-  $vp9_idct16x16_10_add_neon_asm=vp9_idct16x16_10_add_neon;
-
-  add_proto qw/void vp9_idct32x32_1024_add/, "const tran_low_t *input, uint8_t *dest, int dest_stride";
-  specialize qw/vp9_idct32x32_1024_add sse2 neon_asm dspr2/;
-  $vp9_idct32x32_1024_add_neon_asm=vp9_idct32x32_1024_add_neon;
-
-  add_proto qw/void vp9_idct32x32_34_add/, "const tran_low_t *input, uint8_t *dest, int dest_stride";
-  specialize qw/vp9_idct32x32_34_add sse2 neon_asm dspr2/;
-  $vp9_idct32x32_34_add_neon_asm=vp9_idct32x32_1024_add_neon;
-
-  add_proto qw/void vp9_idct32x32_1_add/, "const tran_low_t *input, uint8_t *dest, int dest_stride";
-  specialize qw/vp9_idct32x32_1_add sse2 neon_asm dspr2/;
-  $vp9_idct32x32_1_add_neon_asm=vp9_idct32x32_1_add_neon;
-
-  add_proto qw/void vp9_iht4x4_16_add/, "const tran_low_t *input, uint8_t *dest, int dest_stride, int tx_type";
-  specialize qw/vp9_iht4x4_16_add sse2 neon_asm dspr2/;
-  $vp9_iht4x4_16_add_neon_asm=vp9_iht4x4_16_add_neon;
-
-  add_proto qw/void vp9_iht8x8_64_add/, "const tran_low_t *input, uint8_t *dest, int dest_stride, int tx_type";
-  specialize qw/vp9_iht8x8_64_add sse2 neon_asm dspr2/;
-  $vp9_iht8x8_64_add_neon_asm=vp9_iht8x8_64_add_neon;
-
-  add_proto qw/void vp9_iht16x16_256_add/, "const tran_low_t *input, uint8_t *output, int pitch, int tx_type";
-  specialize qw/vp9_iht16x16_256_add sse2 dspr2/;
-
-  # dct and add
-
-  add_proto qw/void vp9_iwht4x4_1_add/, "const tran_low_t *input, uint8_t *dest, int dest_stride";
-  specialize qw/vp9_iwht4x4_1_add/;
-
-  add_proto qw/void vp9_iwht4x4_16_add/, "const tran_low_t *input, uint8_t *dest, int dest_stride";
-  specialize qw/vp9_iwht4x4_16_add/;
-}
-
-
-# High bitdepth functions
-if (vpx_config("CONFIG_VP9_HIGH") eq "yes") {
-add_proto qw/void vp9_high_d207_predictor_4x4/, "uint16_t *dst, ptrdiff_t y_stride, const uint16_t *above, const uint16_t *left, int bps";
-specialize qw/vp9_high_d207_predictor_4x4/;
-
-add_proto qw/void vp9_high_d45_predictor_4x4/, "uint16_t *dst, ptrdiff_t y_stride, const uint16_t *above, const uint16_t *left, int bps";
-specialize qw/vp9_high_d45_predictor_4x4/;
-
-add_proto qw/void vp9_high_d63_predictor_4x4/, "uint16_t *dst, ptrdiff_t y_stride, const uint16_t *above, const uint16_t *left, int bps";
-specialize qw/vp9_high_d63_predictor_4x4/;
-
-add_proto qw/void vp9_high_h_predictor_4x4/, "uint16_t *dst, ptrdiff_t y_stride, const uint16_t *above, const uint16_t *left, int bps";
-specialize qw/vp9_high_h_predictor_4x4/;
-
-add_proto qw/void vp9_high_d117_predictor_4x4/, "uint16_t *dst, ptrdiff_t y_stride, const uint16_t *above, const uint16_t *left, int bps";
-specialize qw/vp9_high_d117_predictor_4x4/;
-
-add_proto qw/void vp9_high_d135_predictor_4x4/, "uint16_t *dst, ptrdiff_t y_stride, const uint16_t *above, const uint16_t *left, int bps";
-specialize qw/vp9_high_d135_predictor_4x4/;
-
-add_proto qw/void vp9_high_d153_predictor_4x4/, "uint16_t *dst, ptrdiff_t y_stride, const uint16_t *above, const uint16_t *left, int bps";
-specialize qw/vp9_high_d153_predictor_4x4/;
-
-add_proto qw/void vp9_high_v_predictor_4x4/, "uint16_t *dst, ptrdiff_t y_stride, const uint16_t *above, const uint16_t *left, int bps";
-specialize qw/vp9_high_v_predictor_4x4 neon/, "$sse_x86inc";
-
-add_proto qw/void vp9_high_tm_predictor_4x4/, "uint16_t *dst, ptrdiff_t y_stride, const uint16_t *above, const uint16_t *left, int bps";
-specialize qw/vp9_high_tm_predictor_4x4/, "$sse_x86inc";
-
-add_proto qw/void vp9_high_dc_predictor_4x4/, "uint16_t *dst, ptrdiff_t y_stride, const uint16_t *above, const uint16_t *left, int bps";
-specialize qw/vp9_high_dc_predictor_4x4/, "$sse_x86inc";
-
-add_proto qw/void vp9_high_dc_top_predictor_4x4/, "uint16_t *dst, ptrdiff_t y_stride, const uint16_t *above, const uint16_t *left, int bps";
-specialize qw/vp9_high_dc_top_predictor_4x4/;
-
-add_proto qw/void vp9_high_dc_left_predictor_4x4/, "uint16_t *dst, ptrdiff_t y_stride, const uint16_t *above, const uint16_t *left, int bps";
-specialize qw/vp9_high_dc_left_predictor_4x4/;
-
-add_proto qw/void vp9_high_dc_128_predictor_4x4/, "uint16_t *dst, ptrdiff_t y_stride, const uint16_t *above, const uint16_t *left, int bps";
-specialize qw/vp9_high_dc_128_predictor_4x4/;
-
-add_proto qw/void vp9_high_d207_predictor_8x8/, "uint16_t *dst, ptrdiff_t y_stride, const uint16_t *above, const uint16_t *left, int bps";
-specialize qw/vp9_high_d207_predictor_8x8/;
-
-add_proto qw/void vp9_high_d45_predictor_8x8/, "uint16_t *dst, ptrdiff_t y_stride, const uint16_t *above, const uint16_t *left, int bps";
-specialize qw/vp9_high_d45_predictor_8x8/;
-
-add_proto qw/void vp9_high_d63_predictor_8x8/, "uint16_t *dst, ptrdiff_t y_stride, const uint16_t *above, const uint16_t *left, int bps";
-specialize qw/vp9_high_d63_predictor_8x8/;
-
-add_proto qw/void vp9_high_h_predictor_8x8/, "uint16_t *dst, ptrdiff_t y_stride, const uint16_t *above, const uint16_t *left, int bps";
-specialize qw/vp9_high_h_predictor_8x8/;
-
-add_proto qw/void vp9_high_d117_predictor_8x8/, "uint16_t *dst, ptrdiff_t y_stride, const uint16_t *above, const uint16_t *left, int bps";
-specialize qw/vp9_high_d117_predictor_8x8/;
-
-add_proto qw/void vp9_high_d135_predictor_8x8/, "uint16_t *dst, ptrdiff_t y_stride, const uint16_t *above, const uint16_t *left, int bps";
-specialize qw/vp9_high_d135_predictor_8x8/;
-
-add_proto qw/void vp9_high_d153_predictor_8x8/, "uint16_t *dst, ptrdiff_t y_stride, const uint16_t *above, const uint16_t *left, int bps";
-specialize qw/vp9_high_d153_predictor_8x8/;
-
-add_proto qw/void vp9_high_v_predictor_8x8/, "uint16_t *dst, ptrdiff_t y_stride, const uint16_t *above, const uint16_t *left, int bps";
-specialize qw/vp9_high_v_predictor_8x8/, "$sse2_x86inc";
-
-add_proto qw/void vp9_high_tm_predictor_8x8/, "uint16_t *dst, ptrdiff_t y_stride, const uint16_t *above, const uint16_t *left, int bps";
-specialize qw/vp9_high_tm_predictor_8x8/, "$sse2_x86inc";
-
-add_proto qw/void vp9_high_dc_predictor_8x8/, "uint16_t *dst, ptrdiff_t y_stride, const uint16_t *above, const uint16_t *left, int bps";
-specialize qw/vp9_high_dc_predictor_8x8/, "$sse2_x86inc";;
-
-add_proto qw/void vp9_high_dc_top_predictor_8x8/, "uint16_t *dst, ptrdiff_t y_stride, const uint16_t *above, const uint16_t *left, int bps";
-specialize qw/vp9_high_dc_top_predictor_8x8/;
-
-add_proto qw/void vp9_high_dc_left_predictor_8x8/, "uint16_t *dst, ptrdiff_t y_stride, const uint16_t *above, const uint16_t *left, int bps";
-specialize qw/vp9_high_dc_left_predictor_8x8/;
-
-add_proto qw/void vp9_high_dc_128_predictor_8x8/, "uint16_t *dst, ptrdiff_t y_stride, const uint16_t *above, const uint16_t *left, int bps";
-specialize qw/vp9_high_dc_128_predictor_8x8/;
-
-add_proto qw/void vp9_high_d207_predictor_16x16/, "uint16_t *dst, ptrdiff_t y_stride, const uint16_t *above, const uint16_t *left, int bps";
-specialize qw/vp9_high_d207_predictor_16x16/;
-
-add_proto qw/void vp9_high_d45_predictor_16x16/, "uint16_t *dst, ptrdiff_t y_stride, const uint16_t *above, const uint16_t *left, int bps";
-specialize qw/vp9_high_d45_predictor_16x16/;
-
-add_proto qw/void vp9_high_d63_predictor_16x16/, "uint16_t *dst, ptrdiff_t y_stride, const uint16_t *above, const uint16_t *left, int bps";
-specialize qw/vp9_high_d63_predictor_16x16/;
-
-add_proto qw/void vp9_high_h_predictor_16x16/, "uint16_t *dst, ptrdiff_t y_stride, const uint16_t *above, const uint16_t *left, int bps";
-specialize qw/vp9_high_h_predictor_16x16/;
-
-add_proto qw/void vp9_high_d117_predictor_16x16/, "uint16_t *dst, ptrdiff_t y_stride, const uint16_t *above, const uint16_t *left, int bps";
-specialize qw/vp9_high_d117_predictor_16x16/;
-
-add_proto qw/void vp9_high_d135_predictor_16x16/, "uint16_t *dst, ptrdiff_t y_stride, const uint16_t *above, const uint16_t *left, int bps";
-specialize qw/vp9_high_d135_predictor_16x16/;
-
-add_proto qw/void vp9_high_d153_predictor_16x16/, "uint16_t *dst, ptrdiff_t y_stride, const uint16_t *above, const uint16_t *left, int bps";
-specialize qw/vp9_high_d153_predictor_16x16/;
-
-add_proto qw/void vp9_high_v_predictor_16x16/, "uint16_t *dst, ptrdiff_t y_stride, const uint16_t *above, const uint16_t *left, int bps";
-specialize qw/vp9_high_v_predictor_16x16 neon/, "$sse2_x86inc";
-
-add_proto qw/void vp9_high_tm_predictor_16x16/, "uint16_t *dst, ptrdiff_t y_stride, const uint16_t *above, const uint16_t *left, int bps";
-specialize qw/vp9_high_tm_predictor_16x16/, "$sse2_x86_64";
-
-add_proto qw/void vp9_high_dc_predictor_16x16/, "uint16_t *dst, ptrdiff_t y_stride, const uint16_t *above, const uint16_t *left, int bps";
-specialize qw/vp9_high_dc_predictor_16x16/, "$sse2_x86inc";
-
-add_proto qw/void vp9_high_dc_top_predictor_16x16/, "uint16_t *dst, ptrdiff_t y_stride, const uint16_t *above, const uint16_t *left, int bps";
-specialize qw/vp9_high_dc_top_predictor_16x16/;
-
-add_proto qw/void vp9_high_dc_left_predictor_16x16/, "uint16_t *dst, ptrdiff_t y_stride, const uint16_t *above, const uint16_t *left, int bps";
-specialize qw/vp9_high_dc_left_predictor_16x16/;
-
-add_proto qw/void vp9_high_dc_128_predictor_16x16/, "uint16_t *dst, ptrdiff_t y_stride, const uint16_t *above, const uint16_t *left, int bps";
-specialize qw/vp9_high_dc_128_predictor_16x16/;
-
-add_proto qw/void vp9_high_d207_predictor_32x32/, "uint16_t *dst, ptrdiff_t y_stride, const uint16_t *above, const uint16_t *left, int bps";
-specialize qw/vp9_high_d207_predictor_32x32/;
-
-add_proto qw/void vp9_high_d45_predictor_32x32/, "uint16_t *dst, ptrdiff_t y_stride, const uint16_t *above, const uint16_t *left, int bps";
-specialize qw/vp9_high_d45_predictor_32x32/;
-
-add_proto qw/void vp9_high_d63_predictor_32x32/, "uint16_t *dst, ptrdiff_t y_stride, const uint16_t *above, const uint16_t *left, int bps";
-specialize qw/vp9_high_d63_predictor_32x32/;
-
-add_proto qw/void vp9_high_h_predictor_32x32/, "uint16_t *dst, ptrdiff_t y_stride, const uint16_t *above, const uint16_t *left, int bps";
-specialize qw/vp9_high_h_predictor_32x32/;
-
-add_proto qw/void vp9_high_d117_predictor_32x32/, "uint16_t *dst, ptrdiff_t y_stride, const uint16_t *above, const uint16_t *left, int bps";
-specialize qw/vp9_high_d117_predictor_32x32/;
-
-add_proto qw/void vp9_high_d135_predictor_32x32/, "uint16_t *dst, ptrdiff_t y_stride, const uint16_t *above, const uint16_t *left, int bps";
-specialize qw/vp9_high_d135_predictor_32x32/;
-
-add_proto qw/void vp9_high_d153_predictor_32x32/, "uint16_t *dst, ptrdiff_t y_stride, const uint16_t *above, const uint16_t *left, int bps";
-specialize qw/vp9_high_d153_predictor_32x32/;
-
-add_proto qw/void vp9_high_v_predictor_32x32/, "uint16_t *dst, ptrdiff_t y_stride, const uint16_t *above, const uint16_t *left, int bps";
-specialize qw/vp9_high_v_predictor_32x32/, "$sse2_x86inc";
-
-add_proto qw/void vp9_high_tm_predictor_32x32/, "uint16_t *dst, ptrdiff_t y_stride, const uint16_t *above, const uint16_t *left, int bps";
-specialize qw/vp9_high_tm_predictor_32x32/, "$sse2_x86_64";
-
-add_proto qw/void vp9_high_dc_predictor_32x32/, "uint16_t *dst, ptrdiff_t y_stride, const uint16_t *above, const uint16_t *left, int bps";
-specialize qw/vp9_high_dc_predictor_32x32/, "$sse2_x86_64";
-
-add_proto qw/void vp9_high_dc_top_predictor_32x32/, "uint16_t *dst, ptrdiff_t y_stride, const uint16_t *above, const uint16_t *left, int bps";
-specialize qw/vp9_high_dc_top_predictor_32x32/;
-
-add_proto qw/void vp9_high_dc_left_predictor_32x32/, "uint16_t *dst, ptrdiff_t y_stride, const uint16_t *above, const uint16_t *left, int bps";
-specialize qw/vp9_high_dc_left_predictor_32x32/;
-
-add_proto qw/void vp9_high_dc_128_predictor_32x32/, "uint16_t *dst, ptrdiff_t y_stride, const uint16_t *above, const uint16_t *left, int bps";
-specialize qw/vp9_high_dc_128_predictor_32x32/;
-
-#
-# Loopfilter
-#
-add_proto qw/void vp9_high_lpf_vertical_16/, "uint16_t *s, int pitch, const uint8_t *blimit, const uint8_t *limit, const uint8_t *thresh, int bps";
-specialize qw/vp9_high_lpf_vertical_16 sse2/;
-
-add_proto qw/void vp9_high_lpf_vertical_16_dual/, "uint16_t *s, int pitch, const uint8_t *blimit, const uint8_t *limit, const uint8_t *thresh, int bps";
-specialize qw/vp9_high_lpf_vertical_16_dual sse2/;
-
-add_proto qw/void vp9_high_lpf_vertical_8/, "uint16_t *s, int pitch, const uint8_t *blimit, const uint8_t *limit, const uint8_t *thresh, int count, int bps";
-specialize qw/vp9_high_lpf_vertical_8 sse2/;
-
-add_proto qw/void vp9_high_lpf_vertical_8_dual/, "uint16_t *s, int pitch, const uint8_t *blimit0, const uint8_t *limit0, const uint8_t *thresh0, const uint8_t *blimit1, const uint8_t *limit1, const uint8_t *thresh1, int bps";
-specialize qw/vp9_high_lpf_vertical_8_dual sse2/;
-
-add_proto qw/void vp9_high_lpf_vertical_4/, "uint16_t *s, int pitch, const uint8_t *blimit, const uint8_t *limit, const uint8_t *thresh, int count, int bps";
-specialize qw/vp9_high_lpf_vertical_4 sse2/;
-
-add_proto qw/void vp9_high_lpf_vertical_4_dual/, "uint16_t *s, int pitch, const uint8_t *blimit0, const uint8_t *limit0, const uint8_t *thresh0, const uint8_t *blimit1, const uint8_t *limit1, const uint8_t *thresh1, int bps";
-specialize qw/vp9_high_lpf_vertical_4_dual sse2/;
-
-add_proto qw/void vp9_high_lpf_horizontal_16/, "uint16_t *s, int pitch, const uint8_t *blimit, const uint8_t *limit, const uint8_t *thresh, int count, int bps";
-specialize qw/vp9_high_lpf_horizontal_16 sse2/;
-
-add_proto qw/void vp9_high_lpf_horizontal_8/, "uint16_t *s, int pitch, const uint8_t *blimit, const uint8_t *limit, const uint8_t *thresh, int count, int bps";
-specialize qw/vp9_high_lpf_horizontal_8 sse2/;
-
-add_proto qw/void vp9_high_lpf_horizontal_8_dual/, "uint16_t *s, int pitch, const uint8_t *blimit0, const uint8_t *limit0, const uint8_t *thresh0, const uint8_t *blimit1, const uint8_t *limit1, const uint8_t *thresh1, int bps";
-specialize qw/vp9_high_lpf_horizontal_8_dual sse2/;
-
-add_proto qw/void vp9_high_lpf_horizontal_4/, "uint16_t *s, int pitch, const uint8_t *blimit, const uint8_t *limit, const uint8_t *thresh, int count, int bps";
-specialize qw/vp9_high_lpf_horizontal_4 sse2/;
-
-add_proto qw/void vp9_high_lpf_horizontal_4_dual/, "uint16_t *s, int pitch, const uint8_t *blimit0, const uint8_t *limit0, const uint8_t *thresh0, const uint8_t *blimit1, const uint8_t *limit1, const uint8_t *thresh1, int bps";
-specialize qw/vp9_high_lpf_horizontal_4_dual sse2/;
-
-#
-# post proc
-#
-if (vpx_config("CONFIG_VP9_POSTPROC") eq "yes") {
-add_proto qw/void vp9_high_mbpost_proc_down/, "uint16_t *dst, int pitch, int rows, int cols, int flimit";
-specialize qw/vp9_high_mbpost_proc_down/;
-
-add_proto qw/void vp9_high_mbpost_proc_across_ip/, "uint16_t *src, int pitch, int rows, int cols, int flimit";
-specialize qw/vp9_high_mbpost_proc_across_ip/;
-
-add_proto qw/void vp9_high_post_proc_down_and_across/, "const uint16_t *src_ptr, uint16_t *dst_ptr, int src_pixels_per_line, int dst_pixels_per_line, int rows, int cols, int flimit";
-specialize qw/vp9_high_post_proc_down_and_across/;
-
-add_proto qw/void vp9_high_plane_add_noise/, "uint8_t *Start, char *noise, char blackclamp[16], char whiteclamp[16], char bothclamp[16], unsigned int Width, unsigned int Height, int Pitch";
-specialize qw/vp9_high_plane_add_noise/;
-}
-
-add_proto qw/void vp9_high_blend_mb_inner/, "uint8_t *y, uint8_t *u, uint8_t *v, int y1, int u1, int v1, int alpha, int stride";
-specialize qw/vp9_high_blend_mb_inner/;
-
-add_proto qw/void vp9_high_blend_mb_outer/, "uint8_t *y, uint8_t *u, uint8_t *v, int y1, int u1, int v1, int alpha, int stride";
-specialize qw/vp9_high_blend_mb_outer/;
-
-add_proto qw/void vp9_high_blend_b/, "uint8_t *y, uint8_t *u, uint8_t *v, int y1, int u1, int v1, int alpha, int stride";
-specialize qw/vp9_high_blend_b/;
-
-#
-# Sub Pixel Filters
-#
-add_proto qw/void vp9_high_convolve_copy/, "const uint8_t *src, ptrdiff_t src_stride, uint8_t *dst, ptrdiff_t dst_stride, const int16_t *filter_x, int x_step_q4, const int16_t *filter_y, int y_step_q4, int w, int h, int bps";
-specialize qw/vp9_high_convolve_copy/;
-
-add_proto qw/void vp9_high_convolve_avg/, "const uint8_t *src, ptrdiff_t src_stride, uint8_t *dst, ptrdiff_t dst_stride, const int16_t *filter_x, int x_step_q4, const int16_t *filter_y, int y_step_q4, int w, int h, int bps";
-specialize qw/vp9_high_convolve_avg/;
-
-add_proto qw/void vp9_high_convolve8/, "const uint8_t *src, ptrdiff_t src_stride, uint8_t *dst, ptrdiff_t dst_stride, const int16_t *filter_x, int x_step_q4, const int16_t *filter_y, int y_step_q4, int w, int h, int bps";
-specialize qw/vp9_high_convolve8/, "$sse2_x86_64";
-
-add_proto qw/void vp9_high_convolve8_horiz/, "const uint8_t *src, ptrdiff_t src_stride, uint8_t *dst, ptrdiff_t dst_stride, const int16_t *filter_x, int x_step_q4, const int16_t *filter_y, int y_step_q4, int w, int h, int bps";
-specialize qw/vp9_high_convolve8_horiz/, "$sse2_x86_64";
-
-add_proto qw/void vp9_high_convolve8_vert/, "const uint8_t *src, ptrdiff_t src_stride, uint8_t *dst, ptrdiff_t dst_stride, const int16_t *filter_x, int x_step_q4, const int16_t *filter_y, int y_step_q4, int w, int h, int bps";
-specialize qw/vp9_high_convolve8_vert/, "$sse2_x86_64";
-
-add_proto qw/void vp9_high_convolve8_avg/, "const uint8_t *src, ptrdiff_t src_stride, uint8_t *dst, ptrdiff_t dst_stride, const int16_t *filter_x, int x_step_q4, const int16_t *filter_y, int y_step_q4, int w, int h, int bps";
-specialize qw/vp9_high_convolve8_avg/, "$sse2_x86_64";
-
-add_proto qw/void vp9_high_convolve8_avg_horiz/, "const uint8_t *src, ptrdiff_t src_stride, uint8_t *dst, ptrdiff_t dst_stride, const int16_t *filter_x, int x_step_q4, const int16_t *filter_y, int y_step_q4, int w, int h, int bps";
-specialize qw/vp9_high_convolve8_avg_horiz/, "$sse2_x86_64";
-
-add_proto qw/void vp9_high_convolve8_avg_vert/, "const uint8_t *src, ptrdiff_t src_stride, uint8_t *dst, ptrdiff_t dst_stride, const int16_t *filter_x, int x_step_q4, const int16_t *filter_y, int y_step_q4, int w, int h, int bps";
-specialize qw/vp9_high_convolve8_avg_vert/, "$sse2_x86_64";
-
-#
-# dct
-#
-add_proto qw/void vp9_high_idct4x4_1_add/, "const tran_low_t *input, uint8_t *dest, int dest_stride, int bps";
-specialize qw/vp9_high_idct4x4_1_add/;
-
-add_proto qw/void vp9_high_idct4x4_16_add/, "const tran_low_t *input, uint8_t *dest, int dest_stride, int bps";
-specialize qw/vp9_high_idct4x4_16_add/;
-
-add_proto qw/void vp9_high_idct8x8_1_add/, "const tran_low_t *input, uint8_t *dest, int dest_stride, int bps";
-specialize qw/vp9_high_idct8x8_1_add/;
-
-add_proto qw/void vp9_high_idct8x8_64_add/, "const tran_low_t *input, uint8_t *dest, int dest_stride, int bps";
-specialize qw/vp9_high_idct8x8_64_add/;
-
-add_proto qw/void vp9_high_idct8x8_10_add/, "const tran_low_t *input, uint8_t *dest, int dest_stride, int bps";
-specialize qw/vp9_high_idct8x8_10_add/;
-
-add_proto qw/void vp9_high_idct16x16_1_add/, "const tran_low_t *input, uint8_t *dest, int dest_stride, int bps";
-specialize qw/vp9_high_idct16x16_1_add/;
-
-add_proto qw/void vp9_high_idct16x16_256_add/, "const tran_low_t *input, uint8_t *dest, int dest_stride, int bps";
-specialize qw/vp9_high_idct16x16_256_add/;
-
-add_proto qw/void vp9_high_idct16x16_10_add/, "const tran_low_t *input, uint8_t *dest, int dest_stride, int bps";
-specialize qw/vp9_high_idct16x16_10_add/;
-
-add_proto qw/void vp9_high_idct32x32_1024_add/, "const tran_low_t *input, uint8_t *dest, int dest_stride, int bps";
-specialize qw/vp9_high_idct32x32_1024_add/;
-
-add_proto qw/void vp9_high_idct32x32_34_add/, "const tran_low_t *input, uint8_t *dest, int dest_stride, int bps";
-specialize qw/vp9_high_idct32x32_34_add/;
-
-add_proto qw/void vp9_high_idct32x32_1_add/, "const tran_low_t *input, uint8_t *dest, int dest_stride, int bps";
-specialize qw/vp9_high_idct32x32_1_add/;
-
-add_proto qw/void vp9_high_iht4x4_16_add/, "const tran_low_t *input, uint8_t *dest, int dest_stride, int tx_type, int bps";
-specialize qw/vp9_high_iht4x4_16_add/;
-
-add_proto qw/void vp9_high_iht8x8_64_add/, "const tran_low_t *input, uint8_t *dest, int dest_stride, int tx_type, int bps";
-specialize qw/vp9_high_iht8x8_64_add/;
-
-add_proto qw/void vp9_high_iht16x16_256_add/, "const tran_low_t *input, uint8_t *output, int pitch, int tx_type, int bps";
-specialize qw/vp9_high_iht16x16_256_add/;
-=======
 if (vpx_config("CONFIG_VP9_HIGHBITDEPTH") eq "yes") {
   # Note as optimized versions of these functions are added we need to add a check to ensure
   # that when CONFIG_EMULATE_HARDWARE is on, it defaults to the C versions only.
@@ -1068,18 +658,10 @@
 
   add_proto qw/void vp9_highbd_dc_left_predictor_32x32/, "uint16_t *dst, ptrdiff_t y_stride, const uint16_t *above, const uint16_t *left, int bd";
   specialize qw/vp9_highbd_dc_left_predictor_32x32/;
->>>>>>> e59c053e
 
   add_proto qw/void vp9_highbd_dc_128_predictor_32x32/, "uint16_t *dst, ptrdiff_t y_stride, const uint16_t *above, const uint16_t *left, int bd";
   specialize qw/vp9_highbd_dc_128_predictor_32x32/;
 
-<<<<<<< HEAD
-add_proto qw/void vp9_high_iwht4x4_1_add/, "const tran_low_t *input, uint8_t *dest, int dest_stride, int bps";
-specialize qw/vp9_high_iwht4x4_1_add/;
-
-add_proto qw/void vp9_high_iwht4x4_16_add/, "const tran_low_t *input, uint8_t *dest, int dest_stride, int bps";
-specialize qw/vp9_high_iwht4x4_16_add/;
-=======
   #
   # Sub Pixel Filters
   #
@@ -1214,7 +796,6 @@
 
   add_proto qw/void vp9_highbd_iwht4x4_16_add/, "const tran_low_t *input, uint8_t *dest, int dest_stride, int bd";
   specialize qw/vp9_highbd_iwht4x4_16_add/;
->>>>>>> e59c053e
 }
 
 #
@@ -1533,12 +1114,6 @@
 add_proto qw/unsigned int vp9_avg_8x8/, "const uint8_t *, int p";
 specialize qw/vp9_avg_8x8 sse2/;
 
-<<<<<<< HEAD
-add_proto qw/void vp9_subtract_block/, "int rows, int cols, int16_t *diff_ptr, ptrdiff_t diff_stride, const uint8_t *src_ptr, ptrdiff_t src_stride, const uint8_t *pred_ptr, ptrdiff_t pred_stride";
-specialize qw/vp9_subtract_block neon/, "$sse2_x86inc";
-
-if (vpx_config("CONFIG_VP9_HIGH") eq "yes") {
-=======
 # ENCODEMB INVOKE
 
 add_proto qw/void vp9_subtract_block/, "int rows, int cols, int16_t *diff_ptr, ptrdiff_t diff_stride, const uint8_t *src_ptr, ptrdiff_t src_stride, const uint8_t *pred_ptr, ptrdiff_t pred_stride";
@@ -1553,12 +1128,10 @@
 }
 
 if (vpx_config("CONFIG_VP9_HIGHBITDEPTH") eq "yes") {
->>>>>>> e59c053e
 # the transform coefficients are held in 32-bit
 # values, so the assembler code for  vp9_block_error can no longer be used.
   add_proto qw/int64_t vp9_block_error/, "const tran_low_t *coeff, const tran_low_t *dqcoeff, intptr_t block_size, int64_t *ssz";
   specialize qw/vp9_block_error/;
-<<<<<<< HEAD
 
   add_proto qw/void vp9_quantize_fp/, "const tran_low_t *coeff_ptr, intptr_t n_coeffs, int skip_block, const int16_t *zbin_ptr, const int16_t *round_ptr, const int16_t *quant_ptr, const int16_t *quant_shift_ptr, tran_low_t *qcoeff_ptr, tran_low_t *dqcoeff_ptr, const int16_t *dequant_ptr, int zbin_oq_value, uint16_t *eob_ptr, const int16_t *scan, const int16_t *iscan";
   specialize qw/vp9_quantize_fp/;
@@ -1569,18 +1142,6 @@
   add_proto qw/void vp9_quantize_b/, "const tran_low_t *coeff_ptr, intptr_t n_coeffs, int skip_block, const int16_t *zbin_ptr, const int16_t *round_ptr, const int16_t *quant_ptr, const int16_t *quant_shift_ptr, tran_low_t *qcoeff_ptr, tran_low_t *dqcoeff_ptr, const int16_t *dequant_ptr, int zbin_oq_value, uint16_t *eob_ptr, const int16_t *scan, const int16_t *iscan";
   specialize qw/vp9_quantize_b/;
 
-=======
-
-  add_proto qw/void vp9_quantize_fp/, "const tran_low_t *coeff_ptr, intptr_t n_coeffs, int skip_block, const int16_t *zbin_ptr, const int16_t *round_ptr, const int16_t *quant_ptr, const int16_t *quant_shift_ptr, tran_low_t *qcoeff_ptr, tran_low_t *dqcoeff_ptr, const int16_t *dequant_ptr, int zbin_oq_value, uint16_t *eob_ptr, const int16_t *scan, const int16_t *iscan";
-  specialize qw/vp9_quantize_fp/;
-
-  add_proto qw/void vp9_quantize_fp_32x32/, "const tran_low_t *coeff_ptr, intptr_t n_coeffs, int skip_block, const int16_t *zbin_ptr, const int16_t *round_ptr, const int16_t *quant_ptr, const int16_t *quant_shift_ptr, tran_low_t *qcoeff_ptr, tran_low_t *dqcoeff_ptr, const int16_t *dequant_ptr, int zbin_oq_value, uint16_t *eob_ptr, const int16_t *scan, const int16_t *iscan";
-  specialize qw/vp9_quantize_fp_32x32/;
-
-  add_proto qw/void vp9_quantize_b/, "const tran_low_t *coeff_ptr, intptr_t n_coeffs, int skip_block, const int16_t *zbin_ptr, const int16_t *round_ptr, const int16_t *quant_ptr, const int16_t *quant_shift_ptr, tran_low_t *qcoeff_ptr, tran_low_t *dqcoeff_ptr, const int16_t *dequant_ptr, int zbin_oq_value, uint16_t *eob_ptr, const int16_t *scan, const int16_t *iscan";
-  specialize qw/vp9_quantize_b/;
-
->>>>>>> e59c053e
   add_proto qw/void vp9_quantize_b_32x32/, "const tran_low_t *coeff_ptr, intptr_t n_coeffs, int skip_block, const int16_t *zbin_ptr, const int16_t *round_ptr, const int16_t *quant_ptr, const int16_t *quant_shift_ptr, tran_low_t *qcoeff_ptr, tran_low_t *dqcoeff_ptr, const int16_t *dequant_ptr, int zbin_oq_value, uint16_t *eob_ptr, const int16_t *scan, const int16_t *iscan";
   specialize qw/vp9_quantize_b_32x32/;
 } else {
@@ -1613,11 +1174,7 @@
 
 # fdct functions
 
-<<<<<<< HEAD
-if (vpx_config("CONFIG_VP9_HIGH") eq "yes") {
-=======
 if (vpx_config("CONFIG_VP9_HIGHBITDEPTH") eq "yes") {
->>>>>>> e59c053e
   add_proto qw/void vp9_fht4x4/, "const int16_t *input, tran_low_t *output, int stride, int tx_type";
   specialize qw/vp9_fht4x4/;
 
@@ -1632,7 +1189,6 @@
 
   add_proto qw/void vp9_fdct4x4_1/, "const int16_t *input, tran_low_t *output, int stride";
   specialize qw/vp9_fdct4x4_1/;
-<<<<<<< HEAD
 
   add_proto qw/void vp9_fdct4x4/, "const int16_t *input, tran_low_t *output, int stride";
   specialize qw/vp9_fdct4x4/;
@@ -1688,63 +1244,6 @@
   add_proto qw/void vp9_fdct16x16/, "const int16_t *input, tran_low_t *output, int stride";
   specialize qw/vp9_fdct16x16 sse2/;
 
-=======
-
-  add_proto qw/void vp9_fdct4x4/, "const int16_t *input, tran_low_t *output, int stride";
-  specialize qw/vp9_fdct4x4/;
-
-  add_proto qw/void vp9_fdct8x8_1/, "const int16_t *input, tran_low_t *output, int stride";
-  specialize qw/vp9_fdct8x8_1/;
-
-  add_proto qw/void vp9_fdct8x8/, "const int16_t *input, tran_low_t *output, int stride";
-  specialize qw/vp9_fdct8x8/;
-
-  add_proto qw/void vp9_fdct16x16_1/, "const int16_t *input, tran_low_t *output, int stride";
-  specialize qw/vp9_fdct16x16_1/;
-
-  add_proto qw/void vp9_fdct16x16/, "const int16_t *input, tran_low_t *output, int stride";
-  specialize qw/vp9_fdct16x16/;
-
-  add_proto qw/void vp9_fdct32x32_1/, "const int16_t *input, tran_low_t *output, int stride";
-  specialize qw/vp9_fdct32x32_1/;
-
-  add_proto qw/void vp9_fdct32x32/, "const int16_t *input, tran_low_t *output, int stride";
-  specialize qw/vp9_fdct32x32/;
-
-  add_proto qw/void vp9_fdct32x32_rd/, "const int16_t *input, tran_low_t *output, int stride";
-  specialize qw/vp9_fdct32x32_rd/;
-} else {
-  add_proto qw/void vp9_fht4x4/, "const int16_t *input, tran_low_t *output, int stride, int tx_type";
-  specialize qw/vp9_fht4x4 sse2/;
-
-  add_proto qw/void vp9_fht8x8/, "const int16_t *input, tran_low_t *output, int stride, int tx_type";
-  specialize qw/vp9_fht8x8 sse2/;
-
-  add_proto qw/void vp9_fht16x16/, "const int16_t *input, tran_low_t *output, int stride, int tx_type";
-  specialize qw/vp9_fht16x16 sse2/;
-
-  add_proto qw/void vp9_fwht4x4/, "const int16_t *input, tran_low_t *output, int stride";
-  specialize qw/vp9_fwht4x4/, "$mmx_x86inc";
-
-  add_proto qw/void vp9_fdct4x4_1/, "const int16_t *input, tran_low_t *output, int stride";
-  specialize qw/vp9_fdct4x4_1 sse2/;
-
-  add_proto qw/void vp9_fdct4x4/, "const int16_t *input, tran_low_t *output, int stride";
-  specialize qw/vp9_fdct4x4 sse2/;
-
-  add_proto qw/void vp9_fdct8x8_1/, "const int16_t *input, tran_low_t *output, int stride";
-  specialize qw/vp9_fdct8x8_1 sse2 neon/;
-
-  add_proto qw/void vp9_fdct8x8/, "const int16_t *input, tran_low_t *output, int stride";
-  specialize qw/vp9_fdct8x8 sse2 neon/, "$ssse3_x86_64";
-
-  add_proto qw/void vp9_fdct16x16_1/, "const int16_t *input, tran_low_t *output, int stride";
-  specialize qw/vp9_fdct16x16_1 sse2/;
-
-  add_proto qw/void vp9_fdct16x16/, "const int16_t *input, tran_low_t *output, int stride";
-  specialize qw/vp9_fdct16x16 sse2/;
-
->>>>>>> e59c053e
   add_proto qw/void vp9_fdct32x32_1/, "const int16_t *input, tran_low_t *output, int stride";
   specialize qw/vp9_fdct32x32_1 sse2/;
 
@@ -1775,652 +1274,6 @@
 add_proto qw/void vp9_temporal_filter_apply/, "uint8_t *frame1, unsigned int stride, uint8_t *frame2, unsigned int block_width, unsigned int block_height, int strength, int filter_weight, unsigned int *accumulator, uint16_t *count";
 specialize qw/vp9_temporal_filter_apply sse2/;
 
-<<<<<<< HEAD
-if (vpx_config("CONFIG_VP9_HIGH") eq "yes") {
-
-# variance
-add_proto qw/unsigned int vp9_high_variance32x16/, "const uint8_t *src_ptr, int source_stride, const uint8_t *ref_ptr, int ref_stride, unsigned int *sse";
-specialize qw/vp9_high_variance32x16/;
-
-add_proto qw/unsigned int vp9_high_variance16x32/, "const uint8_t *src_ptr, int source_stride, const uint8_t *ref_ptr, int ref_stride, unsigned int *sse";
-specialize qw/vp9_high_variance16x32/;
-
-add_proto qw/unsigned int vp9_high_variance64x32/, "const uint8_t *src_ptr, int source_stride, const uint8_t *ref_ptr, int ref_stride, unsigned int *sse";
-specialize qw/vp9_high_variance64x32/;
-
-add_proto qw/unsigned int vp9_high_variance32x64/, "const uint8_t *src_ptr, int source_stride, const uint8_t *ref_ptr, int ref_stride, unsigned int *sse";
-specialize qw/vp9_high_variance32x64/;
-
-add_proto qw/unsigned int vp9_high_variance32x32/, "const uint8_t *src_ptr, int source_stride, const uint8_t *ref_ptr, int ref_stride, unsigned int *sse";
-specialize qw/vp9_high_variance32x32/;
-
-add_proto qw/unsigned int vp9_high_variance64x64/, "const uint8_t *src_ptr, int source_stride, const uint8_t *ref_ptr, int ref_stride, unsigned int *sse";
-specialize qw/vp9_high_variance64x64/;
-
-add_proto qw/unsigned int vp9_high_variance16x16/, "const uint8_t *src_ptr, int source_stride, const uint8_t *ref_ptr, int ref_stride, unsigned int *sse";
-specialize qw/vp9_high_variance16x16/;
-
-add_proto qw/unsigned int vp9_high_variance16x8/, "const uint8_t *src_ptr, int source_stride, const uint8_t *ref_ptr, int ref_stride, unsigned int *sse";
-specialize qw/vp9_high_variance16x8/;
-
-add_proto qw/unsigned int vp9_high_variance8x16/, "const uint8_t *src_ptr, int source_stride, const uint8_t *ref_ptr, int ref_stride, unsigned int *sse";
-specialize qw/vp9_high_variance8x16/;
-
-add_proto qw/unsigned int vp9_high_variance8x8/, "const uint8_t *src_ptr, int source_stride, const uint8_t *ref_ptr, int ref_stride, unsigned int *sse";
-specialize qw/vp9_high_variance8x8/;
-
-add_proto qw/unsigned int vp9_high_variance8x4/, "const uint8_t *src_ptr, int source_stride, const uint8_t *ref_ptr, int ref_stride, unsigned int *sse";
-specialize qw/vp9_high_variance8x4/;
-
-add_proto qw/unsigned int vp9_high_variance4x8/, "const uint8_t *src_ptr, int source_stride, const uint8_t *ref_ptr, int ref_stride, unsigned int *sse";
-specialize qw/vp9_high_variance4x8/;
-
-add_proto qw/unsigned int vp9_high_variance4x4/, "const uint8_t *src_ptr, int source_stride, const uint8_t *ref_ptr, int ref_stride, unsigned int *sse";
-specialize qw/vp9_high_variance4x4/;
-
-add_proto qw/void vp9_high_get8x8var/, "const uint8_t *src_ptr, int source_stride, const uint8_t *ref_ptr, int ref_stride, unsigned int *sse, int *sum";
-specialize qw/vp9_high_get8x8var/;
-
-add_proto qw/void vp9_high_get16x16var/, "const uint8_t *src_ptr, int source_stride, const uint8_t *ref_ptr, int ref_stride, unsigned int *sse, int *sum";
-specialize qw/vp9_high_get16x16var/;
-
-add_proto qw/unsigned int vp9_high_10_variance32x16/, "const uint8_t *src_ptr, int source_stride, const uint8_t *ref_ptr, int ref_stride, unsigned int *sse";
-specialize qw/vp9_high_10_variance32x16/;
-
-add_proto qw/unsigned int vp9_high_10_variance16x32/, "const uint8_t *src_ptr, int source_stride, const uint8_t *ref_ptr, int ref_stride, unsigned int *sse";
-specialize qw/vp9_high_10_variance16x32/;
-
-add_proto qw/unsigned int vp9_high_10_variance64x32/, "const uint8_t *src_ptr, int source_stride, const uint8_t *ref_ptr, int ref_stride, unsigned int *sse";
-specialize qw/vp9_high_10_variance64x32/;
-
-add_proto qw/unsigned int vp9_high_10_variance32x64/, "const uint8_t *src_ptr, int source_stride, const uint8_t *ref_ptr, int ref_stride, unsigned int *sse";
-specialize qw/vp9_high_10_variance32x64/;
-
-add_proto qw/unsigned int vp9_high_10_variance32x32/, "const uint8_t *src_ptr, int source_stride, const uint8_t *ref_ptr, int ref_stride, unsigned int *sse";
-specialize qw/vp9_high_10_variance32x32/;
-
-add_proto qw/unsigned int vp9_high_10_variance64x64/, "const uint8_t *src_ptr, int source_stride, const uint8_t *ref_ptr, int ref_stride, unsigned int *sse";
-specialize qw/vp9_high_10_variance64x64/;
-
-add_proto qw/unsigned int vp9_high_10_variance16x16/, "const uint8_t *src_ptr, int source_stride, const uint8_t *ref_ptr, int ref_stride, unsigned int *sse";
-specialize qw/vp9_high_10_variance16x16/;
-
-add_proto qw/unsigned int vp9_high_10_variance16x8/, "const uint8_t *src_ptr, int source_stride, const uint8_t *ref_ptr, int ref_stride, unsigned int *sse";
-specialize qw/vp9_high_10_variance16x8/;
-
-add_proto qw/unsigned int vp9_high_10_variance8x16/, "const uint8_t *src_ptr, int source_stride, const uint8_t *ref_ptr, int ref_stride, unsigned int *sse";
-specialize qw/vp9_high_10_variance8x16/;
-
-add_proto qw/unsigned int vp9_high_10_variance8x8/, "const uint8_t *src_ptr, int source_stride, const uint8_t *ref_ptr, int ref_stride, unsigned int *sse";
-specialize qw/vp9_high_10_variance8x8/;
-
-add_proto qw/unsigned int vp9_high_10_variance8x4/, "const uint8_t *src_ptr, int source_stride, const uint8_t *ref_ptr, int ref_stride, unsigned int *sse";
-specialize qw/vp9_high_10_variance8x4/;
-
-add_proto qw/unsigned int vp9_high_10_variance4x8/, "const uint8_t *src_ptr, int source_stride, const uint8_t *ref_ptr, int ref_stride, unsigned int *sse";
-specialize qw/vp9_high_10_variance4x8/;
-
-add_proto qw/unsigned int vp9_high_10_variance4x4/, "const uint8_t *src_ptr, int source_stride, const uint8_t *ref_ptr, int ref_stride, unsigned int *sse";
-specialize qw/vp9_high_10_variance4x4/;
-
-add_proto qw/void vp9_high_10_get8x8var/, "const uint8_t *src_ptr, int source_stride, const uint8_t *ref_ptr, int ref_stride, unsigned int *sse, int *sum";
-specialize qw/vp9_high_10_get8x8var/;
-
-add_proto qw/void vp9_high_10_get16x16var/, "const uint8_t *src_ptr, int source_stride, const uint8_t *ref_ptr, int ref_stride, unsigned int *sse, int *sum";
-specialize qw/vp9_high_10_get16x16var/;
-
-add_proto qw/unsigned int vp9_high_12_variance32x16/, "const uint8_t *src_ptr, int source_stride, const uint8_t *ref_ptr, int ref_stride, unsigned int *sse";
-specialize qw/vp9_high_12_variance32x16/;
-
-add_proto qw/unsigned int vp9_high_12_variance16x32/, "const uint8_t *src_ptr, int source_stride, const uint8_t *ref_ptr, int ref_stride, unsigned int *sse";
-specialize qw/vp9_high_12_variance16x32/;
-
-add_proto qw/unsigned int vp9_high_12_variance64x32/, "const uint8_t *src_ptr, int source_stride, const uint8_t *ref_ptr, int ref_stride, unsigned int *sse";
-specialize qw/vp9_high_12_variance64x32/;
-
-add_proto qw/unsigned int vp9_high_12_variance32x64/, "const uint8_t *src_ptr, int source_stride, const uint8_t *ref_ptr, int ref_stride, unsigned int *sse";
-specialize qw/vp9_high_12_variance32x64/;
-
-add_proto qw/unsigned int vp9_high_12_variance32x32/, "const uint8_t *src_ptr, int source_stride, const uint8_t *ref_ptr, int ref_stride, unsigned int *sse";
-specialize qw/vp9_high_12_variance32x32/;
-
-add_proto qw/unsigned int vp9_high_12_variance64x64/, "const uint8_t *src_ptr, int source_stride, const uint8_t *ref_ptr, int ref_stride, unsigned int *sse";
-specialize qw/vp9_high_12_variance64x64/;
-
-add_proto qw/unsigned int vp9_high_12_variance16x16/, "const uint8_t *src_ptr, int source_stride, const uint8_t *ref_ptr, int ref_stride, unsigned int *sse";
-specialize qw/vp9_high_12_variance16x16/;
-
-add_proto qw/unsigned int vp9_high_12_variance16x8/, "const uint8_t *src_ptr, int source_stride, const uint8_t *ref_ptr, int ref_stride, unsigned int *sse";
-specialize qw/vp9_high_12_variance16x8/;
-
-add_proto qw/unsigned int vp9_high_12_variance8x16/, "const uint8_t *src_ptr, int source_stride, const uint8_t *ref_ptr, int ref_stride, unsigned int *sse";
-specialize qw/vp9_high_12_variance8x16/;
-
-add_proto qw/unsigned int vp9_high_12_variance8x8/, "const uint8_t *src_ptr, int source_stride, const uint8_t *ref_ptr, int ref_stride, unsigned int *sse";
-specialize qw/vp9_high_12_variance8x8/;
-
-add_proto qw/unsigned int vp9_high_12_variance8x4/, "const uint8_t *src_ptr, int source_stride, const uint8_t *ref_ptr, int ref_stride, unsigned int *sse";
-specialize qw/vp9_high_12_variance8x4/;
-
-add_proto qw/unsigned int vp9_high_12_variance4x8/, "const uint8_t *src_ptr, int source_stride, const uint8_t *ref_ptr, int ref_stride, unsigned int *sse";
-specialize qw/vp9_high_12_variance4x8/;
-
-add_proto qw/unsigned int vp9_high_12_variance4x4/, "const uint8_t *src_ptr, int source_stride, const uint8_t *ref_ptr, int ref_stride, unsigned int *sse";
-specialize qw/vp9_high_12_variance4x4/;
-
-add_proto qw/void vp9_high_12_get8x8var/, "const uint8_t *src_ptr, int source_stride, const uint8_t *ref_ptr, int ref_stride, unsigned int *sse, int *sum";
-specialize qw/vp9_high_12_get8x8var/;
-
-add_proto qw/void vp9_high_12_get16x16var/, "const uint8_t *src_ptr, int source_stride, const uint8_t *ref_ptr, int ref_stride, unsigned int *sse, int *sum";
-specialize qw/vp9_high_12_get16x16var/;
-
-add_proto qw/unsigned int vp9_high_sub_pixel_variance64x64/, "const uint8_t *src_ptr, int source_stride, int xoffset, int  yoffset, const uint8_t *ref_ptr, int ref_stride, unsigned int *sse";
-specialize qw/vp9_high_sub_pixel_variance64x64/;
-
-add_proto qw/unsigned int vp9_high_sub_pixel_avg_variance64x64/, "const uint8_t *src_ptr, int source_stride, int xoffset, int  yoffset, const uint8_t *ref_ptr, int ref_stride, unsigned int *sse, const uint8_t *second_pred";
-specialize qw/vp9_high_sub_pixel_avg_variance64x64/;
-
-add_proto qw/unsigned int vp9_high_sub_pixel_variance32x64/, "const uint8_t *src_ptr, int source_stride, int xoffset, int  yoffset, const uint8_t *ref_ptr, int ref_stride, unsigned int *sse";
-specialize qw/vp9_high_sub_pixel_variance32x64/;
-
-add_proto qw/unsigned int vp9_high_sub_pixel_avg_variance32x64/, "const uint8_t *src_ptr, int source_stride, int xoffset, int  yoffset, const uint8_t *ref_ptr, int ref_stride, unsigned int *sse, const uint8_t *second_pred";
-specialize qw/vp9_high_sub_pixel_avg_variance32x64/;
-
-add_proto qw/unsigned int vp9_high_sub_pixel_variance64x32/, "const uint8_t *src_ptr, int source_stride, int xoffset, int  yoffset, const uint8_t *ref_ptr, int ref_stride, unsigned int *sse";
-specialize qw/vp9_high_sub_pixel_variance64x32/;
-
-add_proto qw/unsigned int vp9_high_sub_pixel_avg_variance64x32/, "const uint8_t *src_ptr, int source_stride, int xoffset, int  yoffset, const uint8_t *ref_ptr, int ref_stride, unsigned int *sse, const uint8_t *second_pred";
-specialize qw/vp9_high_sub_pixel_avg_variance64x32/;
-
-add_proto qw/unsigned int vp9_high_sub_pixel_variance32x16/, "const uint8_t *src_ptr, int source_stride, int xoffset, int  yoffset, const uint8_t *ref_ptr, int ref_stride, unsigned int *sse";
-specialize qw/vp9_high_sub_pixel_variance32x16/;
-
-add_proto qw/unsigned int vp9_high_sub_pixel_avg_variance32x16/, "const uint8_t *src_ptr, int source_stride, int xoffset, int  yoffset, const uint8_t *ref_ptr, int ref_stride, unsigned int *sse, const uint8_t *second_pred";
-specialize qw/vp9_high_sub_pixel_avg_variance32x16/;
-
-add_proto qw/unsigned int vp9_high_sub_pixel_variance16x32/, "const uint8_t *src_ptr, int source_stride, int xoffset, int  yoffset, const uint8_t *ref_ptr, int ref_stride, unsigned int *sse";
-specialize qw/vp9_high_sub_pixel_variance16x32/;
-
-add_proto qw/unsigned int vp9_high_sub_pixel_avg_variance16x32/, "const uint8_t *src_ptr, int source_stride, int xoffset, int  yoffset, const uint8_t *ref_ptr, int ref_stride, unsigned int *sse, const uint8_t *second_pred";
-specialize qw/vp9_high_sub_pixel_avg_variance16x32/;
-
-add_proto qw/unsigned int vp9_high_sub_pixel_variance32x32/, "const uint8_t *src_ptr, int source_stride, int xoffset, int  yoffset, const uint8_t *ref_ptr, int ref_stride, unsigned int *sse";
-specialize qw/vp9_high_sub_pixel_variance32x32/;
-
-add_proto qw/unsigned int vp9_high_sub_pixel_avg_variance32x32/, "const uint8_t *src_ptr, int source_stride, int xoffset, int  yoffset, const uint8_t *ref_ptr, int ref_stride, unsigned int *sse, const uint8_t *second_pred";
-specialize qw/vp9_high_sub_pixel_avg_variance32x32/;
-
-add_proto qw/unsigned int vp9_high_sub_pixel_variance16x16/, "const uint8_t *src_ptr, int source_stride, int xoffset, int  yoffset, const uint8_t *ref_ptr, int ref_stride, unsigned int *sse";
-specialize qw/vp9_high_sub_pixel_variance16x16/;
-
-add_proto qw/unsigned int vp9_high_sub_pixel_avg_variance16x16/, "const uint8_t *src_ptr, int source_stride, int xoffset, int  yoffset, const uint8_t *ref_ptr, int ref_stride, unsigned int *sse, const uint8_t *second_pred";
-specialize qw/vp9_high_sub_pixel_avg_variance16x16/;
-
-add_proto qw/unsigned int vp9_high_sub_pixel_variance8x16/, "const uint8_t *src_ptr, int source_stride, int xoffset, int  yoffset, const uint8_t *ref_ptr, int ref_stride, unsigned int *sse";
-specialize qw/vp9_high_sub_pixel_variance8x16/;
-
-add_proto qw/unsigned int vp9_high_sub_pixel_avg_variance8x16/, "const uint8_t *src_ptr, int source_stride, int xoffset, int  yoffset, const uint8_t *ref_ptr, int ref_stride, unsigned int *sse, const uint8_t *second_pred";
-specialize qw/vp9_high_sub_pixel_avg_variance8x16/;
-
-add_proto qw/unsigned int vp9_high_sub_pixel_variance16x8/, "const uint8_t *src_ptr, int source_stride, int xoffset, int  yoffset, const uint8_t *ref_ptr, int ref_stride, unsigned int *sse";
-specialize qw/vp9_high_sub_pixel_variance16x8/;
-
-add_proto qw/unsigned int vp9_high_sub_pixel_avg_variance16x8/, "const uint8_t *src_ptr, int source_stride, int xoffset, int  yoffset, const uint8_t *ref_ptr, int ref_stride, unsigned int *sse, const uint8_t *second_pred";
-specialize qw/vp9_high_sub_pixel_avg_variance16x8/;
-
-add_proto qw/unsigned int vp9_high_sub_pixel_variance8x8/, "const uint8_t *src_ptr, int source_stride, int xoffset, int  yoffset, const uint8_t *ref_ptr, int ref_stride, unsigned int *sse";
-specialize qw/vp9_high_sub_pixel_variance8x8/;
-
-add_proto qw/unsigned int vp9_high_sub_pixel_avg_variance8x8/, "const uint8_t *src_ptr, int source_stride, int xoffset, int  yoffset, const uint8_t *ref_ptr, int ref_stride, unsigned int *sse, const uint8_t *second_pred";
-specialize qw/vp9_high_sub_pixel_avg_variance8x8/;
-
-add_proto qw/unsigned int vp9_high_sub_pixel_variance8x4/, "const uint8_t *src_ptr, int source_stride, int xoffset, int yoffset, const uint8_t *ref_ptr, int ref_stride, unsigned int *sse";
-specialize qw/vp9_high_sub_pixel_variance8x4/;
-
-add_proto qw/unsigned int vp9_high_sub_pixel_avg_variance8x4/, "const uint8_t *src_ptr, int source_stride, int xoffset, int yoffset, const uint8_t *ref_ptr, int ref_stride, unsigned int *sse, const uint8_t *second_pred";
-specialize qw/vp9_high_sub_pixel_avg_variance8x4/;
-
-add_proto qw/unsigned int vp9_high_sub_pixel_variance4x8/, "const uint8_t *src_ptr, int source_stride, int xoffset, int yoffset, const uint8_t *ref_ptr, int ref_stride, unsigned int *sse";
-specialize qw/vp9_high_sub_pixel_variance4x8/;
-
-add_proto qw/unsigned int vp9_high_sub_pixel_avg_variance4x8/, "const uint8_t *src_ptr, int source_stride, int xoffset, int yoffset, const uint8_t *ref_ptr, int ref_stride, unsigned int *sse, const uint8_t *second_pred";
-specialize qw/vp9_high_sub_pixel_avg_variance4x8/;
-
-add_proto qw/unsigned int vp9_high_sub_pixel_variance4x4/, "const uint8_t *src_ptr, int source_stride, int xoffset, int  yoffset, const uint8_t *ref_ptr, int ref_stride, unsigned int *sse";
-specialize qw/vp9_high_sub_pixel_variance4x4/;
-
-add_proto qw/unsigned int vp9_high_sub_pixel_avg_variance4x4/, "const uint8_t *src_ptr, int source_stride, int xoffset, int  yoffset, const uint8_t *ref_ptr, int ref_stride, unsigned int *sse, const uint8_t *second_pred";
-specialize qw/vp9_high_sub_pixel_avg_variance4x4/;
-
-add_proto qw/unsigned int vp9_high_10_sub_pixel_variance64x64/, "const uint8_t *src_ptr, int source_stride, int xoffset, int  yoffset, const uint8_t *ref_ptr, int ref_stride, unsigned int *sse";
-specialize qw/vp9_high_10_sub_pixel_variance64x64/;
-
-add_proto qw/unsigned int vp9_high_10_sub_pixel_avg_variance64x64/, "const uint8_t *src_ptr, int source_stride, int xoffset, int  yoffset, const uint8_t *ref_ptr, int ref_stride, unsigned int *sse, const uint8_t *second_pred";
-specialize qw/vp9_high_10_sub_pixel_avg_variance64x64/;
-
-add_proto qw/unsigned int vp9_high_10_sub_pixel_variance32x64/, "const uint8_t *src_ptr, int source_stride, int xoffset, int  yoffset, const uint8_t *ref_ptr, int ref_stride, unsigned int *sse";
-specialize qw/vp9_high_10_sub_pixel_variance32x64/;
-
-add_proto qw/unsigned int vp9_high_10_sub_pixel_avg_variance32x64/, "const uint8_t *src_ptr, int source_stride, int xoffset, int  yoffset, const uint8_t *ref_ptr, int ref_stride, unsigned int *sse, const uint8_t *second_pred";
-specialize qw/vp9_high_10_sub_pixel_avg_variance32x64/;
-
-add_proto qw/unsigned int vp9_high_10_sub_pixel_variance64x32/, "const uint8_t *src_ptr, int source_stride, int xoffset, int  yoffset, const uint8_t *ref_ptr, int ref_stride, unsigned int *sse";
-specialize qw/vp9_high_10_sub_pixel_variance64x32/;
-
-add_proto qw/unsigned int vp9_high_10_sub_pixel_avg_variance64x32/, "const uint8_t *src_ptr, int source_stride, int xoffset, int  yoffset, const uint8_t *ref_ptr, int ref_stride, unsigned int *sse, const uint8_t *second_pred";
-specialize qw/vp9_high_10_sub_pixel_avg_variance64x32/;
-
-add_proto qw/unsigned int vp9_high_10_sub_pixel_variance32x16/, "const uint8_t *src_ptr, int source_stride, int xoffset, int  yoffset, const uint8_t *ref_ptr, int ref_stride, unsigned int *sse";
-specialize qw/vp9_high_10_sub_pixel_variance32x16/;
-
-add_proto qw/unsigned int vp9_high_10_sub_pixel_avg_variance32x16/, "const uint8_t *src_ptr, int source_stride, int xoffset, int  yoffset, const uint8_t *ref_ptr, int ref_stride, unsigned int *sse, const uint8_t *second_pred";
-specialize qw/vp9_high_10_sub_pixel_avg_variance32x16/;
-
-add_proto qw/unsigned int vp9_high_10_sub_pixel_variance16x32/, "const uint8_t *src_ptr, int source_stride, int xoffset, int  yoffset, const uint8_t *ref_ptr, int ref_stride, unsigned int *sse";
-specialize qw/vp9_high_10_sub_pixel_variance16x32/;
-
-add_proto qw/unsigned int vp9_high_10_sub_pixel_avg_variance16x32/, "const uint8_t *src_ptr, int source_stride, int xoffset, int  yoffset, const uint8_t *ref_ptr, int ref_stride, unsigned int *sse, const uint8_t *second_pred";
-specialize qw/vp9_high_10_sub_pixel_avg_variance16x32/;
-
-add_proto qw/unsigned int vp9_high_10_sub_pixel_variance32x32/, "const uint8_t *src_ptr, int source_stride, int xoffset, int  yoffset, const uint8_t *ref_ptr, int ref_stride, unsigned int *sse";
-specialize qw/vp9_high_10_sub_pixel_variance32x32/;
-
-add_proto qw/unsigned int vp9_high_10_sub_pixel_avg_variance32x32/, "const uint8_t *src_ptr, int source_stride, int xoffset, int  yoffset, const uint8_t *ref_ptr, int ref_stride, unsigned int *sse, const uint8_t *second_pred";
-specialize qw/vp9_high_10_sub_pixel_avg_variance32x32/;
-
-add_proto qw/unsigned int vp9_high_10_sub_pixel_variance16x16/, "const uint8_t *src_ptr, int source_stride, int xoffset, int  yoffset, const uint8_t *ref_ptr, int ref_stride, unsigned int *sse";
-specialize qw/vp9_high_10_sub_pixel_variance16x16/;
-
-add_proto qw/unsigned int vp9_high_10_sub_pixel_avg_variance16x16/, "const uint8_t *src_ptr, int source_stride, int xoffset, int  yoffset, const uint8_t *ref_ptr, int ref_stride, unsigned int *sse, const uint8_t *second_pred";
-specialize qw/vp9_high_10_sub_pixel_avg_variance16x16/;
-
-add_proto qw/unsigned int vp9_high_10_sub_pixel_variance8x16/, "const uint8_t *src_ptr, int source_stride, int xoffset, int  yoffset, const uint8_t *ref_ptr, int ref_stride, unsigned int *sse";
-specialize qw/vp9_high_10_sub_pixel_variance8x16/;
-
-add_proto qw/unsigned int vp9_high_10_sub_pixel_avg_variance8x16/, "const uint8_t *src_ptr, int source_stride, int xoffset, int  yoffset, const uint8_t *ref_ptr, int ref_stride, unsigned int *sse, const uint8_t *second_pred";
-specialize qw/vp9_high_10_sub_pixel_avg_variance8x16/;
-
-add_proto qw/unsigned int vp9_high_10_sub_pixel_variance16x8/, "const uint8_t *src_ptr, int source_stride, int xoffset, int  yoffset, const uint8_t *ref_ptr, int ref_stride, unsigned int *sse";
-specialize qw/vp9_high_10_sub_pixel_variance16x8/;
-
-add_proto qw/unsigned int vp9_high_10_sub_pixel_avg_variance16x8/, "const uint8_t *src_ptr, int source_stride, int xoffset, int  yoffset, const uint8_t *ref_ptr, int ref_stride, unsigned int *sse, const uint8_t *second_pred";
-specialize qw/vp9_high_10_sub_pixel_avg_variance16x8/;
-
-add_proto qw/unsigned int vp9_high_10_sub_pixel_variance8x8/, "const uint8_t *src_ptr, int source_stride, int xoffset, int  yoffset, const uint8_t *ref_ptr, int ref_stride, unsigned int *sse";
-specialize qw/vp9_high_10_sub_pixel_variance8x8/;
-
-add_proto qw/unsigned int vp9_high_10_sub_pixel_avg_variance8x8/, "const uint8_t *src_ptr, int source_stride, int xoffset, int  yoffset, const uint8_t *ref_ptr, int ref_stride, unsigned int *sse, const uint8_t *second_pred";
-specialize qw/vp9_high_10_sub_pixel_avg_variance8x8/;
-
-add_proto qw/unsigned int vp9_high_10_sub_pixel_variance8x4/, "const uint8_t *src_ptr, int source_stride, int xoffset, int yoffset, const uint8_t *ref_ptr, int ref_stride, unsigned int *sse";
-specialize qw/vp9_high_10_sub_pixel_variance8x4/;
-
-add_proto qw/unsigned int vp9_high_10_sub_pixel_avg_variance8x4/, "const uint8_t *src_ptr, int source_stride, int xoffset, int yoffset, const uint8_t *ref_ptr, int ref_stride, unsigned int *sse, const uint8_t *second_pred";
-specialize qw/vp9_high_10_sub_pixel_avg_variance8x4/;
-
-add_proto qw/unsigned int vp9_high_10_sub_pixel_variance4x8/, "const uint8_t *src_ptr, int source_stride, int xoffset, int yoffset, const uint8_t *ref_ptr, int ref_stride, unsigned int *sse";
-specialize qw/vp9_high_10_sub_pixel_variance4x8/;
-
-add_proto qw/unsigned int vp9_high_10_sub_pixel_avg_variance4x8/, "const uint8_t *src_ptr, int source_stride, int xoffset, int yoffset, const uint8_t *ref_ptr, int ref_stride, unsigned int *sse, const uint8_t *second_pred";
-specialize qw/vp9_high_10_sub_pixel_avg_variance4x8/;
-
-add_proto qw/unsigned int vp9_high_10_sub_pixel_variance4x4/, "const uint8_t *src_ptr, int source_stride, int xoffset, int  yoffset, const uint8_t *ref_ptr, int ref_stride, unsigned int *sse";
-specialize qw/vp9_high_10_sub_pixel_variance4x4/;
-
-add_proto qw/unsigned int vp9_high_10_sub_pixel_avg_variance4x4/, "const uint8_t *src_ptr, int source_stride, int xoffset, int  yoffset, const uint8_t *ref_ptr, int ref_stride, unsigned int *sse, const uint8_t *second_pred";
-specialize qw/vp9_high_10_sub_pixel_avg_variance4x4/;
-
-add_proto qw/unsigned int vp9_high_12_sub_pixel_variance64x64/, "const uint8_t *src_ptr, int source_stride, int xoffset, int  yoffset, const uint8_t *ref_ptr, int ref_stride, unsigned int *sse";
-specialize qw/vp9_high_12_sub_pixel_variance64x64/;
-
-add_proto qw/unsigned int vp9_high_12_sub_pixel_avg_variance64x64/, "const uint8_t *src_ptr, int source_stride, int xoffset, int  yoffset, const uint8_t *ref_ptr, int ref_stride, unsigned int *sse, const uint8_t *second_pred";
-specialize qw/vp9_high_12_sub_pixel_avg_variance64x64/;
-
-add_proto qw/unsigned int vp9_high_12_sub_pixel_variance32x64/, "const uint8_t *src_ptr, int source_stride, int xoffset, int  yoffset, const uint8_t *ref_ptr, int ref_stride, unsigned int *sse";
-specialize qw/vp9_high_12_sub_pixel_variance32x64/;
-
-add_proto qw/unsigned int vp9_high_12_sub_pixel_avg_variance32x64/, "const uint8_t *src_ptr, int source_stride, int xoffset, int  yoffset, const uint8_t *ref_ptr, int ref_stride, unsigned int *sse, const uint8_t *second_pred";
-specialize qw/vp9_high_12_sub_pixel_avg_variance32x64/;
-
-add_proto qw/unsigned int vp9_high_12_sub_pixel_variance64x32/, "const uint8_t *src_ptr, int source_stride, int xoffset, int  yoffset, const uint8_t *ref_ptr, int ref_stride, unsigned int *sse";
-specialize qw/vp9_high_12_sub_pixel_variance64x32/;
-
-add_proto qw/unsigned int vp9_high_12_sub_pixel_avg_variance64x32/, "const uint8_t *src_ptr, int source_stride, int xoffset, int  yoffset, const uint8_t *ref_ptr, int ref_stride, unsigned int *sse, const uint8_t *second_pred";
-specialize qw/vp9_high_12_sub_pixel_avg_variance64x32/;
-
-add_proto qw/unsigned int vp9_high_12_sub_pixel_variance32x16/, "const uint8_t *src_ptr, int source_stride, int xoffset, int  yoffset, const uint8_t *ref_ptr, int ref_stride, unsigned int *sse";
-specialize qw/vp9_high_12_sub_pixel_variance32x16/;
-
-add_proto qw/unsigned int vp9_high_12_sub_pixel_avg_variance32x16/, "const uint8_t *src_ptr, int source_stride, int xoffset, int  yoffset, const uint8_t *ref_ptr, int ref_stride, unsigned int *sse, const uint8_t *second_pred";
-specialize qw/vp9_high_12_sub_pixel_avg_variance32x16/;
-
-add_proto qw/unsigned int vp9_high_12_sub_pixel_variance16x32/, "const uint8_t *src_ptr, int source_stride, int xoffset, int  yoffset, const uint8_t *ref_ptr, int ref_stride, unsigned int *sse";
-specialize qw/vp9_high_12_sub_pixel_variance16x32/;
-
-add_proto qw/unsigned int vp9_high_12_sub_pixel_avg_variance16x32/, "const uint8_t *src_ptr, int source_stride, int xoffset, int  yoffset, const uint8_t *ref_ptr, int ref_stride, unsigned int *sse, const uint8_t *second_pred";
-specialize qw/vp9_high_12_sub_pixel_avg_variance16x32/;
-
-add_proto qw/unsigned int vp9_high_12_sub_pixel_variance32x32/, "const uint8_t *src_ptr, int source_stride, int xoffset, int  yoffset, const uint8_t *ref_ptr, int ref_stride, unsigned int *sse";
-specialize qw/vp9_high_12_sub_pixel_variance32x32/;
-
-add_proto qw/unsigned int vp9_high_12_sub_pixel_avg_variance32x32/, "const uint8_t *src_ptr, int source_stride, int xoffset, int  yoffset, const uint8_t *ref_ptr, int ref_stride, unsigned int *sse, const uint8_t *second_pred";
-specialize qw/vp9_high_12_sub_pixel_avg_variance32x32/;
-
-add_proto qw/unsigned int vp9_high_12_sub_pixel_variance16x16/, "const uint8_t *src_ptr, int source_stride, int xoffset, int  yoffset, const uint8_t *ref_ptr, int ref_stride, unsigned int *sse";
-specialize qw/vp9_high_12_sub_pixel_variance16x16/;
-
-add_proto qw/unsigned int vp9_high_12_sub_pixel_avg_variance16x16/, "const uint8_t *src_ptr, int source_stride, int xoffset, int  yoffset, const uint8_t *ref_ptr, int ref_stride, unsigned int *sse, const uint8_t *second_pred";
-specialize qw/vp9_high_12_sub_pixel_avg_variance16x16/;
-
-add_proto qw/unsigned int vp9_high_12_sub_pixel_variance8x16/, "const uint8_t *src_ptr, int source_stride, int xoffset, int  yoffset, const uint8_t *ref_ptr, int ref_stride, unsigned int *sse";
-specialize qw/vp9_high_12_sub_pixel_variance8x16/;
-
-add_proto qw/unsigned int vp9_high_12_sub_pixel_avg_variance8x16/, "const uint8_t *src_ptr, int source_stride, int xoffset, int  yoffset, const uint8_t *ref_ptr, int ref_stride, unsigned int *sse, const uint8_t *second_pred";
-specialize qw/vp9_high_12_sub_pixel_avg_variance8x16/;
-
-add_proto qw/unsigned int vp9_high_12_sub_pixel_variance16x8/, "const uint8_t *src_ptr, int source_stride, int xoffset, int  yoffset, const uint8_t *ref_ptr, int ref_stride, unsigned int *sse";
-specialize qw/vp9_high_12_sub_pixel_variance16x8/;
-
-add_proto qw/unsigned int vp9_high_12_sub_pixel_avg_variance16x8/, "const uint8_t *src_ptr, int source_stride, int xoffset, int  yoffset, const uint8_t *ref_ptr, int ref_stride, unsigned int *sse, const uint8_t *second_pred";
-specialize qw/vp9_high_12_sub_pixel_avg_variance16x8/;
-
-add_proto qw/unsigned int vp9_high_12_sub_pixel_variance8x8/, "const uint8_t *src_ptr, int source_stride, int xoffset, int  yoffset, const uint8_t *ref_ptr, int ref_stride, unsigned int *sse";
-specialize qw/vp9_high_12_sub_pixel_variance8x8/;
-
-add_proto qw/unsigned int vp9_high_12_sub_pixel_avg_variance8x8/, "const uint8_t *src_ptr, int source_stride, int xoffset, int  yoffset, const uint8_t *ref_ptr, int ref_stride, unsigned int *sse, const uint8_t *second_pred";
-specialize qw/vp9_high_12_sub_pixel_avg_variance8x8/;
-
-add_proto qw/unsigned int vp9_high_12_sub_pixel_variance8x4/, "const uint8_t *src_ptr, int source_stride, int xoffset, int yoffset, const uint8_t *ref_ptr, int ref_stride, unsigned int *sse";
-specialize qw/vp9_high_12_sub_pixel_variance8x4/;
-
-add_proto qw/unsigned int vp9_high_12_sub_pixel_avg_variance8x4/, "const uint8_t *src_ptr, int source_stride, int xoffset, int yoffset, const uint8_t *ref_ptr, int ref_stride, unsigned int *sse, const uint8_t *second_pred";
-specialize qw/vp9_high_12_sub_pixel_avg_variance8x4/;
-
-add_proto qw/unsigned int vp9_high_12_sub_pixel_variance4x8/, "const uint8_t *src_ptr, int source_stride, int xoffset, int yoffset, const uint8_t *ref_ptr, int ref_stride, unsigned int *sse";
-specialize qw/vp9_high_12_sub_pixel_variance4x8/;
-
-add_proto qw/unsigned int vp9_high_12_sub_pixel_avg_variance4x8/, "const uint8_t *src_ptr, int source_stride, int xoffset, int yoffset, const uint8_t *ref_ptr, int ref_stride, unsigned int *sse, const uint8_t *second_pred";
-specialize qw/vp9_high_12_sub_pixel_avg_variance4x8/;
-
-add_proto qw/unsigned int vp9_high_12_sub_pixel_variance4x4/, "const uint8_t *src_ptr, int source_stride, int xoffset, int  yoffset, const uint8_t *ref_ptr, int ref_stride, unsigned int *sse";
-specialize qw/vp9_high_12_sub_pixel_variance4x4/;
-
-add_proto qw/unsigned int vp9_high_12_sub_pixel_avg_variance4x4/, "const uint8_t *src_ptr, int source_stride, int xoffset, int  yoffset, const uint8_t *ref_ptr, int ref_stride, unsigned int *sse, const uint8_t *second_pred";
-specialize qw/vp9_high_12_sub_pixel_avg_variance4x4/;
-
-add_proto qw/unsigned int vp9_high_sad64x64/, "const uint8_t *src_ptr, int source_stride, const uint8_t *ref_ptr, int  ref_stride";
-specialize qw/vp9_high_sad64x64/;
-
-add_proto qw/unsigned int vp9_high_sad32x64/, "const uint8_t *src_ptr, int source_stride, const uint8_t *ref_ptr, int ref_stride";
-specialize qw/vp9_high_sad32x64/;
-
-add_proto qw/unsigned int vp9_high_sad64x32/, "const uint8_t *src_ptr, int source_stride, const uint8_t *ref_ptr, int ref_stride";
-specialize qw/vp9_high_sad64x32/;
-
-add_proto qw/unsigned int vp9_high_sad32x16/, "const uint8_t *src_ptr, int source_stride, const uint8_t *ref_ptr, int ref_stride";
-specialize qw/vp9_high_sad32x16/;
-
-add_proto qw/unsigned int vp9_high_sad16x32/, "const uint8_t *src_ptr, int source_stride, const uint8_t *ref_ptr, int ref_stride";
-specialize qw/vp9_high_sad16x32/;
-
-add_proto qw/unsigned int vp9_high_sad32x32/, "const uint8_t *src_ptr, int source_stride, const uint8_t *ref_ptr, int  ref_stride";
-specialize qw/vp9_high_sad32x32/;
-
-add_proto qw/unsigned int vp9_high_sad16x16/, "const uint8_t *src_ptr, int source_stride, const uint8_t *ref_ptr, int  ref_stride";
-specialize qw/vp9_high_sad16x16/;
-
-add_proto qw/unsigned int vp9_high_sad16x8/, "const uint8_t *src_ptr, int source_stride, const uint8_t *ref_ptr, int  ref_stride";
-specialize qw/vp9_high_sad16x8/;
-
-add_proto qw/unsigned int vp9_high_sad8x16/, "const uint8_t *src_ptr, int source_stride, const uint8_t *ref_ptr, int  ref_stride";
-specialize qw/vp9_high_sad8x16/;
-
-add_proto qw/unsigned int vp9_high_sad8x8/, "const uint8_t *src_ptr, int source_stride, const uint8_t *ref_ptr, int  ref_stride";
-specialize qw/vp9_high_sad8x8/;
-
-add_proto qw/unsigned int vp9_high_sad8x4/, "const uint8_t *src_ptr, int source_stride, const uint8_t *ref_ptr, int ref_stride";
-specialize qw/vp9_high_sad8x4/;
-
-add_proto qw/unsigned int vp9_high_sad4x8/, "const uint8_t *src_ptr, int source_stride, const uint8_t *ref_ptr, int ref_stride";
-specialize qw/vp9_high_sad4x8/;
-
-add_proto qw/unsigned int vp9_high_sad4x4/, "const uint8_t *src_ptr, int source_stride, const uint8_t *ref_ptr, int  ref_stride";
-specialize qw/vp9_high_sad4x4/;
-
-add_proto qw/unsigned int vp9_high_sad64x64_avg/, "const uint8_t *src_ptr, int source_stride, const uint8_t *ref_ptr, int  ref_stride, const uint8_t *second_pred";
-specialize qw/vp9_high_sad64x64_avg/;
-
-add_proto qw/unsigned int vp9_high_sad32x64_avg/, "const uint8_t *src_ptr, int source_stride, const uint8_t *ref_ptr, int ref_stride, const uint8_t *second_pred";
-specialize qw/vp9_high_sad32x64_avg/;
-
-add_proto qw/unsigned int vp9_high_sad64x32_avg/, "const uint8_t *src_ptr, int source_stride, const uint8_t *ref_ptr, int ref_stride, const uint8_t *second_pred";
-specialize qw/vp9_high_sad64x32_avg/;
-
-add_proto qw/unsigned int vp9_high_sad32x16_avg/, "const uint8_t *src_ptr, int source_stride, const uint8_t *ref_ptr, int ref_stride, const uint8_t *second_pred";
-specialize qw/vp9_high_sad32x16_avg/;
-
-add_proto qw/unsigned int vp9_high_sad16x32_avg/, "const uint8_t *src_ptr, int source_stride, const uint8_t *ref_ptr, int ref_stride, const uint8_t *second_pred";
-specialize qw/vp9_high_sad16x32_avg/;
-
-add_proto qw/unsigned int vp9_high_sad32x32_avg/, "const uint8_t *src_ptr, int source_stride, const uint8_t *ref_ptr, int  ref_stride, const uint8_t *second_pred";
-specialize qw/vp9_high_sad32x32_avg/;
-
-add_proto qw/unsigned int vp9_high_sad16x16_avg/, "const uint8_t *src_ptr, int source_stride, const uint8_t *ref_ptr, int  ref_stride, const uint8_t *second_pred";
-specialize qw/vp9_high_sad16x16_avg/;
-
-add_proto qw/unsigned int vp9_high_sad16x8_avg/, "const uint8_t *src_ptr, int source_stride, const uint8_t *ref_ptr, int  ref_stride, const uint8_t *second_pred";
-specialize qw/vp9_high_sad16x8_avg/;
-
-add_proto qw/unsigned int vp9_high_sad8x16_avg/, "const uint8_t *src_ptr, int source_stride, const uint8_t *ref_ptr, int  ref_stride, const uint8_t *second_pred";
-specialize qw/vp9_high_sad8x16_avg/;
-
-add_proto qw/unsigned int vp9_high_sad8x8_avg/, "const uint8_t *src_ptr, int source_stride, const uint8_t *ref_ptr, int  ref_stride, const uint8_t *second_pred";
-specialize qw/vp9_high_sad8x8_avg/;
-
-add_proto qw/unsigned int vp9_high_sad8x4_avg/, "const uint8_t *src_ptr, int source_stride, const uint8_t *ref_ptr, int ref_stride, const uint8_t *second_pred";
-specialize qw/vp9_high_sad8x4_avg/;
-
-add_proto qw/unsigned int vp9_high_sad4x8_avg/, "const uint8_t *src_ptr, int source_stride, const uint8_t *ref_ptr, int ref_stride, const uint8_t *second_pred";
-specialize qw/vp9_high_sad4x8_avg/;
-
-add_proto qw/unsigned int vp9_high_sad4x4_avg/, "const uint8_t *src_ptr, int source_stride, const uint8_t *ref_ptr, int  ref_stride, const uint8_t *second_pred";
-specialize qw/vp9_high_sad4x4_avg/;
-
-add_proto qw/void vp9_high_sad64x64x3/, "const uint8_t *src_ptr, int source_stride, const uint8_t *ref_ptr, int  ref_stride, unsigned int *sad_array";
-specialize qw/vp9_high_sad64x64x3/;
-
-add_proto qw/void vp9_high_sad32x32x3/, "const uint8_t *src_ptr, int source_stride, const uint8_t *ref_ptr, int  ref_stride, unsigned int *sad_array";
-specialize qw/vp9_high_sad32x32x3/;
-
-add_proto qw/void vp9_high_sad16x16x3/, "const uint8_t *src_ptr, int source_stride, const uint8_t *ref_ptr, int  ref_stride, unsigned int *sad_array";
-specialize qw/vp9_high_sad16x16x3/;
-
-add_proto qw/void vp9_high_sad16x8x3/, "const uint8_t *src_ptr, int source_stride, const uint8_t *ref_ptr, int  ref_stride, unsigned int *sad_array";
-specialize qw/vp9_high_sad16x8x3/;
-
-add_proto qw/void vp9_high_sad8x16x3/, "const uint8_t *src_ptr, int source_stride, const uint8_t *ref_ptr, int  ref_stride, unsigned int *sad_array";
-specialize qw/vp9_high_sad8x16x3/;
-
-add_proto qw/void vp9_high_sad8x8x3/, "const uint8_t *src_ptr, int source_stride, const uint8_t *ref_ptr, int  ref_stride, unsigned int *sad_array";
-specialize qw/vp9_high_sad8x8x3/;
-
-add_proto qw/void vp9_high_sad4x4x3/, "const uint8_t *src_ptr, int source_stride, const uint8_t *ref_ptr, int  ref_stride, unsigned int *sad_array";
-specialize qw/vp9_high_sad4x4x3/;
-
-add_proto qw/void vp9_high_sad64x64x8/, "const uint8_t *src_ptr, int  src_stride, const uint8_t *ref_ptr, int  ref_stride, uint32_t *sad_array";
-specialize qw/vp9_high_sad64x64x8/;
-
-add_proto qw/void vp9_high_sad32x32x8/, "const uint8_t *src_ptr, int  src_stride, const uint8_t *ref_ptr, int  ref_stride, uint32_t *sad_array";
-specialize qw/vp9_high_sad32x32x8/;
-
-add_proto qw/void vp9_high_sad16x16x8/, "const uint8_t *src_ptr, int  src_stride, const uint8_t *ref_ptr, int  ref_stride, uint32_t *sad_array";
-specialize qw/vp9_high_sad16x16x8/;
-
-add_proto qw/void vp9_high_sad16x8x8/, "const uint8_t *src_ptr, int  src_stride, const uint8_t *ref_ptr, int  ref_stride, uint32_t *sad_array";
-specialize qw/vp9_high_sad16x8x8/;
-
-add_proto qw/void vp9_high_sad8x16x8/, "const uint8_t *src_ptr, int  src_stride, const uint8_t *ref_ptr, int  ref_stride, uint32_t *sad_array";
-specialize qw/vp9_high_sad8x16x8/;
-
-add_proto qw/void vp9_high_sad8x8x8/, "const uint8_t *src_ptr, int  src_stride, const uint8_t *ref_ptr, int  ref_stride, uint32_t *sad_array";
-specialize qw/vp9_high_sad8x8x8/;
-
-add_proto qw/void vp9_high_sad8x4x8/, "const uint8_t *src_ptr, int src_stride, const uint8_t *ref_ptr, int ref_stride, uint32_t *sad_array";
-specialize qw/vp9_high_sad8x4x8/;
-
-add_proto qw/void vp9_high_sad4x8x8/, "const uint8_t *src_ptr, int src_stride, const uint8_t *ref_ptr, int ref_stride, uint32_t *sad_array";
-specialize qw/vp9_high_sad4x8x8/;
-
-add_proto qw/void vp9_high_sad4x4x8/, "const uint8_t *src_ptr, int  src_stride, const uint8_t *ref_ptr, int  ref_stride, uint32_t *sad_array";
-specialize qw/vp9_high_sad4x4x8/;
-
-add_proto qw/void vp9_high_sad64x64x4d/, "const uint8_t *src_ptr, int  src_stride, const uint8_t* const ref_ptr[], int  ref_stride, unsigned int *sad_array";
-specialize qw/vp9_high_sad64x64x4d/;
-
-add_proto qw/void vp9_high_sad32x64x4d/, "const uint8_t *src_ptr, int  src_stride, const uint8_t* const ref_ptr[], int  ref_stride, unsigned int *sad_array";
-specialize qw/vp9_high_sad32x64x4d/;
-
-add_proto qw/void vp9_high_sad64x32x4d/, "const uint8_t *src_ptr, int  src_stride, const uint8_t* const ref_ptr[], int  ref_stride, unsigned int *sad_array";
-specialize qw/vp9_high_sad64x32x4d/;
-
-add_proto qw/void vp9_high_sad32x16x4d/, "const uint8_t *src_ptr, int  src_stride, const uint8_t* const ref_ptr[], int  ref_stride, unsigned int *sad_array";
-specialize qw/vp9_high_sad32x16x4d/;
-
-add_proto qw/void vp9_high_sad16x32x4d/, "const uint8_t *src_ptr, int  src_stride, const uint8_t* const ref_ptr[], int  ref_stride, unsigned int *sad_array";
-specialize qw/vp9_high_sad16x32x4d/;
-
-add_proto qw/void vp9_high_sad32x32x4d/, "const uint8_t *src_ptr, int  src_stride, const uint8_t* const ref_ptr[], int  ref_stride, unsigned int *sad_array";
-specialize qw/vp9_high_sad32x32x4d/;
-
-add_proto qw/void vp9_high_sad16x16x4d/, "const uint8_t *src_ptr, int  src_stride, const uint8_t* const ref_ptr[], int  ref_stride, unsigned int *sad_array";
-specialize qw/vp9_high_sad16x16x4d/;
-
-add_proto qw/void vp9_high_sad16x8x4d/, "const uint8_t *src_ptr, int  src_stride, const uint8_t* const ref_ptr[], int  ref_stride, unsigned int *sad_array";
-specialize qw/vp9_high_sad16x8x4d/;
-
-add_proto qw/void vp9_high_sad8x16x4d/, "const uint8_t *src_ptr, int  src_stride, const uint8_t* const ref_ptr[], int  ref_stride, unsigned int *sad_array";
-specialize qw/vp9_high_sad8x16x4d/;
-
-add_proto qw/void vp9_high_sad8x8x4d/, "const uint8_t *src_ptr, int  src_stride, const uint8_t* const ref_ptr[], int  ref_stride, unsigned int *sad_array";
-specialize qw/vp9_high_sad8x8x4d/;
-
-# TODO(jingning): need to convert these 4x8/8x4 functions into sse2 form
-add_proto qw/void vp9_high_sad8x4x4d/, "const uint8_t *src_ptr, int src_stride, const uint8_t* const ref_ptr[], int ref_stride, unsigned int *sad_array";
-specialize qw/vp9_high_sad8x4x4d/;
-
-add_proto qw/void vp9_high_sad4x8x4d/, "const uint8_t *src_ptr, int src_stride, const uint8_t* const ref_ptr[], int ref_stride, unsigned int *sad_array";
-specialize qw/vp9_high_sad4x8x4d/;
-
-add_proto qw/void vp9_high_sad4x4x4d/, "const uint8_t *src_ptr, int  src_stride, const uint8_t* const ref_ptr[], int  ref_stride, unsigned int *sad_array";
-specialize qw/vp9_high_sad4x4x4d/;
-
-add_proto qw/unsigned int vp9_high_mse16x16/, "const uint8_t *src_ptr, int  source_stride, const uint8_t *ref_ptr, int  recon_stride, unsigned int *sse";
-specialize qw/vp9_high_mse16x16/;
-
-add_proto qw/unsigned int vp9_high_mse8x16/, "const uint8_t *src_ptr, int  source_stride, const uint8_t *ref_ptr, int  recon_stride, unsigned int *sse";
-specialize qw/vp9_high_mse8x16/;
-
-add_proto qw/unsigned int vp9_high_mse16x8/, "const uint8_t *src_ptr, int  source_stride, const uint8_t *ref_ptr, int  recon_stride, unsigned int *sse";
-specialize qw/vp9_high_mse16x8/;
-
-add_proto qw/unsigned int vp9_high_mse8x8/, "const uint8_t *src_ptr, int  source_stride, const uint8_t *ref_ptr, int  recon_stride, unsigned int *sse";
-specialize qw/vp9_high_mse8x8/;
-
-add_proto qw/unsigned int vp9_high_10_mse16x16/, "const uint8_t *src_ptr, int  source_stride, const uint8_t *ref_ptr, int  recon_stride, unsigned int *sse";
-specialize qw/vp9_high_10_mse16x16/;
-
-add_proto qw/unsigned int vp9_high_10_mse8x16/, "const uint8_t *src_ptr, int  source_stride, const uint8_t *ref_ptr, int  recon_stride, unsigned int *sse";
-specialize qw/vp9_high_10_mse8x16/;
-
-add_proto qw/unsigned int vp9_high_10_mse16x8/, "const uint8_t *src_ptr, int  source_stride, const uint8_t *ref_ptr, int  recon_stride, unsigned int *sse";
-specialize qw/vp9_high_10_mse16x8/;
-
-add_proto qw/unsigned int vp9_high_10_mse8x8/, "const uint8_t *src_ptr, int  source_stride, const uint8_t *ref_ptr, int  recon_stride, unsigned int *sse";
-specialize qw/vp9_high_10_mse8x8/;
-
-add_proto qw/unsigned int vp9_high_12_mse16x16/, "const uint8_t *src_ptr, int  source_stride, const uint8_t *ref_ptr, int  recon_stride, unsigned int *sse";
-specialize qw/vp9_high_12_mse16x16/;
-
-add_proto qw/unsigned int vp9_high_12_mse8x16/, "const uint8_t *src_ptr, int  source_stride, const uint8_t *ref_ptr, int  recon_stride, unsigned int *sse";
-specialize qw/vp9_high_12_mse8x16/;
-
-add_proto qw/unsigned int vp9_high_12_mse16x8/, "const uint8_t *src_ptr, int  source_stride, const uint8_t *ref_ptr, int  recon_stride, unsigned int *sse";
-specialize qw/vp9_high_12_mse16x8/;
-
-add_proto qw/unsigned int vp9_high_12_mse8x8/, "const uint8_t *src_ptr, int  source_stride, const uint8_t *ref_ptr, int  recon_stride, unsigned int *sse";
-specialize qw/vp9_high_12_mse8x8/;
-
-# ENCODEMB INVOKE
-
-add_proto qw/int64_t vp9_high_block_error/, "const tran_low_t *coeff, const tran_low_t *dqcoeff, intptr_t block_size, int64_t *ssz, int bps";
-specialize qw/vp9_high_block_error/;
-
-add_proto qw/void vp9_high_subtract_block/, "int rows, int cols, int16_t *diff_ptr, ptrdiff_t diff_stride, const uint8_t *src_ptr, ptrdiff_t src_stride, const uint8_t *pred_ptr, ptrdiff_t pred_stride, int bps";
-specialize qw/vp9_high_subtract_block/;
-
-add_proto qw/void vp9_high_quantize_fp/, "const tran_low_t *coeff_ptr, intptr_t n_coeffs, int skip_block, const int16_t *zbin_ptr, const int16_t *round_ptr, const int16_t *quant_ptr, const int16_t *quant_shift_ptr, tran_low_t *qcoeff_ptr, tran_low_t *dqcoeff_ptr, const int16_t *dequant_ptr, int zbin_oq_value, uint16_t *eob_ptr, const int16_t *scan, const int16_t *iscan";
-specialize qw/vp9_high_quantize_fp/;
-
-add_proto qw/void vp9_high_quantize_fp_32x32/, "const tran_low_t *coeff_ptr, intptr_t n_coeffs, int skip_block, const int16_t *zbin_ptr, const int16_t *round_ptr, const int16_t *quant_ptr, const int16_t *quant_shift_ptr, tran_low_t *qcoeff_ptr, tran_low_t *dqcoeff_ptr, const int16_t *dequant_ptr, int zbin_oq_value, uint16_t *eob_ptr, const int16_t *scan, const int16_t *iscan";
-specialize qw/vp9_high_quantize_fp_32x32/;
-
-add_proto qw/void vp9_high_quantize_b/, "const tran_low_t *coeff_ptr, intptr_t n_coeffs, int skip_block, const int16_t *zbin_ptr, const int16_t *round_ptr, const int16_t *quant_ptr, const int16_t *quant_shift_ptr, tran_low_t *qcoeff_ptr, tran_low_t *dqcoeff_ptr, const int16_t *dequant_ptr, int zbin_oq_value, uint16_t *eob_ptr, const int16_t *scan, const int16_t *iscan";
-specialize qw/vp9_high_quantize_b/;
-
-add_proto qw/void vp9_high_quantize_b_32x32/, "const tran_low_t *coeff_ptr, intptr_t n_coeffs, int skip_block, const int16_t *zbin_ptr, const int16_t *round_ptr, const int16_t *quant_ptr, const int16_t *quant_shift_ptr, tran_low_t *qcoeff_ptr, tran_low_t *dqcoeff_ptr, const int16_t *dequant_ptr, int zbin_oq_value, uint16_t *eob_ptr, const int16_t *scan, const int16_t *iscan";
-specialize qw/vp9_high_quantize_b_32x32/;
-
-#
-# Structured Similarity (SSIM)
-#
-if (vpx_config("CONFIG_INTERNAL_STATS") eq "yes") {
-    add_proto qw/void vp9_high_ssim_parms_8x8/, "uint16_t *s, int sp, uint16_t *r, int rp, uint32_t *sum_s, uint32_t *sum_r, uint32_t *sum_sq_s, uint32_t *sum_sq_r, uint32_t *sum_sxr";
-    specialize qw/vp9_high_ssim_parms_8x8/;
-
-    add_proto qw/void vp9_high_ssim_parms_8x8_shift/, "uint16_t *s, int sp, uint16_t *r, int rp, uint32_t *sum_s, uint32_t *sum_r, uint32_t *sum_sq_s, uint32_t *sum_sq_r, uint32_t *sum_sxr, unsigned int bps, unsigned int shift";
-    specialize qw/vp9_high_ssim_parms_8x8_shift/;
-}
-
-# fdct functions
-add_proto qw/void vp9_high_fht4x4/, "const int16_t *input, tran_low_t *output, int stride, int tx_type";
-specialize qw/vp9_high_fht4x4/;
-
-add_proto qw/void vp9_high_fht8x8/, "const int16_t *input, tran_low_t *output, int stride, int tx_type";
-specialize qw/vp9_high_fht8x8/;
-
-add_proto qw/void vp9_high_fht16x16/, "const int16_t *input, tran_low_t *output, int stride, int tx_type";
-specialize qw/vp9_high_fht16x16/;
-
-add_proto qw/void vp9_high_fwht4x4/, "const int16_t *input, tran_low_t *output, int stride";
-specialize qw/vp9_high_fwht4x4/;
-
-add_proto qw/void vp9_high_fdct4x4/, "const int16_t *input, tran_low_t *output, int stride";
-specialize qw/vp9_high_fdct4x4/;
-
-add_proto qw/void vp9_high_fdct8x8_1/, "const int16_t *input, tran_low_t *output, int stride";
-specialize qw/vp9_high_fdct8x8_1/;
-
-add_proto qw/void vp9_high_fdct8x8/, "const int16_t *input, tran_low_t *output, int stride";
-specialize qw/vp9_high_fdct8x8/;
-
-add_proto qw/void vp9_high_fdct16x16_1/, "const int16_t *input, tran_low_t *output, int stride";
-specialize qw/vp9_high_fdct16x16_1/;
-
-add_proto qw/void vp9_high_fdct16x16/, "const int16_t *input, tran_low_t *output, int stride";
-specialize qw/vp9_high_fdct16x16/;
-
-add_proto qw/void vp9_high_fdct32x32_1/, "const int16_t *input, tran_low_t *output, int stride";
-specialize qw/vp9_high_fdct32x32_1/;
-
-add_proto qw/void vp9_high_fdct32x32/, "const int16_t *input, tran_low_t *output, int stride";
-specialize qw/vp9_high_fdct32x32/;
-
-add_proto qw/void vp9_high_fdct32x32_rd/, "const int16_t *input, tran_low_t *output, int stride";
-specialize qw/vp9_high_fdct32x32_rd/;
-
-add_proto qw/void vp9_high_temporal_filter_apply/, "uint8_t *frame1, unsigned int stride, uint8_t *frame2, unsigned int block_width, unsigned int block_height, int strength, int filter_weight, unsigned int *accumulator, uint16_t *count";
-specialize qw/vp9_high_temporal_filter_apply/;
-=======
 if (vpx_config("CONFIG_VP9_HIGHBITDEPTH") eq "yes") {
 
   # variance
@@ -3062,7 +1915,6 @@
 
   add_proto qw/void vp9_highbd_temporal_filter_apply/, "uint8_t *frame1, unsigned int stride, uint8_t *frame2, unsigned int block_width, unsigned int block_height, int strength, int filter_weight, unsigned int *accumulator, uint16_t *count";
   specialize qw/vp9_highbd_temporal_filter_apply/;
->>>>>>> e59c053e
 
 }
 # End vp9_high encoder functions
