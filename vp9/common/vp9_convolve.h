--- conflicted
+++ resolved
@@ -23,21 +23,12 @@
                               const int16_t *filter_y, int y_step_q4,
                               int w, int h);
 
-<<<<<<< HEAD
-#if CONFIG_VP9_HIGH
-typedef void (*high_convolve_fn_t)(const uint8_t *src, ptrdiff_t src_stride,
-                                   uint8_t *dst, ptrdiff_t dst_stride,
-                                   const int16_t *filter_x, int x_step_q4,
-                                   const int16_t *filter_y, int y_step_q4,
-                                   int w, int h, int bps);
-=======
 #if CONFIG_VP9_HIGHBITDEPTH
 typedef void (*highbd_convolve_fn_t)(const uint8_t *src, ptrdiff_t src_stride,
                                      uint8_t *dst, ptrdiff_t dst_stride,
                                      const int16_t *filter_x, int x_step_q4,
                                      const int16_t *filter_y, int y_step_q4,
                                      int w, int h, int bd);
->>>>>>> e59c053e
 #endif
 
 #ifdef __cplusplus
