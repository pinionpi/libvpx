
/*
 *  Copyright (c) 2012 The WebM project authors. All Rights Reserved.
 *
 *  Use of this source code is governed by a BSD-style license
 *  that can be found in the LICENSE file in the root of the source
 *  tree. An additional intellectual property rights grant can be found
 *  in the file PATENTS.  All contributing project authors may
 *  be found in the AUTHORS file in the root of the source tree.
 */

#include "vp9/common/vp9_common.h"
#include "vp9/common/vp9_pred_common.h"
#include "vp9/common/vp9_seg_common.h"

// Returns a context number for the given MB prediction signal
int vp9_get_pred_context_switchable_interp(const MACROBLOCKD *xd) {
  // Note:
  // The mode info data structure has a one element border above and to the
  // left of the entries corresponding to real macroblocks.
  // The prediction flags in these dummy entries are initialized to 0.
  const MODE_INFO *const left_mi = xd->left_mi;
  const int left_type = left_mi && is_inter_block(left_mi) ?
                            left_mi->interp_filter : SWITCHABLE_FILTERS;
  const MODE_INFO *const above_mi = xd->above_mi;
  const int above_type = above_mi && is_inter_block(above_mi) ?
                             above_mi->interp_filter : SWITCHABLE_FILTERS;

  if (left_type == above_type)
    return left_type;
  else if (left_type == SWITCHABLE_FILTERS && above_type != SWITCHABLE_FILTERS)
    return above_type;
  else if (left_type != SWITCHABLE_FILTERS && above_type == SWITCHABLE_FILTERS)
    return left_type;
  else
    return SWITCHABLE_FILTERS;
}

int vp9_get_reference_mode_context(const VP9_COMMON *cm,
                                   const MACROBLOCKD *xd) {
  int ctx;
  const MODE_INFO *const above_mi = xd->above_mi;
  const MODE_INFO *const left_mi = xd->left_mi;
  const int has_above = !!above_mi;
  const int has_left = !!left_mi;
  // Note:
  // The mode info data structure has a one element border above and to the
  // left of the entries corresponding to real macroblocks.
  // The prediction flags in these dummy entries are initialized to 0.
  if (has_above && has_left) {  // both edges available
    if (!has_second_ref(above_mi) && !has_second_ref(left_mi))
      // neither edge uses comp pred (0/1)
      ctx = (above_mi->ref_frame[0] == cm->comp_fixed_ref) ^
            (left_mi->ref_frame[0] == cm->comp_fixed_ref);
    else if (!has_second_ref(above_mi))
      // one of two edges uses comp pred (2/3)
      ctx = 2 + (above_mi->ref_frame[0] == cm->comp_fixed_ref ||
                 !is_inter_block(above_mi));
    else if (!has_second_ref(left_mi))
      // one of two edges uses comp pred (2/3)
      ctx = 2 + (left_mi->ref_frame[0] == cm->comp_fixed_ref ||
                 !is_inter_block(left_mi));
    else  // both edges use comp pred (4)
      ctx = 4;
  } else if (has_above || has_left) {  // one edge available
    const MODE_INFO *edge_mi = has_above ? above_mi : left_mi;

    if (!has_second_ref(edge_mi))
      // edge does not use comp pred (0/1)
      ctx = edge_mi->ref_frame[0] == cm->comp_fixed_ref;
    else
      // edge uses comp pred (3)
      ctx = 3;
  } else {  // no edges available (1)
    ctx = 1;
  }
  assert(ctx >= 0 && ctx < COMP_INTER_CONTEXTS);
  return ctx;
}

// Returns a context number for the given MB prediction signal
int vp9_get_pred_context_comp_ref_p(const VP9_COMMON *cm,
                                    const MACROBLOCKD *xd) {
  int pred_context;
  const MODE_INFO *const above_mi = xd->above_mi;
  const MODE_INFO *const left_mi = xd->left_mi;
  const int above_in_image = !!above_mi;
  const int left_in_image = !!left_mi;

  // Note:
  // The mode info data structure has a one element border above and to the
  // left of the entries corresponding to real macroblocks.
  // The prediction flags in these dummy entries are initialized to 0.
  const int fix_ref_idx = cm->ref_frame_sign_bias[cm->comp_fixed_ref];
  const int var_ref_idx = !fix_ref_idx;

  if (above_in_image && left_in_image) {  // both edges available
    const int above_intra = !is_inter_block(above_mi);
    const int left_intra = !is_inter_block(left_mi);

    if (above_intra && left_intra) {  // intra/intra (2)
      pred_context = 2;
    } else if (above_intra || left_intra) {  // intra/inter
      const MODE_INFO *edge_mi = above_intra ? left_mi : above_mi;

      if (!has_second_ref(edge_mi))  // single pred (1/3)
        pred_context = 1 + 2 * (edge_mi->ref_frame[0] != cm->comp_var_ref[1]);
      else  // comp pred (1/3)
        pred_context = 1 + 2 * (edge_mi->ref_frame[var_ref_idx]
                                    != cm->comp_var_ref[1]);
    } else {  // inter/inter
      const int l_sg = !has_second_ref(left_mi);
      const int a_sg = !has_second_ref(above_mi);
      const MV_REFERENCE_FRAME vrfa = a_sg ? above_mi->ref_frame[0]
                                           : above_mi->ref_frame[var_ref_idx];
      const MV_REFERENCE_FRAME vrfl = l_sg ? left_mi->ref_frame[0]
                                           : left_mi->ref_frame[var_ref_idx];

      if (vrfa == vrfl && cm->comp_var_ref[1] == vrfa) {
        pred_context = 0;
      } else if (l_sg && a_sg) {  // single/single
        if ((vrfa == cm->comp_fixed_ref && vrfl == cm->comp_var_ref[0]) ||
            (vrfl == cm->comp_fixed_ref && vrfa == cm->comp_var_ref[0]))
          pred_context = 4;
        else if (vrfa == vrfl)
          pred_context = 3;
        else
          pred_context = 1;
      } else if (l_sg || a_sg) {  // single/comp
        const MV_REFERENCE_FRAME vrfc = l_sg ? vrfa : vrfl;
        const MV_REFERENCE_FRAME rfs = a_sg ? vrfa : vrfl;
        if (vrfc == cm->comp_var_ref[1] && rfs != cm->comp_var_ref[1])
          pred_context = 1;
        else if (rfs == cm->comp_var_ref[1] && vrfc != cm->comp_var_ref[1])
          pred_context = 2;
        else
          pred_context = 4;
      } else if (vrfa == vrfl) {  // comp/comp
        pred_context = 4;
      } else {
        pred_context = 2;
      }
    }
  } else if (above_in_image || left_in_image) {  // one edge available
    const MODE_INFO *edge_mi = above_in_image ? above_mi : left_mi;

    if (!is_inter_block(edge_mi)) {
      pred_context = 2;
    } else {
      if (has_second_ref(edge_mi))
        pred_context = 4 * (edge_mi->ref_frame[var_ref_idx]
                              != cm->comp_var_ref[1]);
      else
        pred_context = 3 * (edge_mi->ref_frame[0] != cm->comp_var_ref[1]);
    }
  } else {  // no edges available (2)
    pred_context = 2;
  }
  assert(pred_context >= 0 && pred_context < REF_CONTEXTS);

  return pred_context;
}

int vp9_get_pred_context_single_ref_p1(const MACROBLOCKD *xd) {
  int pred_context;
  const MODE_INFO *const above_mi = xd->above_mi;
  const MODE_INFO *const left_mi = xd->left_mi;
<<<<<<< HEAD
  const int has_above = xd->up_available;
  const int has_left = xd->left_available;

=======
  const int has_above = !!above_mi;
  const int has_left = !!left_mi;
>>>>>>> 2e084193
  // Note:
  // The mode info data structure has a one element border above and to the
  // left of the entries corresponding to real macroblocks.
  // The prediction flags in these dummy entries are initialized to 0.
  if (has_above && has_left) {  // both edges available
    const int above_intra = !is_inter_block(above_mi);
    const int left_intra = !is_inter_block(left_mi);

    if (above_intra && left_intra) {  // intra/intra
      pred_context = 2;
    } else if (above_intra || left_intra) {  // intra/inter or inter/intra
      const MODE_INFO *edge_mi = above_intra ? left_mi : above_mi;
      if (!has_second_ref(edge_mi))
        pred_context = 4 * (edge_mi->ref_frame[0] == LAST_FRAME);
      else
        pred_context = 1 + (edge_mi->ref_frame[0] == LAST_FRAME ||
                            edge_mi->ref_frame[1] == LAST_FRAME);
    } else {  // inter/inter
      const int above_has_second = has_second_ref(above_mi);
      const int left_has_second = has_second_ref(left_mi);
      const MV_REFERENCE_FRAME above0 = above_mi->ref_frame[0];
      const MV_REFERENCE_FRAME above1 = above_mi->ref_frame[1];
      const MV_REFERENCE_FRAME left0 = left_mi->ref_frame[0];
      const MV_REFERENCE_FRAME left1 = left_mi->ref_frame[1];

      if (above_has_second && left_has_second) {
        pred_context = 1 + (above0 == LAST_FRAME || above1 == LAST_FRAME ||
                            left0 == LAST_FRAME || left1 == LAST_FRAME);
      } else if (above_has_second || left_has_second) {
        const MV_REFERENCE_FRAME rfs = !above_has_second ? above0 : left0;
        const MV_REFERENCE_FRAME crf1 = above_has_second ? above0 : left0;
        const MV_REFERENCE_FRAME crf2 = above_has_second ? above1 : left1;

        if (rfs == LAST_FRAME)
          pred_context = 3 + (crf1 == LAST_FRAME || crf2 == LAST_FRAME);
        else
          pred_context = (crf1 == LAST_FRAME || crf2 == LAST_FRAME);
      } else {
        pred_context = 2 * (above0 == LAST_FRAME) + 2 * (left0 == LAST_FRAME);
      }
    }
  } else if (has_above || has_left) {  // one edge available
    const MODE_INFO *edge_mi = has_above ? above_mi : left_mi;
    if (!is_inter_block(edge_mi)) {  // intra
      pred_context = 2;
    } else {  // inter
      if (!has_second_ref(edge_mi))
        pred_context = 4 * (edge_mi->ref_frame[0] == LAST_FRAME);
      else
        pred_context = 1 + (edge_mi->ref_frame[0] == LAST_FRAME ||
                            edge_mi->ref_frame[1] == LAST_FRAME);
    }
  } else {  // no edges available
    pred_context = 2;
  }

  assert(pred_context >= 0 && pred_context < REF_CONTEXTS);
  return pred_context;
}

int vp9_get_pred_context_single_ref_p2(const MACROBLOCKD *xd) {
  int pred_context;
  const MODE_INFO *const above_mi = xd->above_mi;
  const MODE_INFO *const left_mi = xd->left_mi;
  const int has_above = !!above_mi;
  const int has_left = !!left_mi;

  // Note:
  // The mode info data structure has a one element border above and to the
  // left of the entries corresponding to real macroblocks.
  // The prediction flags in these dummy entries are initialized to 0.
  if (has_above && has_left) {  // both edges available
    const int above_intra = !is_inter_block(above_mi);
    const int left_intra = !is_inter_block(left_mi);

    if (above_intra && left_intra) {  // intra/intra
      pred_context = 2;
    } else if (above_intra || left_intra) {  // intra/inter or inter/intra
      const MODE_INFO *edge_mi = above_intra ? left_mi : above_mi;
      if (!has_second_ref(edge_mi)) {
        if (edge_mi->ref_frame[0] == LAST_FRAME)
          pred_context = 3;
        else
          pred_context = 4 * (edge_mi->ref_frame[0] == GOLDEN_FRAME);
      } else {
        pred_context = 1 + 2 * (edge_mi->ref_frame[0] == GOLDEN_FRAME ||
                                edge_mi->ref_frame[1] == GOLDEN_FRAME);
      }
    } else {  // inter/inter
      const int above_has_second = has_second_ref(above_mi);
      const int left_has_second = has_second_ref(left_mi);
      const MV_REFERENCE_FRAME above0 = above_mi->ref_frame[0];
      const MV_REFERENCE_FRAME above1 = above_mi->ref_frame[1];
      const MV_REFERENCE_FRAME left0 = left_mi->ref_frame[0];
      const MV_REFERENCE_FRAME left1 = left_mi->ref_frame[1];

      if (above_has_second && left_has_second) {
        if (above0 == left0 && above1 == left1)
          pred_context = 3 * (above0 == GOLDEN_FRAME ||
                              above1 == GOLDEN_FRAME ||
                              left0 == GOLDEN_FRAME ||
                              left1 == GOLDEN_FRAME);
        else
          pred_context = 2;
      } else if (above_has_second || left_has_second) {
        const MV_REFERENCE_FRAME rfs = !above_has_second ? above0 : left0;
        const MV_REFERENCE_FRAME crf1 = above_has_second ? above0 : left0;
        const MV_REFERENCE_FRAME crf2 = above_has_second ? above1 : left1;

        if (rfs == GOLDEN_FRAME)
          pred_context = 3 + (crf1 == GOLDEN_FRAME || crf2 == GOLDEN_FRAME);
        else if (rfs == ALTREF_FRAME)
          pred_context = crf1 == GOLDEN_FRAME || crf2 == GOLDEN_FRAME;
        else
          pred_context = 1 + 2 * (crf1 == GOLDEN_FRAME || crf2 == GOLDEN_FRAME);
      } else {
        if (above0 == LAST_FRAME && left0 == LAST_FRAME) {
          pred_context = 3;
        } else if (above0 == LAST_FRAME || left0 == LAST_FRAME) {
          const MV_REFERENCE_FRAME edge0 = (above0 == LAST_FRAME) ? left0
                                                                  : above0;
          pred_context = 4 * (edge0 == GOLDEN_FRAME);
        } else {
          pred_context = 2 * (above0 == GOLDEN_FRAME) +
                             2 * (left0 == GOLDEN_FRAME);
        }
      }
    }
  } else if (has_above || has_left) {  // one edge available
    const MODE_INFO *edge_mi = has_above ? above_mi : left_mi;

    if (!is_inter_block(edge_mi) ||
        (edge_mi->ref_frame[0] == LAST_FRAME && !has_second_ref(edge_mi)))
      pred_context = 2;
    else if (!has_second_ref(edge_mi))
      pred_context = 4 * (edge_mi->ref_frame[0] == GOLDEN_FRAME);
    else
      pred_context = 3 * (edge_mi->ref_frame[0] == GOLDEN_FRAME ||
                          edge_mi->ref_frame[1] == GOLDEN_FRAME);
  } else {  // no edges available (2)
    pred_context = 2;
  }
  assert(pred_context >= 0 && pred_context < REF_CONTEXTS);
  return pred_context;
}<|MERGE_RESOLUTION|>--- conflicted
+++ resolved
@@ -165,14 +165,8 @@
   int pred_context;
   const MODE_INFO *const above_mi = xd->above_mi;
   const MODE_INFO *const left_mi = xd->left_mi;
-<<<<<<< HEAD
-  const int has_above = xd->up_available;
-  const int has_left = xd->left_available;
-
-=======
   const int has_above = !!above_mi;
   const int has_left = !!left_mi;
->>>>>>> 2e084193
   // Note:
   // The mode info data structure has a one element border above and to the
   // left of the entries corresponding to real macroblocks.
