--- conflicted
+++ resolved
@@ -33,7 +33,9 @@
 #define pair_set_epi16(a, b) \
   _mm_set_epi16(b, a, b, a, b, a, b, a)
 
-<<<<<<< HEAD
+#define dual_set_epi16(a, b) \
+  _mm_set_epi16(b, b, b, b, a, a, a, a)
+
 #if CONFIG_VP9_HIGH && CONFIG_HIGH_TRANSFORMS
 typedef int64_t tran_high_t;
 typedef int32_t tran_low_t;
@@ -41,10 +43,6 @@
 typedef int32_t tran_high_t;
 typedef int16_t tran_low_t;
 #endif
-=======
-#define dual_set_epi16(a, b) \
-  _mm_set_epi16(b, b, b, b, a, a, a, a)
->>>>>>> 19125ae1
 
 // Constants:
 //  for (int i = 1; i< 32; ++i)
