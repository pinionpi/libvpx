/*
 *  Copyright (c) 2010 The WebM project authors. All Rights Reserved.
 *
 *  Use of this source code is governed by a BSD-style license
 *  that can be found in the LICENSE file in the root of the source
 *  tree. An additional intellectual property rights grant can be found
 *  in the file PATENTS.  All contributing project authors may
 *  be found in the AUTHORS file in the root of the source tree.
 */
#ifndef VPX_VPX_ENCODER_H_
#define VPX_VPX_ENCODER_H_

/*!\defgroup encoder Encoder Algorithm Interface
 * \ingroup codec
 * This abstraction allows applications using this encoder to easily support
 * multiple video formats with minimal code duplication. This section describes
 * the interface common to all encoders.
 * @{
 */

/*!\file
 * \brief Describes the encoder algorithm interface to applications.
 *
 * This file describes the interface between an application and a
 * video encoder algorithm.
 *
 */
#ifdef __cplusplus
extern "C" {
#endif

#include "./vpx_codec.h"

  /*! Temporal Scalability: Maximum length of the sequence defining frame
   * layer membership
   */
#define VPX_TS_MAX_PERIODICITY 16

  /*! Temporal Scalability: Maximum number of coding layers */
#define VPX_TS_MAX_LAYERS       5

  /*!\deprecated Use #VPX_TS_MAX_PERIODICITY instead. */
#define MAX_PERIODICITY VPX_TS_MAX_PERIODICITY

  /*!\deprecated Use #VPX_TS_MAX_LAYERS instead. */
#define MAX_LAYERS      VPX_TS_MAX_LAYERS

/*! Spatial Scalability: Maximum number of coding layers */
#define VPX_SS_MAX_LAYERS       5

/*! Spatial Scalability: Default number of coding layers */
#define VPX_SS_DEFAULT_LAYERS       1

  /*!\brief Current ABI version number
   *
   * \internal
   * If this file is altered in any way that changes the ABI, this value
   * must be bumped.  Examples include, but are not limited to, changing
   * types, removing or reassigning enums, adding/removing/rearranging
   * fields to structures
   */
#define VPX_ENCODER_ABI_VERSION (3 + VPX_CODEC_ABI_VERSION) /**<\hideinitializer*/


  /*! \brief Encoder capabilities bitfield
   *
   *  Each encoder advertises the capabilities it supports as part of its
   *  ::vpx_codec_iface_t interface structure. Capabilities are extra
   *  interfaces or functionality, and are not required to be supported
   *  by an encoder.
   *
   *  The available flags are specified by VPX_CODEC_CAP_* defines.
   */
#define VPX_CODEC_CAP_PSNR  0x10000 /**< Can issue PSNR packets */

  /*! Can output one partition at a time. Each partition is returned in its
   *  own VPX_CODEC_CX_FRAME_PKT, with the FRAME_IS_FRAGMENT flag set for
   *  every partition but the last. In this mode all frames are always
   *  returned partition by partition.
   */
#define VPX_CODEC_CAP_OUTPUT_PARTITION  0x20000

<<<<<<< HEAD
  /*! Can support input images at greater than 8 bitdepth.
   */
=======
/*! Can support input images at greater than 8 bitdepth.
 */
>>>>>>> e59c053e
#define VPX_CODEC_CAP_HIGHBITDEPTH  0x40000

  /*! \brief Initialization-time Feature Enabling
   *
   *  Certain codec features must be known at initialization time, to allow
   *  for proper memory allocation.
   *
   *  The available flags are specified by VPX_CODEC_USE_* defines.
   */
#define VPX_CODEC_USE_PSNR  0x10000 /**< Calculate PSNR on each frame */
#define VPX_CODEC_USE_OUTPUT_PARTITION  0x20000 /**< Make the encoder output one
  partition at a time. */
<<<<<<< HEAD
#define VPX_CODEC_USE_HIGH 0x40000 /**< Use high bitdepth */
=======
#define VPX_CODEC_USE_HIGHBITDEPTH 0x40000 /**< Use high bitdepth */

>>>>>>> e59c053e

  /*!\brief Generic fixed size buffer structure
   *
   * This structure is able to hold a reference to any fixed size buffer.
   */
  typedef struct vpx_fixed_buf {
    void          *buf; /**< Pointer to the data */
    size_t         sz;  /**< Length of the buffer, in chars */
  } vpx_fixed_buf_t; /**< alias for struct vpx_fixed_buf */


  /*!\brief Time Stamp Type
   *
   * An integer, which when multiplied by the stream's time base, provides
   * the absolute time of a sample.
   */
  typedef int64_t vpx_codec_pts_t;


  /*!\brief Compressed Frame Flags
   *
   * This type represents a bitfield containing information about a compressed
   * frame that may be useful to an application. The most significant 16 bits
   * can be used by an algorithm to provide additional detail, for example to
   * support frame types that are codec specific (MPEG-1 D-frames for example)
   */
  typedef uint32_t vpx_codec_frame_flags_t;
#define VPX_FRAME_IS_KEY       0x1 /**< frame is the start of a GOP */
#define VPX_FRAME_IS_DROPPABLE 0x2 /**< frame can be dropped without affecting
  the stream (no future frame depends on
              this one) */
#define VPX_FRAME_IS_INVISIBLE 0x4 /**< frame should be decoded but will not
  be shown */
#define VPX_FRAME_IS_FRAGMENT  0x8 /**< this is a fragment of the encoded
  frame */

  /*!\brief Error Resilient flags
   *
   * These flags define which error resilient features to enable in the
   * encoder. The flags are specified through the
   * vpx_codec_enc_cfg::g_error_resilient variable.
   */
  typedef uint32_t vpx_codec_er_flags_t;
#define VPX_ERROR_RESILIENT_DEFAULT     0x1 /**< Improve resiliency against
  losses of whole frames */
#define VPX_ERROR_RESILIENT_PARTITIONS  0x2 /**< The frame partitions are
  independently decodable by the
  bool decoder, meaning that
  partitions can be decoded even
  though earlier partitions have
  been lost. Note that intra
  predicition is still done over
  the partition boundary. */

  /*!\brief Encoder output packet variants
   *
   * This enumeration lists the different kinds of data packets that can be
   * returned by calls to vpx_codec_get_cx_data(). Algorithms \ref MAY
   * extend this list to provide additional functionality.
   */
  enum vpx_codec_cx_pkt_kind {
    VPX_CODEC_CX_FRAME_PKT,    /**< Compressed video frame */
    VPX_CODEC_STATS_PKT,       /**< Two-pass statistics for this frame */
    VPX_CODEC_FPMB_STATS_PKT,  /**< first pass mb statistics for this frame */
    VPX_CODEC_PSNR_PKT,        /**< PSNR statistics for this frame */
#if CONFIG_SPATIAL_SVC
    VPX_CODEC_SPATIAL_SVC_LAYER_SIZES, /**< Sizes for each layer in this frame*/
    VPX_CODEC_SPATIAL_SVC_LAYER_PSNR, /**< PSNR for each layer in this frame*/
#endif
    VPX_CODEC_CUSTOM_PKT = 256 /**< Algorithm extensions  */
  };


  /*!\brief Encoder output packet
   *
   * This structure contains the different kinds of output data the encoder
   * may produce while compressing a frame.
   */
  typedef struct vpx_codec_cx_pkt {
    enum vpx_codec_cx_pkt_kind  kind; /**< packet variant */
    union {
      struct {
        void                    *buf;      /**< compressed data buffer */
        size_t                   sz;       /**< length of compressed data */
        vpx_codec_pts_t          pts;      /**< time stamp to show frame
                                                    (in timebase units) */
        unsigned long            duration; /**< duration to show frame
                                                    (in timebase units) */
        vpx_codec_frame_flags_t  flags;    /**< flags for this frame */
        int                      partition_id; /**< the partition id
                                              defines the decoding order
                                              of the partitions. Only
                                              applicable when "output partition"
                                              mode is enabled. First partition
                                              has id 0.*/

      } frame;  /**< data for compressed frame packet */
      vpx_fixed_buf_t twopass_stats;  /**< data for two-pass packet */
      vpx_fixed_buf_t firstpass_mb_stats; /**< first pass mb packet */
      struct vpx_psnr_pkt {
        unsigned int samples[4];  /**< Number of samples, total/y/u/v */
        uint64_t     sse[4];      /**< sum squared error, total/y/u/v */
        double       psnr[4];     /**< PSNR, total/y/u/v */
      } psnr;                       /**< data for PSNR packet */
      vpx_fixed_buf_t raw;     /**< data for arbitrary packets */
#if CONFIG_SPATIAL_SVC
      size_t layer_sizes[VPX_SS_MAX_LAYERS];
      struct vpx_psnr_pkt layer_psnr[VPX_SS_MAX_LAYERS];
#endif

      /* This packet size is fixed to allow codecs to extend this
       * interface without having to manage storage for raw packets,
       * i.e., if it's smaller than 128 bytes, you can store in the
       * packet list directly.
       */
      char pad[128 - sizeof(enum vpx_codec_cx_pkt_kind)]; /**< fixed sz */
    } data; /**< packet data */
  } vpx_codec_cx_pkt_t; /**< alias for struct vpx_codec_cx_pkt */


  /*!\brief Rational Number
   *
   * This structure holds a fractional value.
   */
  typedef struct vpx_rational {
    int num; /**< fraction numerator */
    int den; /**< fraction denominator */
  } vpx_rational_t; /**< alias for struct vpx_rational */


  /*!\brief Multi-pass Encoding Pass */
  enum vpx_enc_pass {
    VPX_RC_ONE_PASS,   /**< Single pass mode */
    VPX_RC_FIRST_PASS, /**< First pass of multi-pass mode */
    VPX_RC_LAST_PASS   /**< Final pass of multi-pass mode */
  };


  /*!\brief Rate control mode */
  enum vpx_rc_mode {
    VPX_VBR,  /**< Variable Bit Rate (VBR) mode */
    VPX_CBR,  /**< Constant Bit Rate (CBR) mode */
    VPX_CQ,   /**< Constrained Quality (CQ)  mode */
    VPX_Q,    /**< Constant Quality (Q) mode */
  };


  /*!\brief Keyframe placement mode.
   *
   * This enumeration determines whether keyframes are placed automatically by
   * the encoder or whether this behavior is disabled. Older releases of this
   * SDK were implemented such that VPX_KF_FIXED meant keyframes were disabled.
   * This name is confusing for this behavior, so the new symbols to be used
   * are VPX_KF_AUTO and VPX_KF_DISABLED.
   */
  enum vpx_kf_mode {
    VPX_KF_FIXED, /**< deprecated, implies VPX_KF_DISABLED */
    VPX_KF_AUTO,  /**< Encoder determines optimal placement automatically */
    VPX_KF_DISABLED = 0 /**< Encoder does not place keyframes. */
  };


  /*!\brief Encoded Frame Flags
   *
   * This type indicates a bitfield to be passed to vpx_codec_encode(), defining
   * per-frame boolean values. By convention, bits common to all codecs will be
   * named VPX_EFLAG_*, and bits specific to an algorithm will be named
   * /algo/_eflag_*. The lower order 16 bits are reserved for common use.
   */
  typedef long vpx_enc_frame_flags_t;
#define VPX_EFLAG_FORCE_KF (1<<0)  /**< Force this frame to be a keyframe */


  /*!\brief Encoder configuration structure
   *
   * This structure contains the encoder settings that have common representations
   * across all codecs. This doesn't imply that all codecs support all features,
   * however.
   */
  typedef struct vpx_codec_enc_cfg {
    /*
     * generic settings (g)
     */

    /*!\brief Algorithm specific "usage" value
     *
     * Algorithms may define multiple values for usage, which may convey the
     * intent of how the application intends to use the stream. If this value
     * is non-zero, consult the documentation for the codec to determine its
     * meaning.
     */
    unsigned int           g_usage;


    /*!\brief Maximum number of threads to use
     *
     * For multi-threaded implementations, use no more than this number of
     * threads. The codec may use fewer threads than allowed. The value
     * 0 is equivalent to the value 1.
     */
    unsigned int           g_threads;


    /*!\brief Bitstream profile to use
     *
     * Some codecs support a notion of multiple bitstream profiles. Typically
     * this maps to a set of features that are turned on or off. Often the
     * profile to use is determined by the features of the intended decoder.
     * Consult the documentation for the codec to determine the valid values
     * for this parameter, or set to zero for a sane default.
     */
    unsigned int           g_profile;  /**< profile of bitstream to use */


    /*!\brief Width of the frame
     *
     * This value identifies the presentation resolution of the frame,
     * in pixels. Note that the frames passed as input to the encoder must
     * have this resolution. Frames will be presented by the decoder in this
     * resolution, independent of any spatial resampling the encoder may do.
     */
    unsigned int           g_w;


    /*!\brief Height of the frame
     *
     * This value identifies the presentation resolution of the frame,
     * in pixels. Note that the frames passed as input to the encoder must
     * have this resolution. Frames will be presented by the decoder in this
     * resolution, independent of any spatial resampling the encoder may do.
     */
    unsigned int           g_h;

    /*!\brief Bit-depth of the codec
     *
     * This value identifies the bit_depth of the codec,
     * Only certain bit-depths are supported as identified in the
     * vpx_bit_depth_t enum.
     */
    vpx_bit_depth_t        g_bit_depth;

    /*!\brief Bit-depth of the input frames
     *
     * This value identifies the bit_depth of the input frames in bits.
     * Note that the frames passed as input to the encoder must have
     * this bit-depth.
     */
    unsigned int           g_input_bit_depth;

    /*!\brief Bit-depth of the codec
     *
     * This value identifies the bit_depth of the codec,
     * Only certain bit-depths are supported as identified in the
     * vpx_bit_depth_t enum.
     */
    vpx_bit_depth_t        g_bit_depth;

    /*!\brief Bit-depth of the input frames
     *
     * This value identifies the bit_depth of the input frames in bits.
     * Note that the frames passed as input to the encoder must have
     * this bit-depth.
     */
    unsigned int           g_in_bit_depth;


    /*!\brief Stream timebase units
     *
     * Indicates the smallest interval of time, in seconds, used by the stream.
     * For fixed frame rate material, or variable frame rate material where
     * frames are timed at a multiple of a given clock (ex: video capture),
     * the \ref RECOMMENDED method is to set the timebase to the reciprocal
     * of the frame rate (ex: 1001/30000 for 29.970 Hz NTSC). This allows the
     * pts to correspond to the frame number, which can be handy. For
     * re-encoding video from containers with absolute time timestamps, the
     * \ref RECOMMENDED method is to set the timebase to that of the parent
     * container or multimedia framework (ex: 1/1000 for ms, as in FLV).
     */
    struct vpx_rational    g_timebase;


    /*!\brief Enable error resilient modes.
     *
     * The error resilient bitfield indicates to the encoder which features
     * it should enable to take measures for streaming over lossy or noisy
     * links.
     */
    vpx_codec_er_flags_t   g_error_resilient;


    /*!\brief Multi-pass Encoding Mode
     *
     * This value should be set to the current phase for multi-pass encoding.
     * For single pass, set to #VPX_RC_ONE_PASS.
     */
    enum vpx_enc_pass      g_pass;


    /*!\brief Allow lagged encoding
     *
     * If set, this value allows the encoder to consume a number of input
     * frames before producing output frames. This allows the encoder to
     * base decisions for the current frame on future frames. This does
     * increase the latency of the encoding pipeline, so it is not appropriate
     * in all situations (ex: realtime encoding).
     *
     * Note that this is a maximum value -- the encoder may produce frames
     * sooner than the given limit. Set this value to 0 to disable this
     * feature.
     */
    unsigned int           g_lag_in_frames;


    /*
     * rate control settings (rc)
     */

    /*!\brief Temporal resampling configuration, if supported by the codec.
     *
     * Temporal resampling allows the codec to "drop" frames as a strategy to
     * meet its target data rate. This can cause temporal discontinuities in
     * the encoded video, which may appear as stuttering during playback. This
     * trade-off is often acceptable, but for many applications is not. It can
     * be disabled in these cases.
     *
     * Note that not all codecs support this feature. All vpx VPx codecs do.
     * For other codecs, consult the documentation for that algorithm.
     *
     * This threshold is described as a percentage of the target data buffer.
     * When the data buffer falls below this percentage of fullness, a
     * dropped frame is indicated. Set the threshold to zero (0) to disable
     * this feature.
     */
    unsigned int           rc_dropframe_thresh;


    /*!\brief Enable/disable spatial resampling, if supported by the codec.
     *
     * Spatial resampling allows the codec to compress a lower resolution
     * version of the frame, which is then upscaled by the encoder to the
     * correct presentation resolution. This increases visual quality at
     * low data rates, at the expense of CPU time on the encoder/decoder.
     */
    unsigned int           rc_resize_allowed;

    /*!\brief Internal coded frame width.
     *
     * If spatial resampling is enabled this specifies the width of the
     * encoded frame.
     */
    unsigned int           rc_scaled_width;

    /*!\brief Internal coded frame height.
     *
     * If spatial resampling is enabled this specifies the height of the
     * encoded frame.
     */
    unsigned int           rc_scaled_height;

    /*!\brief Spatial resampling up watermark.
     *
     * This threshold is described as a percentage of the target data buffer.
     * When the data buffer rises above this percentage of fullness, the
     * encoder will step up to a higher resolution version of the frame.
     */
    unsigned int           rc_resize_up_thresh;


    /*!\brief Spatial resampling down watermark.
     *
     * This threshold is described as a percentage of the target data buffer.
     * When the data buffer falls below this percentage of fullness, the
     * encoder will step down to a lower resolution version of the frame.
     */
    unsigned int           rc_resize_down_thresh;


    /*!\brief Rate control algorithm to use.
     *
     * Indicates whether the end usage of this stream is to be streamed over
     * a bandwidth constrained link, indicating that Constant Bit Rate (CBR)
     * mode should be used, or whether it will be played back on a high
     * bandwidth link, as from a local disk, where higher variations in
     * bitrate are acceptable.
     */
    enum vpx_rc_mode       rc_end_usage;


    /*!\brief Two-pass stats buffer.
     *
     * A buffer containing all of the stats packets produced in the first
     * pass, concatenated.
     */
    vpx_fixed_buf_t   rc_twopass_stats_in;

    /*!\brief first pass mb stats buffer.
     *
     * A buffer containing all of the first pass mb stats packets produced
     * in the first pass, concatenated.
     */
    vpx_fixed_buf_t   rc_firstpass_mb_stats_in;

    /*!\brief Target data rate
     *
     * Target bandwidth to use for this stream, in kilobits per second.
     */
    unsigned int           rc_target_bitrate;


    /*
     * quantizer settings
     */


    /*!\brief Minimum (Best Quality) Quantizer
     *
     * The quantizer is the most direct control over the quality of the
     * encoded image. The range of valid values for the quantizer is codec
     * specific. Consult the documentation for the codec to determine the
     * values to use. To determine the range programmatically, call
     * vpx_codec_enc_config_default() with a usage value of 0.
     */
    unsigned int           rc_min_quantizer;


    /*!\brief Maximum (Worst Quality) Quantizer
     *
     * The quantizer is the most direct control over the quality of the
     * encoded image. The range of valid values for the quantizer is codec
     * specific. Consult the documentation for the codec to determine the
     * values to use. To determine the range programmatically, call
     * vpx_codec_enc_config_default() with a usage value of 0.
     */
    unsigned int           rc_max_quantizer;


    /*
     * bitrate tolerance
     */


    /*!\brief Rate control adaptation undershoot control
     *
     * This value, expressed as a percentage of the target bitrate,
     * controls the maximum allowed adaptation speed of the codec.
     * This factor controls the maximum amount of bits that can
     * be subtracted from the target bitrate in order to compensate
     * for prior overshoot.
     *
     * Valid values in the range 0-1000.
     */
    unsigned int           rc_undershoot_pct;


    /*!\brief Rate control adaptation overshoot control
     *
     * This value, expressed as a percentage of the target bitrate,
     * controls the maximum allowed adaptation speed of the codec.
     * This factor controls the maximum amount of bits that can
     * be added to the target bitrate in order to compensate for
     * prior undershoot.
     *
     * Valid values in the range 0-1000.
     */
    unsigned int           rc_overshoot_pct;


    /*
     * decoder buffer model parameters
     */


    /*!\brief Decoder Buffer Size
     *
     * This value indicates the amount of data that may be buffered by the
     * decoding application. Note that this value is expressed in units of
     * time (milliseconds). For example, a value of 5000 indicates that the
     * client will buffer (at least) 5000ms worth of encoded data. Use the
     * target bitrate (#rc_target_bitrate) to convert to bits/bytes, if
     * necessary.
     */
    unsigned int           rc_buf_sz;


    /*!\brief Decoder Buffer Initial Size
     *
     * This value indicates the amount of data that will be buffered by the
     * decoding application prior to beginning playback. This value is
     * expressed in units of time (milliseconds). Use the target bitrate
     * (#rc_target_bitrate) to convert to bits/bytes, if necessary.
     */
    unsigned int           rc_buf_initial_sz;


    /*!\brief Decoder Buffer Optimal Size
     *
     * This value indicates the amount of data that the encoder should try
     * to maintain in the decoder's buffer. This value is expressed in units
     * of time (milliseconds). Use the target bitrate (#rc_target_bitrate)
     * to convert to bits/bytes, if necessary.
     */
    unsigned int           rc_buf_optimal_sz;


    /*
     * 2 pass rate control parameters
     */


    /*!\brief Two-pass mode CBR/VBR bias
     *
     * Bias, expressed on a scale of 0 to 100, for determining target size
     * for the current frame. The value 0 indicates the optimal CBR mode
     * value should be used. The value 100 indicates the optimal VBR mode
     * value should be used. Values in between indicate which way the
     * encoder should "lean."
     */
    unsigned int           rc_2pass_vbr_bias_pct;       /**< RC mode bias between CBR and VBR(0-100: 0->CBR, 100->VBR)   */


    /*!\brief Two-pass mode per-GOP minimum bitrate
     *
     * This value, expressed as a percentage of the target bitrate, indicates
     * the minimum bitrate to be used for a single GOP (aka "section")
     */
    unsigned int           rc_2pass_vbr_minsection_pct;


    /*!\brief Two-pass mode per-GOP maximum bitrate
     *
     * This value, expressed as a percentage of the target bitrate, indicates
     * the maximum bitrate to be used for a single GOP (aka "section")
     */
    unsigned int           rc_2pass_vbr_maxsection_pct;


    /*
     * keyframing settings (kf)
     */

    /*!\brief Keyframe placement mode
     *
     * This value indicates whether the encoder should place keyframes at a
     * fixed interval, or determine the optimal placement automatically
     * (as governed by the #kf_min_dist and #kf_max_dist parameters)
     */
    enum vpx_kf_mode       kf_mode;


    /*!\brief Keyframe minimum interval
     *
     * This value, expressed as a number of frames, prevents the encoder from
     * placing a keyframe nearer than kf_min_dist to the previous keyframe. At
     * least kf_min_dist frames non-keyframes will be coded before the next
     * keyframe. Set kf_min_dist equal to kf_max_dist for a fixed interval.
     */
    unsigned int           kf_min_dist;


    /*!\brief Keyframe maximum interval
     *
     * This value, expressed as a number of frames, forces the encoder to code
     * a keyframe if one has not been coded in the last kf_max_dist frames.
     * A value of 0 implies all frames will be keyframes. Set kf_min_dist
     * equal to kf_max_dist for a fixed interval.
     */
    unsigned int           kf_max_dist;

    /*
     * Spatial scalability settings (ss)
     */

    /*!\brief Number of spatial coding layers.
     *
     * This value specifies the number of spatial coding layers to be used.
     */
    unsigned int           ss_number_layers;

    /*!\brief Enable auto alt reference flags for each spatial layer.
     *
     * These values specify if auto alt reference frame is enabled for each
     * spatial layer.
     */
    int                    ss_enable_auto_alt_ref[VPX_SS_MAX_LAYERS];

    /*!\brief Target bitrate for each spatial layer.
     *
     * These values specify the target coding bitrate to be used for each
     * spatial layer.
     */
    unsigned int           ss_target_bitrate[VPX_SS_MAX_LAYERS];

    /*!\brief Number of temporal coding layers.
     *
     * This value specifies the number of temporal layers to be used.
     */
    unsigned int           ts_number_layers;

    /*!\brief Target bitrate for each temporal layer.
     *
     * These values specify the target coding bitrate to be used for each
     * temporal layer.
     */
    unsigned int           ts_target_bitrate[VPX_TS_MAX_LAYERS];

    /*!\brief Frame rate decimation factor for each temporal layer.
     *
     * These values specify the frame rate decimation factors to apply
     * to each temporal layer.
     */
    unsigned int           ts_rate_decimator[VPX_TS_MAX_LAYERS];

    /*!\brief Length of the sequence defining frame temporal layer membership.
     *
     * This value specifies the length of the sequence that defines the
     * membership of frames to temporal layers. For example, if the
     * ts_periodicity = 8, then the frames are assigned to coding layers with a
     * repeated sequence of length 8.
    */
    unsigned int           ts_periodicity;

    /*!\brief Template defining the membership of frames to temporal layers.
     *
     * This array defines the membership of frames to temporal coding layers.
     * For a 2-layer encoding that assigns even numbered frames to one temporal
     * layer (0) and odd numbered frames to a second temporal layer (1) with
     * ts_periodicity=8, then ts_layer_id = (0,1,0,1,0,1,0,1).
    */
    unsigned int           ts_layer_id[VPX_TS_MAX_PERIODICITY];
  } vpx_codec_enc_cfg_t; /**< alias for struct vpx_codec_enc_cfg */

  /*!\brief  vp9 svc extra configure parameters
   *
   * This defines max/min quantizers and scale factors for each layer
   *
   */
  typedef struct vpx_svc_parameters {
    int max_quantizers[VPX_SS_MAX_LAYERS];
    int min_quantizers[VPX_SS_MAX_LAYERS];
    int scaling_factor_num[VPX_SS_MAX_LAYERS];
    int scaling_factor_den[VPX_SS_MAX_LAYERS];
  } vpx_svc_extra_cfg_t;


  /*!\brief Initialize an encoder instance
   *
   * Initializes a encoder context using the given interface. Applications
   * should call the vpx_codec_enc_init convenience macro instead of this
   * function directly, to ensure that the ABI version number parameter
   * is properly initialized.
   *
   * If the library was configured with --disable-multithread, this call
   * is not thread safe and should be guarded with a lock if being used
   * in a multithreaded context.
   *
   * \param[in]    ctx     Pointer to this instance's context.
   * \param[in]    iface   Pointer to the algorithm interface to use.
   * \param[in]    cfg     Configuration to use, if known. May be NULL.
   * \param[in]    flags   Bitfield of VPX_CODEC_USE_* flags
   * \param[in]    ver     ABI version number. Must be set to
   *                       VPX_ENCODER_ABI_VERSION
   * \retval #VPX_CODEC_OK
   *     The decoder algorithm initialized.
   * \retval #VPX_CODEC_MEM_ERROR
   *     Memory allocation failed.
   */
  vpx_codec_err_t vpx_codec_enc_init_ver(vpx_codec_ctx_t      *ctx,
                                         vpx_codec_iface_t    *iface,
                                         const vpx_codec_enc_cfg_t *cfg,
                                         vpx_codec_flags_t     flags,
                                         int                   ver);


  /*!\brief Convenience macro for vpx_codec_enc_init_ver()
   *
   * Ensures the ABI version parameter is properly set.
   */
#define vpx_codec_enc_init(ctx, iface, cfg, flags) \
  vpx_codec_enc_init_ver(ctx, iface, cfg, flags, VPX_ENCODER_ABI_VERSION)


  /*!\brief Initialize multi-encoder instance
   *
   * Initializes multi-encoder context using the given interface.
   * Applications should call the vpx_codec_enc_init_multi convenience macro
   * instead of this function directly, to ensure that the ABI version number
   * parameter is properly initialized.
   *
   * \param[in]    ctx     Pointer to this instance's context.
   * \param[in]    iface   Pointer to the algorithm interface to use.
   * \param[in]    cfg     Configuration to use, if known. May be NULL.
   * \param[in]    num_enc Total number of encoders.
   * \param[in]    flags   Bitfield of VPX_CODEC_USE_* flags
   * \param[in]    dsf     Pointer to down-sampling factors.
   * \param[in]    ver     ABI version number. Must be set to
   *                       VPX_ENCODER_ABI_VERSION
   * \retval #VPX_CODEC_OK
   *     The decoder algorithm initialized.
   * \retval #VPX_CODEC_MEM_ERROR
   *     Memory allocation failed.
   */
  vpx_codec_err_t vpx_codec_enc_init_multi_ver(vpx_codec_ctx_t      *ctx,
                                               vpx_codec_iface_t    *iface,
                                               vpx_codec_enc_cfg_t  *cfg,
                                               int                   num_enc,
                                               vpx_codec_flags_t     flags,
                                               vpx_rational_t       *dsf,
                                               int                   ver);


  /*!\brief Convenience macro for vpx_codec_enc_init_multi_ver()
   *
   * Ensures the ABI version parameter is properly set.
   */
#define vpx_codec_enc_init_multi(ctx, iface, cfg, num_enc, flags, dsf) \
  vpx_codec_enc_init_multi_ver(ctx, iface, cfg, num_enc, flags, dsf, \
                               VPX_ENCODER_ABI_VERSION)


  /*!\brief Get a default configuration
   *
   * Initializes a encoder configuration structure with default values. Supports
   * the notion of "usages" so that an algorithm may offer different default
   * settings depending on the user's intended goal. This function \ref SHOULD
   * be called by all applications to initialize the configuration structure
   * before specializing the configuration with application specific values.
   *
   * \param[in]    iface   Pointer to the algorithm interface to use.
   * \param[out]   cfg     Configuration buffer to populate
   * \param[in]    usage   End usage. Set to 0 or use codec specific values.
   *
   * \retval #VPX_CODEC_OK
   *     The configuration was populated.
   * \retval #VPX_CODEC_INCAPABLE
   *     Interface is not an encoder interface.
   * \retval #VPX_CODEC_INVALID_PARAM
   *     A parameter was NULL, or the usage value was not recognized.
   */
  vpx_codec_err_t  vpx_codec_enc_config_default(vpx_codec_iface_t    *iface,
                                                vpx_codec_enc_cfg_t  *cfg,
                                                unsigned int          usage);


  /*!\brief Set or change configuration
   *
   * Reconfigures an encoder instance according to the given configuration.
   *
   * \param[in]    ctx     Pointer to this instance's context
   * \param[in]    cfg     Configuration buffer to use
   *
   * \retval #VPX_CODEC_OK
   *     The configuration was populated.
   * \retval #VPX_CODEC_INCAPABLE
   *     Interface is not an encoder interface.
   * \retval #VPX_CODEC_INVALID_PARAM
   *     A parameter was NULL, or the usage value was not recognized.
   */
  vpx_codec_err_t  vpx_codec_enc_config_set(vpx_codec_ctx_t            *ctx,
                                            const vpx_codec_enc_cfg_t  *cfg);


  /*!\brief Get global stream headers
   *
   * Retrieves a stream level global header packet, if supported by the codec.
   *
   * \param[in]    ctx     Pointer to this instance's context
   *
   * \retval NULL
   *     Encoder does not support global header
   * \retval Non-NULL
   *     Pointer to buffer containing global header packet
   */
  vpx_fixed_buf_t *vpx_codec_get_global_headers(vpx_codec_ctx_t   *ctx);


#define VPX_DL_REALTIME     (1)        /**< deadline parameter analogous to
  *   VPx REALTIME mode. */
#define VPX_DL_GOOD_QUALITY (1000000)  /**< deadline parameter analogous to
  *   VPx GOOD QUALITY mode. */
#define VPX_DL_BEST_QUALITY (0)        /**< deadline parameter analogous to
  *   VPx BEST QUALITY mode. */
  /*!\brief Encode a frame
   *
   * Encodes a video frame at the given "presentation time." The presentation
   * time stamp (PTS) \ref MUST be strictly increasing.
   *
   * The encoder supports the notion of a soft real-time deadline. Given a
   * non-zero value to the deadline parameter, the encoder will make a "best
   * effort" guarantee to  return before the given time slice expires. It is
   * implicit that limiting the available time to encode will degrade the
   * output quality. The encoder can be given an unlimited time to produce the
   * best possible frame by specifying a deadline of '0'. This deadline
   * supercedes the VPx notion of "best quality, good quality, realtime".
   * Applications that wish to map these former settings to the new deadline
   * based system can use the symbols #VPX_DL_REALTIME, #VPX_DL_GOOD_QUALITY,
   * and #VPX_DL_BEST_QUALITY.
   *
   * When the last frame has been passed to the encoder, this function should
   * continue to be called, with the img parameter set to NULL. This will
   * signal the end-of-stream condition to the encoder and allow it to encode
   * any held buffers. Encoding is complete when vpx_codec_encode() is called
   * and vpx_codec_get_cx_data() returns no data.
   *
   * \param[in]    ctx       Pointer to this instance's context
   * \param[in]    img       Image data to encode, NULL to flush.
   * \param[in]    pts       Presentation time stamp, in timebase units.
   * \param[in]    duration  Duration to show frame, in timebase units.
   * \param[in]    flags     Flags to use for encoding this frame.
   * \param[in]    deadline  Time to spend encoding, in microseconds. (0=infinite)
   *
   * \retval #VPX_CODEC_OK
   *     The configuration was populated.
   * \retval #VPX_CODEC_INCAPABLE
   *     Interface is not an encoder interface.
   * \retval #VPX_CODEC_INVALID_PARAM
   *     A parameter was NULL, the image format is unsupported, etc.
   */
  vpx_codec_err_t  vpx_codec_encode(vpx_codec_ctx_t            *ctx,
                                    const vpx_image_t          *img,
                                    vpx_codec_pts_t             pts,
                                    unsigned long               duration,
                                    vpx_enc_frame_flags_t       flags,
                                    unsigned long               deadline);

  /*!\brief Set compressed data output buffer
   *
   * Sets the buffer that the codec should output the compressed data
   * into. This call effectively sets the buffer pointer returned in the
   * next VPX_CODEC_CX_FRAME_PKT packet. Subsequent packets will be
   * appended into this buffer. The buffer is preserved across frames,
   * so applications must periodically call this function after flushing
   * the accumulated compressed data to disk or to the network to reset
   * the pointer to the buffer's head.
   *
   * `pad_before` bytes will be skipped before writing the compressed
   * data, and `pad_after` bytes will be appended to the packet. The size
   * of the packet will be the sum of the size of the actual compressed
   * data, pad_before, and pad_after. The padding bytes will be preserved
   * (not overwritten).
   *
   * Note that calling this function does not guarantee that the returned
   * compressed data will be placed into the specified buffer. In the
   * event that the encoded data will not fit into the buffer provided,
   * the returned packet \ref MAY point to an internal buffer, as it would
   * if this call were never used. In this event, the output packet will
   * NOT have any padding, and the application must free space and copy it
   * to the proper place. This is of particular note in configurations
   * that may output multiple packets for a single encoded frame (e.g., lagged
   * encoding) or if the application does not reset the buffer periodically.
   *
   * Applications may restore the default behavior of the codec providing
   * the compressed data buffer by calling this function with a NULL
   * buffer.
   *
   * Applications \ref MUSTNOT call this function during iteration of
   * vpx_codec_get_cx_data().
   *
   * \param[in]    ctx         Pointer to this instance's context
   * \param[in]    buf         Buffer to store compressed data into
   * \param[in]    pad_before  Bytes to skip before writing compressed data
   * \param[in]    pad_after   Bytes to skip after writing compressed data
   *
   * \retval #VPX_CODEC_OK
   *     The buffer was set successfully.
   * \retval #VPX_CODEC_INVALID_PARAM
   *     A parameter was NULL, the image format is unsupported, etc.
   */
  vpx_codec_err_t vpx_codec_set_cx_data_buf(vpx_codec_ctx_t       *ctx,
                                            const vpx_fixed_buf_t *buf,
                                            unsigned int           pad_before,
                                            unsigned int           pad_after);


  /*!\brief Encoded data iterator
   *
   * Iterates over a list of data packets to be passed from the encoder to the
   * application. The different kinds of packets available are enumerated in
   * #vpx_codec_cx_pkt_kind.
   *
   * #VPX_CODEC_CX_FRAME_PKT packets should be passed to the application's
   * muxer. Multiple compressed frames may be in the list.
   * #VPX_CODEC_STATS_PKT packets should be appended to a global buffer.
   *
   * The application \ref MUST silently ignore any packet kinds that it does
   * not recognize or support.
   *
   * The data buffers returned from this function are only guaranteed to be
   * valid until the application makes another call to any vpx_codec_* function.
   *
   * \param[in]     ctx      Pointer to this instance's context
   * \param[in,out] iter     Iterator storage, initialized to NULL
   *
   * \return Returns a pointer to an output data packet (compressed frame data,
   *         two-pass statistics, etc.) or NULL to signal end-of-list.
   *
   */
  const vpx_codec_cx_pkt_t *vpx_codec_get_cx_data(vpx_codec_ctx_t   *ctx,
                                                  vpx_codec_iter_t  *iter);


  /*!\brief Get Preview Frame
   *
   * Returns an image that can be used as a preview. Shows the image as it would
   * exist at the decompressor. The application \ref MUST NOT write into this
   * image buffer.
   *
   * \param[in]     ctx      Pointer to this instance's context
   *
   * \return Returns a pointer to a preview image, or NULL if no image is
   *         available.
   *
   */
  const vpx_image_t *vpx_codec_get_preview_frame(vpx_codec_ctx_t   *ctx);


  /*!@} - end defgroup encoder*/
#ifdef __cplusplus
}
#endif
#endif  // VPX_VPX_ENCODER_H_
<|MERGE_RESOLUTION|>--- conflicted
+++ resolved
@@ -80,13 +80,8 @@
    */
 #define VPX_CODEC_CAP_OUTPUT_PARTITION  0x20000
 
-<<<<<<< HEAD
-  /*! Can support input images at greater than 8 bitdepth.
-   */
-=======
 /*! Can support input images at greater than 8 bitdepth.
  */
->>>>>>> e59c053e
 #define VPX_CODEC_CAP_HIGHBITDEPTH  0x40000
 
   /*! \brief Initialization-time Feature Enabling
@@ -99,12 +94,8 @@
 #define VPX_CODEC_USE_PSNR  0x10000 /**< Calculate PSNR on each frame */
 #define VPX_CODEC_USE_OUTPUT_PARTITION  0x20000 /**< Make the encoder output one
   partition at a time. */
-<<<<<<< HEAD
-#define VPX_CODEC_USE_HIGH 0x40000 /**< Use high bitdepth */
-=======
 #define VPX_CODEC_USE_HIGHBITDEPTH 0x40000 /**< Use high bitdepth */
 
->>>>>>> e59c053e
 
   /*!\brief Generic fixed size buffer structure
    *
@@ -319,6 +310,7 @@
     unsigned int           g_profile;  /**< profile of bitstream to use */
 
 
+
     /*!\brief Width of the frame
      *
      * This value identifies the presentation resolution of the frame,
@@ -353,23 +345,6 @@
      * this bit-depth.
      */
     unsigned int           g_input_bit_depth;
-
-    /*!\brief Bit-depth of the codec
-     *
-     * This value identifies the bit_depth of the codec,
-     * Only certain bit-depths are supported as identified in the
-     * vpx_bit_depth_t enum.
-     */
-    vpx_bit_depth_t        g_bit_depth;
-
-    /*!\brief Bit-depth of the input frames
-     *
-     * This value identifies the bit_depth of the input frames in bits.
-     * Note that the frames passed as input to the encoder must have
-     * this bit-depth.
-     */
-    unsigned int           g_in_bit_depth;
-
 
     /*!\brief Stream timebase units
      *
