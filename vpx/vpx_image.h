/*
 *  Copyright (c) 2010 The WebM project authors. All Rights Reserved.
 *
 *  Use of this source code is governed by a BSD-style license
 *  that can be found in the LICENSE file in the root of the source
 *  tree. An additional intellectual property rights grant can be found
 *  in the file PATENTS.  All contributing project authors may
 *  be found in the AUTHORS file in the root of the source tree.
 */


/*!\file
 * \brief Describes the vpx image descriptor and associated operations
 *
 */
#ifndef VPX_VPX_IMAGE_H_
#define VPX_VPX_IMAGE_H_

#ifdef __cplusplus
extern "C" {
#endif

  /*!\brief Current ABI version number
   *
   * \internal
   * If this file is altered in any way that changes the ABI, this value
   * must be bumped.  Examples include, but are not limited to, changing
   * types, removing or reassigning enums, adding/removing/rearranging
   * fields to structures
   */
#define VPX_IMAGE_ABI_VERSION (2) /**<\hideinitializer*/

#define VPX_IMG_FMT_PLANAR     0x100  /**< Image is a planar format */
#define VPX_IMG_FMT_UV_FLIP    0x200  /**< V plane precedes U plane in memory */
#define VPX_IMG_FMT_HAS_ALPHA  0x400  /**< Image has an alpha channel component */
#define VPX_IMG_FMT_HIGH       0x800  /**< Image uses 16bit framebuffer */

  /*!\brief List of supported image formats */
  typedef enum vpx_img_fmt {
    VPX_IMG_FMT_NONE,
    VPX_IMG_FMT_RGB24,   /**< 24 bit per pixel packed RGB */
    VPX_IMG_FMT_RGB32,   /**< 32 bit per pixel packed 0RGB */
    VPX_IMG_FMT_RGB565,  /**< 16 bit per pixel, 565 */
    VPX_IMG_FMT_RGB555,  /**< 16 bit per pixel, 555 */
    VPX_IMG_FMT_UYVY,    /**< UYVY packed YUV */
    VPX_IMG_FMT_YUY2,    /**< YUYV packed YUV */
    VPX_IMG_FMT_YVYU,    /**< YVYU packed YUV */
    VPX_IMG_FMT_BGR24,   /**< 24 bit per pixel packed BGR */
    VPX_IMG_FMT_RGB32_LE, /**< 32 bit packed BGR0 */
    VPX_IMG_FMT_ARGB,     /**< 32 bit packed ARGB, alpha=255 */
    VPX_IMG_FMT_ARGB_LE,  /**< 32 bit packed BGRA, alpha=255 */
    VPX_IMG_FMT_RGB565_LE,  /**< 16 bit per pixel, gggbbbbb rrrrrggg */
    VPX_IMG_FMT_RGB555_LE,  /**< 16 bit per pixel, gggbbbbb 0rrrrrgg */
    VPX_IMG_FMT_YV12    = VPX_IMG_FMT_PLANAR | VPX_IMG_FMT_UV_FLIP | 1, /**< planar YVU */
    VPX_IMG_FMT_I420    = VPX_IMG_FMT_PLANAR | 2,
    VPX_IMG_FMT_VPXYV12 = VPX_IMG_FMT_PLANAR | VPX_IMG_FMT_UV_FLIP | 3, /** < planar 4:2:0 format with vpx color space */
    VPX_IMG_FMT_VPXI420 = VPX_IMG_FMT_PLANAR | 4,
    VPX_IMG_FMT_I422    = VPX_IMG_FMT_PLANAR | 5,
    VPX_IMG_FMT_I444    = VPX_IMG_FMT_PLANAR | 6,
    VPX_IMG_FMT_444A    = VPX_IMG_FMT_PLANAR | VPX_IMG_FMT_HAS_ALPHA | 7,
    VPX_IMG_FMT_I42016    = VPX_IMG_FMT_I420 | VPX_IMG_FMT_HIGH,
    VPX_IMG_FMT_I42216    = VPX_IMG_FMT_I422 | VPX_IMG_FMT_HIGH,
    VPX_IMG_FMT_I44416    = VPX_IMG_FMT_I444 | VPX_IMG_FMT_HIGH
  } vpx_img_fmt_t; /**< alias for enum vpx_img_fmt */

#if !defined(VPX_CODEC_DISABLE_COMPAT) || !VPX_CODEC_DISABLE_COMPAT
#define IMG_FMT_PLANAR         VPX_IMG_FMT_PLANAR     /**< \deprecated Use #VPX_IMG_FMT_PLANAR */
#define IMG_FMT_UV_FLIP        VPX_IMG_FMT_UV_FLIP    /**< \deprecated Use #VPX_IMG_FMT_UV_FLIP */
#define IMG_FMT_HAS_ALPHA      VPX_IMG_FMT_HAS_ALPHA  /**< \deprecated Use #VPX_IMG_FMT_HAS_ALPHA */

  /*!\brief Deprecated list of supported image formats
   * \deprecated New code should use #vpx_img_fmt
   */
#define img_fmt   vpx_img_fmt
  /*!\brief alias for enum img_fmt.
   * \deprecated New code should use #vpx_img_fmt_t
   */
#define img_fmt_t vpx_img_fmt_t

#define IMG_FMT_NONE       VPX_IMG_FMT_NONE       /**< \deprecated Use #VPX_IMG_FMT_NONE */
#define IMG_FMT_RGB24      VPX_IMG_FMT_RGB24      /**< \deprecated Use #VPX_IMG_FMT_RGB24 */
#define IMG_FMT_RGB32      VPX_IMG_FMT_RGB32      /**< \deprecated Use #VPX_IMG_FMT_RGB32 */
#define IMG_FMT_RGB565     VPX_IMG_FMT_RGB565     /**< \deprecated Use #VPX_IMG_FMT_RGB565 */
#define IMG_FMT_RGB555     VPX_IMG_FMT_RGB555     /**< \deprecated Use #VPX_IMG_FMT_RGB555 */
#define IMG_FMT_UYVY       VPX_IMG_FMT_UYVY       /**< \deprecated Use #VPX_IMG_FMT_UYVY */
#define IMG_FMT_YUY2       VPX_IMG_FMT_YUY2       /**< \deprecated Use #VPX_IMG_FMT_YUY2 */
#define IMG_FMT_YVYU       VPX_IMG_FMT_YVYU       /**< \deprecated Use #VPX_IMG_FMT_YVYU */
#define IMG_FMT_BGR24      VPX_IMG_FMT_BGR24      /**< \deprecated Use #VPX_IMG_FMT_BGR24 */
#define IMG_FMT_RGB32_LE   VPX_IMG_FMT_RGB32_LE   /**< \deprecated Use #VPX_IMG_FMT_RGB32_LE */
#define IMG_FMT_ARGB       VPX_IMG_FMT_ARGB       /**< \deprecated Use #VPX_IMG_FMT_ARGB */
#define IMG_FMT_ARGB_LE    VPX_IMG_FMT_ARGB_LE    /**< \deprecated Use #VPX_IMG_FMT_ARGB_LE */
#define IMG_FMT_RGB565_LE  VPX_IMG_FMT_RGB565_LE  /**< \deprecated Use #VPX_IMG_FMT_RGB565_LE */
#define IMG_FMT_RGB555_LE  VPX_IMG_FMT_RGB555_LE  /**< \deprecated Use #VPX_IMG_FMT_RGB555_LE */
#define IMG_FMT_YV12       VPX_IMG_FMT_YV12       /**< \deprecated Use #VPX_IMG_FMT_YV12 */
#define IMG_FMT_I420       VPX_IMG_FMT_I420       /**< \deprecated Use #VPX_IMG_FMT_I420 */
#define IMG_FMT_VPXYV12    VPX_IMG_FMT_VPXYV12    /**< \deprecated Use #VPX_IMG_FMT_VPXYV12 */
#define IMG_FMT_VPXI420    VPX_IMG_FMT_VPXI420    /**< \deprecated Use #VPX_IMG_FMT_VPXI420 */
#endif /* VPX_CODEC_DISABLE_COMPAT */

  /**\brief Image Descriptor */
  typedef struct vpx_image {
    vpx_img_fmt_t fmt; /**< Image Format */

    /* Image storage dimensions */
<<<<<<< HEAD
    unsigned int    w;           /**< Stored image width */
    unsigned int    h;           /**< Stored image height */
    unsigned int    bit_depth;   /**< Stored image bit-depth */
=======
    unsigned int  w;           /**< Stored image width */
    unsigned int  h;           /**< Stored image height */
    unsigned int  bit_depth;   /**< Stored image bit-depth */
>>>>>>> 24715c79

    /* Image display dimensions */
    unsigned int    d_w;   /**< Displayed image width */
    unsigned int    d_h;   /**< Displayed image height */

    /* Chroma subsampling info */
    unsigned int    x_chroma_shift;   /**< subsampling order, X */
    unsigned int    y_chroma_shift;   /**< subsampling order, Y */

    /* Image data pointers. */
#define VPX_PLANE_PACKED 0   /**< To be used for all packed formats */
#define VPX_PLANE_Y      0   /**< Y (Luminance) plane */
#define VPX_PLANE_U      1   /**< U (Chroma) plane */
#define VPX_PLANE_V      2   /**< V (Chroma) plane */
#define VPX_PLANE_ALPHA  3   /**< A (Transparency) plane */
#if !defined(VPX_CODEC_DISABLE_COMPAT) || !VPX_CODEC_DISABLE_COMPAT
#define PLANE_PACKED     VPX_PLANE_PACKED
#define PLANE_Y          VPX_PLANE_Y
#define PLANE_U          VPX_PLANE_U
#define PLANE_V          VPX_PLANE_V
#define PLANE_ALPHA      VPX_PLANE_ALPHA
#endif
    unsigned char *planes[4];  /**< pointer to the top left pixel for each plane */
    int      stride[4];  /**< stride between rows for each plane */

    int     bps; /**< bits per sample (for packed formats) */

    /* The following member may be set by the application to associate data
     * with this image.
     */
    void    *user_priv; /**< may be set by the application to associate data
                         *   with this image. */

    /* The following members should be treated as private. */
    unsigned char *img_data;       /**< private */
    int      img_data_owner; /**< private */
    int      self_allocd;    /**< private */

    void    *fb_priv; /**< Frame buffer data associated with the image. */
  } vpx_image_t; /**< alias for struct vpx_image */

  /**\brief Representation of a rectangle on a surface */
  typedef struct vpx_image_rect {
    unsigned int x; /**< leftmost column */
    unsigned int y; /**< topmost row */
    unsigned int w; /**< width */
    unsigned int h; /**< height */
  } vpx_image_rect_t; /**< alias for struct vpx_image_rect */

  /*!\brief Open a descriptor, allocating storage for the underlying image
   *
   * Returns a descriptor for storing an image of the given format. The
   * storage for the descriptor is allocated on the heap.
   *
   * \param[in]    img       Pointer to storage for descriptor. If this parameter
   *                         is NULL, the storage for the descriptor will be
   *                         allocated on the heap.
   * \param[in]    fmt       Format for the image
   * \param[in]    d_w       Width of the image
   * \param[in]    d_h       Height of the image
   * \param[in]    align     Alignment, in bytes, of the image buffer and
   *                         each row in the image(stride).
   *
   * \return Returns a pointer to the initialized image descriptor. If the img
   *         parameter is non-null, the value of the img parameter will be
   *         returned.
   */
  vpx_image_t *vpx_img_alloc(vpx_image_t  *img,
                             vpx_img_fmt_t fmt,
                             unsigned int d_w,
                             unsigned int d_h,
                             unsigned int align);

  /*!\brief Open a descriptor, using existing storage for the underlying image
   *
   * Returns a descriptor for storing an image of the given format. The
   * storage for descriptor has been allocated elsewhere, and a descriptor is
   * desired to "wrap" that storage.
   *
   * \param[in]    img       Pointer to storage for descriptor. If this parameter
   *                         is NULL, the storage for the descriptor will be
   *                         allocated on the heap.
   * \param[in]    fmt       Format for the image
   * \param[in]    d_w       Width of the image
   * \param[in]    d_h       Height of the image
   * \param[in]    align     Alignment, in bytes, of each row in the image.
   * \param[in]    img_data  Storage to use for the image
   *
   * \return Returns a pointer to the initialized image descriptor. If the img
   *         parameter is non-null, the value of the img parameter will be
   *         returned.
   */
  vpx_image_t *vpx_img_wrap(vpx_image_t  *img,
                            vpx_img_fmt_t fmt,
                            unsigned int d_w,
                            unsigned int d_h,
                            unsigned int align,
                            unsigned char      *img_data);


  /*!\brief Set the rectangle identifying the displayed portion of the image
   *
   * Updates the displayed rectangle (aka viewport) on the image surface to
   * match the specified coordinates and size.
   *
   * \param[in]    img       Image descriptor
   * \param[in]    x         leftmost column
   * \param[in]    y         topmost row
   * \param[in]    w         width
   * \param[in]    h         height
   *
   * \return 0 if the requested rectangle is valid, nonzero otherwise.
   */
  int vpx_img_set_rect(vpx_image_t  *img,
                       unsigned int  x,
                       unsigned int  y,
                       unsigned int  w,
                       unsigned int  h);


  /*!\brief Flip the image vertically (top for bottom)
   *
   * Adjusts the image descriptor's pointers and strides to make the image
   * be referenced upside-down.
   *
   * \param[in]    img       Image descriptor
   */
  void vpx_img_flip(vpx_image_t *img);

  /*!\brief Close an image descriptor
   *
   * Frees all allocated storage associated with an image descriptor.
   *
   * \param[in]    img       Image descriptor
   */
  void vpx_img_free(vpx_image_t *img);

#ifdef __cplusplus
}  // extern "C"
#endif

#endif  // VPX_VPX_IMAGE_H_<|MERGE_RESOLUTION|>--- conflicted
+++ resolved
@@ -102,15 +102,9 @@
     vpx_img_fmt_t fmt; /**< Image Format */
 
     /* Image storage dimensions */
-<<<<<<< HEAD
-    unsigned int    w;           /**< Stored image width */
-    unsigned int    h;           /**< Stored image height */
-    unsigned int    bit_depth;   /**< Stored image bit-depth */
-=======
     unsigned int  w;           /**< Stored image width */
     unsigned int  h;           /**< Stored image height */
     unsigned int  bit_depth;   /**< Stored image bit-depth */
->>>>>>> 24715c79
 
     /* Image display dimensions */
     unsigned int    d_w;   /**< Displayed image width */
