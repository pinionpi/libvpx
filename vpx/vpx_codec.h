/*
 *  Copyright (c) 2010 The WebM project authors. All Rights Reserved.
 *
 *  Use of this source code is governed by a BSD-style license
 *  that can be found in the LICENSE file in the root of the source
 *  tree. An additional intellectual property rights grant can be found
 *  in the file PATENTS.  All contributing project authors may
 *  be found in the AUTHORS file in the root of the source tree.
 */


/*!\defgroup codec Common Algorithm Interface
 * This abstraction allows applications to easily support multiple video
 * formats with minimal code duplication. This section describes the interface
 * common to all codecs (both encoders and decoders).
 * @{
 */

/*!\file
 * \brief Describes the codec algorithm interface to applications.
 *
 * This file describes the interface between an application and a
 * video codec algorithm.
 *
 * An application instantiates a specific codec instance by using
 * vpx_codec_init() and a pointer to the algorithm's interface structure:
 *     <pre>
 *     my_app.c:
 *       extern vpx_codec_iface_t my_codec;
 *       {
 *           vpx_codec_ctx_t algo;
 *           res = vpx_codec_init(&algo, &my_codec);
 *       }
 *     </pre>
 *
 * Once initialized, the instance is manged using other functions from
 * the vpx_codec_* family.
 */
#ifndef VPX_VPX_CODEC_H_
#define VPX_VPX_CODEC_H_

#ifdef __cplusplus
extern "C" {
#endif

#include "./vpx_integer.h"
#include "./vpx_image.h"

  /*!\brief Decorator indicating a function is deprecated */
#ifndef DEPRECATED
#if defined(__GNUC__) && __GNUC__
#define DEPRECATED          __attribute__ ((deprecated))
#elif defined(_MSC_VER)
#define DEPRECATED
#else
#define DEPRECATED
#endif
#endif  /* DEPRECATED */

#ifndef DECLSPEC_DEPRECATED
#if defined(__GNUC__) && __GNUC__
#define DECLSPEC_DEPRECATED /**< \copydoc #DEPRECATED */
#elif defined(_MSC_VER)
#define DECLSPEC_DEPRECATED __declspec(deprecated) /**< \copydoc #DEPRECATED */
#else
#define DECLSPEC_DEPRECATED /**< \copydoc #DEPRECATED */
#endif
#endif  /* DECLSPEC_DEPRECATED */

  /*!\brief Decorator indicating a function is potentially unused */
#ifdef UNUSED
#elif __GNUC__
#define UNUSED __attribute__ ((unused))
#else
#define UNUSED
#endif

  /*!\brief Current ABI version number
   *
   * \internal
   * If this file is altered in any way that changes the ABI, this value
   * must be bumped.  Examples include, but are not limited to, changing
   * types, removing or reassigning enums, adding/removing/rearranging
   * fields to structures
   */
#define VPX_CODEC_ABI_VERSION (2 + VPX_IMAGE_ABI_VERSION) /**<\hideinitializer*/

  /*!\brief Algorithm return codes */
  typedef enum {
    /*!\brief Operation completed without error */
    VPX_CODEC_OK,

    /*!\brief Unspecified error */
    VPX_CODEC_ERROR,

    /*!\brief Memory operation failed */
    VPX_CODEC_MEM_ERROR,

    /*!\brief ABI version mismatch */
    VPX_CODEC_ABI_MISMATCH,

    /*!\brief Algorithm does not have required capability */
    VPX_CODEC_INCAPABLE,

    /*!\brief The given bitstream is not supported.
     *
     * The bitstream was unable to be parsed at the highest level. The decoder
     * is unable to proceed. This error \ref SHOULD be treated as fatal to the
     * stream. */
    VPX_CODEC_UNSUP_BITSTREAM,

    /*!\brief Encoded bitstream uses an unsupported feature
     *
     * The decoder does not implement a feature required by the encoder. This
     * return code should only be used for features that prevent future
     * pictures from being properly decoded. This error \ref MAY be treated as
     * fatal to the stream or \ref MAY be treated as fatal to the current GOP.
     */
    VPX_CODEC_UNSUP_FEATURE,

    /*!\brief The coded data for this stream is corrupt or incomplete
     *
     * There was a problem decoding the current frame.  This return code
     * should only be used for failures that prevent future pictures from
     * being properly decoded. This error \ref MAY be treated as fatal to the
     * stream or \ref MAY be treated as fatal to the current GOP. If decoding
     * is continued for the current GOP, artifacts may be present.
     */
    VPX_CODEC_CORRUPT_FRAME,

    /*!\brief An application-supplied parameter is not valid.
     *
     */
    VPX_CODEC_INVALID_PARAM,

    /*!\brief An iterator reached the end of list.
     *
     */
    VPX_CODEC_LIST_END

  }
  vpx_codec_err_t;


  /*! \brief Codec capabilities bitfield
   *
   *  Each codec advertises the capabilities it supports as part of its
   *  ::vpx_codec_iface_t interface structure. Capabilities are extra interfaces
   *  or functionality, and are not required to be supported.
   *
   *  The available flags are specified by VPX_CODEC_CAP_* defines.
   */
  typedef long vpx_codec_caps_t;
#define VPX_CODEC_CAP_DECODER 0x1 /**< Is a decoder */
#define VPX_CODEC_CAP_ENCODER 0x2 /**< Is an encoder */
#define VPX_CODEC_CAP_XMA     0x4 /**< Supports eXternal Memory Allocation */


  /*! \brief Initialization-time Feature Enabling
   *
   *  Certain codec features must be known at initialization time, to allow for
   *  proper memory allocation.
   *
   *  The available flags are specified by VPX_CODEC_USE_* defines.
   */
  typedef long vpx_codec_flags_t;
#define VPX_CODEC_USE_XMA 0x00000001    /**< Use eXternal Memory Allocation mode */


  /*!\brief Codec interface structure.
   *
   * Contains function pointers and other data private to the codec
   * implementation. This structure is opaque to the application.
   */
  typedef const struct vpx_codec_iface vpx_codec_iface_t;


  /*!\brief Codec private data structure.
   *
   * Contains data private to the codec implementation. This structure is opaque
   * to the application.
   */
  typedef       struct vpx_codec_priv  vpx_codec_priv_t;


  /*!\brief Iterator
   *
   * Opaque storage used for iterating over lists.
   */
  typedef const void *vpx_codec_iter_t;


  /*!\brief Codec context structure
   *
   * All codecs \ref MUST support this context structure fully. In general,
   * this data should be considered private to the codec algorithm, and
   * not be manipulated or examined by the calling application. Applications
   * may reference the 'name' member to get a printable description of the
   * algorithm.
   */
  typedef struct vpx_codec_ctx {
    const char              *name;        /**< Printable interface name */
    vpx_codec_iface_t       *iface;       /**< Interface pointers */
    vpx_codec_err_t          err;         /**< Last returned error */
    const char              *err_detail;  /**< Detailed info, if available */
    vpx_codec_flags_t        init_flags;  /**< Flags passed at init time */
    union {
      struct vpx_codec_dec_cfg  *dec;   /**< Decoder Configuration Pointer */
      struct vpx_codec_enc_cfg  *enc;   /**< Encoder Configuration Pointer */
      void                      *raw;
    }                        config;      /**< Configuration pointer aliasing union */
    vpx_codec_priv_t        *priv;        /**< Algorithm private storage */
  } vpx_codec_ctx_t;

  /*!\brief Bit depth for codec
<<<<<<< HEAD
   *
=======
   * *
>>>>>>> 24715c79
   * This enumeration determines the bit depth of the codec.
   */
  typedef enum vpx_bit_depth {
    VPX_BITS_8,   /**< 8 bits  */
    VPX_BITS_10,  /**< 10 bits */
    VPX_BITS_12   /**< 12 bits */
  } vpx_bit_depth_t;
<<<<<<< HEAD

=======
>>>>>>> 24715c79

  /*
   * Library Version Number Interface
   *
   * For example, see the following sample return values:
   *     vpx_codec_version()           (1<<16 | 2<<8 | 3)
   *     vpx_codec_version_str()       "v1.2.3-rc1-16-gec6a1ba"
   *     vpx_codec_version_extra_str() "rc1-16-gec6a1ba"
   */

  /*!\brief Return the version information (as an integer)
   *
   * Returns a packed encoding of the library version number. This will only include
   * the major.minor.patch component of the version number. Note that this encoded
   * value should be accessed through the macros provided, as the encoding may change
   * in the future.
   *
   */
  int vpx_codec_version(void);
#define VPX_VERSION_MAJOR(v) ((v>>16)&0xff) /**< extract major from packed version */
#define VPX_VERSION_MINOR(v) ((v>>8)&0xff)  /**< extract minor from packed version */
#define VPX_VERSION_PATCH(v) ((v>>0)&0xff)  /**< extract patch from packed version */

  /*!\brief Return the version major number */
#define vpx_codec_version_major() ((vpx_codec_version()>>16)&0xff)

  /*!\brief Return the version minor number */
#define vpx_codec_version_minor() ((vpx_codec_version()>>8)&0xff)

  /*!\brief Return the version patch number */
#define vpx_codec_version_patch() ((vpx_codec_version()>>0)&0xff)


  /*!\brief Return the version information (as a string)
   *
   * Returns a printable string containing the full library version number. This may
   * contain additional text following the three digit version number, as to indicate
   * release candidates, prerelease versions, etc.
   *
   */
  const char *vpx_codec_version_str(void);


  /*!\brief Return the version information (as a string)
   *
   * Returns a printable "extra string". This is the component of the string returned
   * by vpx_codec_version_str() following the three digit version number.
   *
   */
  const char *vpx_codec_version_extra_str(void);


  /*!\brief Return the build configuration
   *
   * Returns a printable string containing an encoded version of the build
   * configuration. This may be useful to vpx support.
   *
   */
  const char *vpx_codec_build_config(void);


  /*!\brief Return the name for a given interface
   *
   * Returns a human readable string for name of the given codec interface.
   *
   * \param[in]    iface     Interface pointer
   *
   */
  const char *vpx_codec_iface_name(vpx_codec_iface_t *iface);


  /*!\brief Convert error number to printable string
   *
   * Returns a human readable string for the last error returned by the
   * algorithm. The returned error will be one line and will not contain
   * any newline characters.
   *
   *
   * \param[in]    err     Error number.
   *
   */
  const char *vpx_codec_err_to_string(vpx_codec_err_t  err);


  /*!\brief Retrieve error synopsis for codec context
   *
   * Returns a human readable string for the last error returned by the
   * algorithm. The returned error will be one line and will not contain
   * any newline characters.
   *
   *
   * \param[in]    ctx     Pointer to this instance's context.
   *
   */
  const char *vpx_codec_error(vpx_codec_ctx_t  *ctx);


  /*!\brief Retrieve detailed error information for codec context
   *
   * Returns a human readable string providing detailed information about
   * the last error.
   *
   * \param[in]    ctx     Pointer to this instance's context.
   *
   * \retval NULL
   *     No detailed information is available.
   */
  const char *vpx_codec_error_detail(vpx_codec_ctx_t  *ctx);


  /* REQUIRED FUNCTIONS
   *
   * The following functions are required to be implemented for all codecs.
   * They represent the base case functionality expected of all codecs.
   */

  /*!\brief Destroy a codec instance
   *
   * Destroys a codec context, freeing any associated memory buffers.
   *
   * \param[in] ctx   Pointer to this instance's context
   *
   * \retval #VPX_CODEC_OK
   *     The codec algorithm initialized.
   * \retval #VPX_CODEC_MEM_ERROR
   *     Memory allocation failed.
   */
  vpx_codec_err_t vpx_codec_destroy(vpx_codec_ctx_t *ctx);


  /*!\brief Get the capabilities of an algorithm.
   *
   * Retrieves the capabilities bitfield from the algorithm's interface.
   *
   * \param[in] iface   Pointer to the algorithm interface
   *
   */
  vpx_codec_caps_t vpx_codec_get_caps(vpx_codec_iface_t *iface);


  /*!\brief Control algorithm
   *
   * This function is used to exchange algorithm specific data with the codec
   * instance. This can be used to implement features specific to a particular
   * algorithm.
   *
   * This wrapper function dispatches the request to the helper function
   * associated with the given ctrl_id. It tries to call this function
   * transparently, but will return #VPX_CODEC_ERROR if the request could not
   * be dispatched.
   *
   * Note that this function should not be used directly. Call the
   * #vpx_codec_control wrapper macro instead.
   *
   * \param[in]     ctx              Pointer to this instance's context
   * \param[in]     ctrl_id          Algorithm specific control identifier
   *
   * \retval #VPX_CODEC_OK
   *     The control request was processed.
   * \retval #VPX_CODEC_ERROR
   *     The control request was not processed.
   * \retval #VPX_CODEC_INVALID_PARAM
   *     The data was not valid.
   */
  vpx_codec_err_t vpx_codec_control_(vpx_codec_ctx_t  *ctx,
                                     int               ctrl_id,
                                     ...);
#if defined(VPX_DISABLE_CTRL_TYPECHECKS) && VPX_DISABLE_CTRL_TYPECHECKS
#    define vpx_codec_control(ctx,id,data) vpx_codec_control_(ctx,id,data)
#    define VPX_CTRL_USE_TYPE(id, typ)
#    define VPX_CTRL_USE_TYPE_DEPRECATED(id, typ)
#    define VPX_CTRL_VOID(id, typ)

#else
  /*!\brief vpx_codec_control wrapper macro
   *
   * This macro allows for type safe conversions across the variadic parameter
   * to vpx_codec_control_().
   *
   * \internal
   * It works by dispatching the call to the control function through a wrapper
   * function named with the id parameter.
   */
#    define vpx_codec_control(ctx,id,data) vpx_codec_control_##id(ctx,id,data)\
  /**<\hideinitializer*/


  /*!\brief vpx_codec_control type definition macro
   *
   * This macro allows for type safe conversions across the variadic parameter
   * to vpx_codec_control_(). It defines the type of the argument for a given
   * control identifier.
   *
   * \internal
   * It defines a static function with
   * the correctly typed arguments as a wrapper to the type-unsafe internal
   * function.
   */
#    define VPX_CTRL_USE_TYPE(id, typ) \
  static vpx_codec_err_t \
  vpx_codec_control_##id(vpx_codec_ctx_t*, int, typ) UNUSED;\
  \
  static vpx_codec_err_t \
  vpx_codec_control_##id(vpx_codec_ctx_t  *ctx, int ctrl_id, typ data) {\
    return vpx_codec_control_(ctx, ctrl_id, data);\
  } /**<\hideinitializer*/


  /*!\brief vpx_codec_control deprecated type definition macro
   *
   * Like #VPX_CTRL_USE_TYPE, but indicates that the specified control is
   * deprecated and should not be used. Consult the documentation for your
   * codec for more information.
   *
   * \internal
   * It defines a static function with the correctly typed arguments as a
   * wrapper to the type-unsafe internal function.
   */
#    define VPX_CTRL_USE_TYPE_DEPRECATED(id, typ) \
  DECLSPEC_DEPRECATED static vpx_codec_err_t \
  vpx_codec_control_##id(vpx_codec_ctx_t*, int, typ) DEPRECATED UNUSED;\
  \
  DECLSPEC_DEPRECATED static vpx_codec_err_t \
  vpx_codec_control_##id(vpx_codec_ctx_t  *ctx, int ctrl_id, typ data) {\
    return vpx_codec_control_(ctx, ctrl_id, data);\
  } /**<\hideinitializer*/


  /*!\brief vpx_codec_control void type definition macro
   *
   * This macro allows for type safe conversions across the variadic parameter
   * to vpx_codec_control_(). It indicates that a given control identifier takes
   * no argument.
   *
   * \internal
   * It defines a static function without a data argument as a wrapper to the
   * type-unsafe internal function.
   */
#    define VPX_CTRL_VOID(id) \
  static vpx_codec_err_t \
  vpx_codec_control_##id(vpx_codec_ctx_t*, int) UNUSED;\
  \
  static vpx_codec_err_t \
  vpx_codec_control_##id(vpx_codec_ctx_t  *ctx, int ctrl_id) {\
    return vpx_codec_control_(ctx, ctrl_id);\
  } /**<\hideinitializer*/


#endif


  /*!\defgroup cap_xma External Memory Allocation Functions
   *
   * The following functions are required to be implemented for all codecs
   * that advertise the VPX_CODEC_CAP_XMA capability. Calling these functions
   * for codecs that don't advertise this capability will result in an error
   * code being returned, usually VPX_CODEC_INCAPABLE
   * @{
   */


  /*!\brief Memory Map Entry
   *
   * This structure is used to contain the properties of a memory segment. It
   * is populated by the codec in the request phase, and by the calling
   * application once the requested allocation has been performed.
   */
  typedef struct vpx_codec_mmap {
    /*
     * The following members are set by the codec when requesting a segment
     */
    unsigned int   id;     /**< identifier for the segment's contents */
    unsigned long  sz;     /**< size of the segment, in bytes */
    unsigned int   align;  /**< required alignment of the segment, in bytes */
    unsigned int   flags;  /**< bitfield containing segment properties */
#define VPX_CODEC_MEM_ZERO     0x1  /**< Segment must be zeroed by allocation */
#define VPX_CODEC_MEM_WRONLY   0x2  /**< Segment need not be readable */
#define VPX_CODEC_MEM_FAST     0x4  /**< Place in fast memory, if available */

    /* The following members are to be filled in by the allocation function */
    void          *base;   /**< pointer to the allocated segment */
    void (*dtor)(struct vpx_codec_mmap *map);         /**< destructor to call */
    void          *priv;   /**< allocator private storage */
  } vpx_codec_mmap_t; /**< alias for struct vpx_codec_mmap */


  /*!\brief Iterate over the list of segments to allocate.
   *
   * Iterates over a list of the segments to allocate. The iterator storage
   * should be initialized to NULL to start the iteration. Iteration is complete
   * when this function returns VPX_CODEC_LIST_END. The amount of memory needed to
   * allocate is dependent upon the size of the encoded stream. In cases where the
   * stream is not available at allocation time, a fixed size must be requested.
   * The codec will not be able to operate on streams larger than the size used at
   * allocation time.
   *
   * \param[in]      ctx     Pointer to this instance's context.
   * \param[out]     mmap    Pointer to the memory map entry to populate.
   * \param[in,out]  iter    Iterator storage, initialized to NULL
   *
   * \retval #VPX_CODEC_OK
   *     The memory map entry was populated.
   * \retval #VPX_CODEC_ERROR
   *     Codec does not support XMA mode.
   * \retval #VPX_CODEC_MEM_ERROR
   *     Unable to determine segment size from stream info.
   */
  vpx_codec_err_t vpx_codec_get_mem_map(vpx_codec_ctx_t                *ctx,
                                        vpx_codec_mmap_t               *mmap,
                                        vpx_codec_iter_t               *iter);


  /*!\brief Identify allocated segments to codec instance
   *
   * Stores a list of allocated segments in the codec. Segments \ref MUST be
   * passed in the order they are read from vpx_codec_get_mem_map(), but may be
   * passed in groups of any size. Segments \ref MUST be set only once. The
   * allocation function \ref MUST ensure that the vpx_codec_mmap_t::base member
   * is non-NULL. If the segment requires cleanup handling (e.g., calling free()
   * or close()) then the vpx_codec_mmap_t::dtor member \ref MUST be populated.
   *
   * \param[in]      ctx     Pointer to this instance's context.
   * \param[in]      mmaps   Pointer to the first memory map entry in the list.
   * \param[in]      num_maps  Number of entries being set at this time
   *
   * \retval #VPX_CODEC_OK
   *     The segment was stored in the codec context.
   * \retval #VPX_CODEC_INCAPABLE
   *     Codec does not support XMA mode.
   * \retval #VPX_CODEC_MEM_ERROR
   *     Segment base address was not set, or segment was already stored.

   */
  vpx_codec_err_t  vpx_codec_set_mem_map(vpx_codec_ctx_t   *ctx,
                                         vpx_codec_mmap_t  *mmaps,
                                         unsigned int       num_maps);

  /*!@} - end defgroup cap_xma*/
  /*!@} - end defgroup codec*/
#ifdef __cplusplus
}
#endif
#endif  // VPX_VPX_CODEC_H_
<|MERGE_RESOLUTION|>--- conflicted
+++ resolved
@@ -213,11 +213,7 @@
   } vpx_codec_ctx_t;
 
   /*!\brief Bit depth for codec
-<<<<<<< HEAD
-   *
-=======
    * *
->>>>>>> 24715c79
    * This enumeration determines the bit depth of the codec.
    */
   typedef enum vpx_bit_depth {
@@ -225,10 +221,6 @@
     VPX_BITS_10,  /**< 10 bits */
     VPX_BITS_12   /**< 12 bits */
   } vpx_bit_depth_t;
-<<<<<<< HEAD
-
-=======
->>>>>>> 24715c79
 
   /*
    * Library Version Number Interface
