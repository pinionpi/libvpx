/*
 *  Copyright (c) 2010 The WebM project authors. All Rights Reserved.
 *
 *  Use of this source code is governed by a BSD-style license
 *  that can be found in the LICENSE file in the root of the source
 *  tree. An additional intellectual property rights grant can be found
 *  in the file PATENTS.  All contributing project authors may
 *  be found in the AUTHORS file in the root of the source tree.
 */


#include "vpx_ports/config.h"
#include "encodemb.h"
#include "encodemv.h"
#include "vp8/common/common.h"
#include "onyx_int.h"
#include "vp8/common/extend.h"
#include "vp8/common/entropymode.h"
#include "vp8/common/quant_common.h"
#include "segmentation.h"
#include "vp8/common/setupintrarecon.h"
#include "encodeintra.h"
#include "vp8/common/reconinter.h"
#include "rdopt.h"
#include "pickinter.h"
#include "vp8/common/findnearmv.h"
#include "vp8/common/reconintra.h"
#include <stdio.h>
#include <limits.h>
#include "vp8/common/subpixel.h"
#include "vpx_ports/vpx_timer.h"


#if CONFIG_RUNTIME_CPU_DETECT
#define RTCD(x)     &cpi->common.rtcd.x
#define IF_RTCD(x)  (x)
#else
#define RTCD(x)     NULL
#define IF_RTCD(x)  NULL
#endif

#if CONFIG_SEGMENTATION
#define SEEK_SEGID 12
#define SEEK_SAMEID 4
#define SEEK_DIFFID 7
#endif

extern void vp8_stuff_mb(VP8_COMP *cpi, MACROBLOCKD *x, TOKENEXTRA **t) ;

extern void vp8cx_initialize_me_consts(VP8_COMP *cpi, int QIndex);
extern void vp8_auto_select_speed(VP8_COMP *cpi);
extern void vp8cx_init_mbrthread_data(VP8_COMP *cpi,
                                      MACROBLOCK *x,
                                      MB_ROW_COMP *mbr_ei,
                                      int mb_row,
                                      int count);
void vp8_build_block_offsets(MACROBLOCK *x);
void vp8_setup_block_ptrs(MACROBLOCK *x);
int vp8cx_encode_inter_macroblock(VP8_COMP *cpi, MACROBLOCK *x, TOKENEXTRA **t, int recon_yoffset, int recon_uvoffset);
int vp8cx_encode_intra_macro_block(VP8_COMP *cpi, MACROBLOCK *x, TOKENEXTRA **t);

#ifdef MODE_STATS
unsigned int inter_y_modes[10] = {0, 0, 0, 0, 0, 0, 0, 0, 0, 0};
unsigned int inter_uv_modes[4] = {0, 0, 0, 0};
unsigned int inter_b_modes[15]  = {0, 0, 0, 0, 0, 0, 0, 0, 0, 0, 0, 0, 0, 0, 0};
unsigned int y_modes[5]   = {0, 0, 0, 0, 0};
unsigned int uv_modes[4]  = {0, 0, 0, 0};
unsigned int b_modes[14]  = {0, 0, 0, 0, 0, 0, 0, 0, 0, 0, 0, 0, 0, 0};
#endif

static const int qrounding_factors[129] =
{
    48, 48, 48, 48, 48, 48, 48, 48,
    48, 48, 48, 48, 48, 48, 48, 48,
    48, 48, 48, 48, 48, 48, 48, 48,
    48, 48, 48, 48, 48, 48, 48, 48,
    48, 48, 48, 48, 48, 48, 48, 48,
    48, 48, 48, 48, 48, 48, 48, 48,
    48, 48, 48, 48, 48, 48, 48, 48,
    48, 48, 48, 48, 48, 48, 48, 48,
    48, 48, 48, 48, 48, 48, 48, 48,
    48, 48, 48, 48, 48, 48, 48, 48,
    48, 48, 48, 48, 48, 48, 48, 48,
    48, 48, 48, 48, 48, 48, 48, 48,
    48, 48, 48, 48, 48, 48, 48, 48,
    48, 48, 48, 48, 48, 48, 48, 48,
    48, 48, 48, 48, 48, 48, 48, 48,
    48, 48, 48, 48, 48, 48, 48, 48,
    48
};

static const int qzbin_factors[129] =
{
    84, 84, 84, 84, 84, 84, 84, 84,
    84, 84, 84, 84, 84, 84, 84, 84,
    84, 84, 84, 84, 84, 84, 84, 84,
    84, 84, 84, 84, 84, 84, 84, 84,
    84, 84, 84, 84, 84, 84, 84, 84,
    84, 84, 84, 84, 84, 84, 84, 84,
    80, 80, 80, 80, 80, 80, 80, 80,
    80, 80, 80, 80, 80, 80, 80, 80,
    80, 80, 80, 80, 80, 80, 80, 80,
    80, 80, 80, 80, 80, 80, 80, 80,
    80, 80, 80, 80, 80, 80, 80, 80,
    80, 80, 80, 80, 80, 80, 80, 80,
    80, 80, 80, 80, 80, 80, 80, 80,
    80, 80, 80, 80, 80, 80, 80, 80,
    80, 80, 80, 80, 80, 80, 80, 80,
    80, 80, 80, 80, 80, 80, 80, 80,
    80
};

static const int qrounding_factors_y2[129] =
{
    48, 48, 48, 48, 48, 48, 48, 48,
    48, 48, 48, 48, 48, 48, 48, 48,
    48, 48, 48, 48, 48, 48, 48, 48,
    48, 48, 48, 48, 48, 48, 48, 48,
    48, 48, 48, 48, 48, 48, 48, 48,
    48, 48, 48, 48, 48, 48, 48, 48,
    48, 48, 48, 48, 48, 48, 48, 48,
    48, 48, 48, 48, 48, 48, 48, 48,
    48, 48, 48, 48, 48, 48, 48, 48,
    48, 48, 48, 48, 48, 48, 48, 48,
    48, 48, 48, 48, 48, 48, 48, 48,
    48, 48, 48, 48, 48, 48, 48, 48,
    48, 48, 48, 48, 48, 48, 48, 48,
    48, 48, 48, 48, 48, 48, 48, 48,
    48, 48, 48, 48, 48, 48, 48, 48,
    48, 48, 48, 48, 48, 48, 48, 48,
    48
};

static const int qzbin_factors_y2[129] =
{
    84, 84, 84, 84, 84, 84, 84, 84,
    84, 84, 84, 84, 84, 84, 84, 84,
    84, 84, 84, 84, 84, 84, 84, 84,
    84, 84, 84, 84, 84, 84, 84, 84,
    84, 84, 84, 84, 84, 84, 84, 84,
    84, 84, 84, 84, 84, 84, 84, 84,
    80, 80, 80, 80, 80, 80, 80, 80,
    80, 80, 80, 80, 80, 80, 80, 80,
    80, 80, 80, 80, 80, 80, 80, 80,
    80, 80, 80, 80, 80, 80, 80, 80,
    80, 80, 80, 80, 80, 80, 80, 80,
    80, 80, 80, 80, 80, 80, 80, 80,
    80, 80, 80, 80, 80, 80, 80, 80,
    80, 80, 80, 80, 80, 80, 80, 80,
    80, 80, 80, 80, 80, 80, 80, 80,
    80, 80, 80, 80, 80, 80, 80, 80,
    80
};

#define EXACT_QUANT
#ifdef EXACT_QUANT
static void vp8cx_invert_quant(int improved_quant, short *quant,
                               unsigned char *shift, short d)
{
    if(improved_quant)
    {
        unsigned t;
        int l;
        t = d;
        for(l = 0; t > 1; l++)
            t>>=1;
        t = 1 + (1<<(16+l))/d;
        *quant = (short)(t - (1<<16));
        *shift = l;
    }
    else
    {
        *quant = (1 << 16) / d;
        *shift = 0;
    }
}

void vp8cx_init_quantizer(VP8_COMP *cpi)
{
    int i;
    int quant_val;
    int Q;

    int zbin_boost[16] = {0, 0, 8, 10, 12, 14, 16, 20, 24, 28, 32, 36, 40, 44, 44, 44};

    for (Q = 0; Q < QINDEX_RANGE; Q++)
    {
        // dc values
        quant_val = vp8_dc_quant(Q, cpi->common.y1dc_delta_q);
        cpi->Y1quant_fast[Q][0] = (1 << 16) / quant_val;
        vp8cx_invert_quant(cpi->sf.improved_quant, cpi->Y1quant[Q] + 0,
                           cpi->Y1quant_shift[Q] + 0, quant_val);
        cpi->Y1zbin[Q][0] = ((qzbin_factors[Q] * quant_val) + 64) >> 7;
        cpi->Y1round[Q][0] = (qrounding_factors[Q] * quant_val) >> 7;
        cpi->common.Y1dequant[Q][0] = quant_val;
        cpi->zrun_zbin_boost_y1[Q][0] = (quant_val * zbin_boost[0]) >> 7;

        quant_val = vp8_dc2quant(Q, cpi->common.y2dc_delta_q);
        cpi->Y2quant_fast[Q][0] = (1 << 16) / quant_val;
        vp8cx_invert_quant(cpi->sf.improved_quant, cpi->Y2quant[Q] + 0,
                           cpi->Y2quant_shift[Q] + 0, quant_val);
        cpi->Y2zbin[Q][0] = ((qzbin_factors_y2[Q] * quant_val) + 64) >> 7;
        cpi->Y2round[Q][0] = (qrounding_factors_y2[Q] * quant_val) >> 7;
        cpi->common.Y2dequant[Q][0] = quant_val;
        cpi->zrun_zbin_boost_y2[Q][0] = (quant_val * zbin_boost[0]) >> 7;

        quant_val = vp8_dc_uv_quant(Q, cpi->common.uvdc_delta_q);
        cpi->UVquant_fast[Q][0] = (1 << 16) / quant_val;
        vp8cx_invert_quant(cpi->sf.improved_quant, cpi->UVquant[Q] + 0,
                           cpi->UVquant_shift[Q] + 0, quant_val);
        cpi->UVzbin[Q][0] = ((qzbin_factors[Q] * quant_val) + 64) >> 7;;
        cpi->UVround[Q][0] = (qrounding_factors[Q] * quant_val) >> 7;
        cpi->common.UVdequant[Q][0] = quant_val;
        cpi->zrun_zbin_boost_uv[Q][0] = (quant_val * zbin_boost[0]) >> 7;

        // all the ac values = ;
        for (i = 1; i < 16; i++)
        {
            int rc = vp8_default_zig_zag1d[i];

            quant_val = vp8_ac_yquant(Q);
            cpi->Y1quant_fast[Q][rc] = (1 << 16) / quant_val;
            vp8cx_invert_quant(cpi->sf.improved_quant, cpi->Y1quant[Q] + rc,
                               cpi->Y1quant_shift[Q] + rc, quant_val);
            cpi->Y1zbin[Q][rc] = ((qzbin_factors[Q] * quant_val) + 64) >> 7;
            cpi->Y1round[Q][rc] = (qrounding_factors[Q] * quant_val) >> 7;
            cpi->common.Y1dequant[Q][rc] = quant_val;
            cpi->zrun_zbin_boost_y1[Q][i] = (quant_val * zbin_boost[i]) >> 7;

            quant_val = vp8_ac2quant(Q, cpi->common.y2ac_delta_q);
            cpi->Y2quant_fast[Q][rc] = (1 << 16) / quant_val;
            vp8cx_invert_quant(cpi->sf.improved_quant, cpi->Y2quant[Q] + rc,
                               cpi->Y2quant_shift[Q] + rc, quant_val);
            cpi->Y2zbin[Q][rc] = ((qzbin_factors_y2[Q] * quant_val) + 64) >> 7;
            cpi->Y2round[Q][rc] = (qrounding_factors_y2[Q] * quant_val) >> 7;
            cpi->common.Y2dequant[Q][rc] = quant_val;
            cpi->zrun_zbin_boost_y2[Q][i] = (quant_val * zbin_boost[i]) >> 7;

            quant_val = vp8_ac_uv_quant(Q, cpi->common.uvac_delta_q);
            cpi->UVquant_fast[Q][rc] = (1 << 16) / quant_val;
            vp8cx_invert_quant(cpi->sf.improved_quant, cpi->UVquant[Q] + rc,
                               cpi->UVquant_shift[Q] + rc, quant_val);
            cpi->UVzbin[Q][rc] = ((qzbin_factors[Q] * quant_val) + 64) >> 7;
            cpi->UVround[Q][rc] = (qrounding_factors[Q] * quant_val) >> 7;
            cpi->common.UVdequant[Q][rc] = quant_val;
            cpi->zrun_zbin_boost_uv[Q][i] = (quant_val * zbin_boost[i]) >> 7;
        }
    }
}
#else
void vp8cx_init_quantizer(VP8_COMP *cpi)
{
    int i;
    int quant_val;
    int Q;

    int zbin_boost[16] = {0, 0, 8, 10, 12, 14, 16, 20, 24, 28, 32, 36, 40, 44, 44, 44};

    for (Q = 0; Q < QINDEX_RANGE; Q++)
    {
        // dc values
        quant_val = vp8_dc_quant(Q, cpi->common.y1dc_delta_q);
        cpi->Y1quant[Q][0] = (1 << 16) / quant_val;
        cpi->Y1zbin[Q][0] = ((qzbin_factors[Q] * quant_val) + 64) >> 7;
        cpi->Y1round[Q][0] = (qrounding_factors[Q] * quant_val) >> 7;
        cpi->common.Y1dequant[Q][0] = quant_val;
        cpi->zrun_zbin_boost_y1[Q][0] = (quant_val * zbin_boost[0]) >> 7;

        quant_val = vp8_dc2quant(Q, cpi->common.y2dc_delta_q);
        cpi->Y2quant[Q][0] = (1 << 16) / quant_val;
        cpi->Y2zbin[Q][0] = ((qzbin_factors_y2[Q] * quant_val) + 64) >> 7;
        cpi->Y2round[Q][0] = (qrounding_factors_y2[Q] * quant_val) >> 7;
        cpi->common.Y2dequant[Q][0] = quant_val;
        cpi->zrun_zbin_boost_y2[Q][0] = (quant_val * zbin_boost[0]) >> 7;

        quant_val = vp8_dc_uv_quant(Q, cpi->common.uvdc_delta_q);
        cpi->UVquant[Q][0] = (1 << 16) / quant_val;
        cpi->UVzbin[Q][0] = ((qzbin_factors[Q] * quant_val) + 64) >> 7;;
        cpi->UVround[Q][0] = (qrounding_factors[Q] * quant_val) >> 7;
        cpi->common.UVdequant[Q][0] = quant_val;
        cpi->zrun_zbin_boost_uv[Q][0] = (quant_val * zbin_boost[0]) >> 7;

        // all the ac values = ;
        for (i = 1; i < 16; i++)
        {
            int rc = vp8_default_zig_zag1d[i];

            quant_val = vp8_ac_yquant(Q);
            cpi->Y1quant[Q][rc] = (1 << 16) / quant_val;
            cpi->Y1zbin[Q][rc] = ((qzbin_factors[Q] * quant_val) + 64) >> 7;
            cpi->Y1round[Q][rc] = (qrounding_factors[Q] * quant_val) >> 7;
            cpi->common.Y1dequant[Q][rc] = quant_val;
            cpi->zrun_zbin_boost_y1[Q][i] = (quant_val * zbin_boost[i]) >> 7;

            quant_val = vp8_ac2quant(Q, cpi->common.y2ac_delta_q);
            cpi->Y2quant[Q][rc] = (1 << 16) / quant_val;
            cpi->Y2zbin[Q][rc] = ((qzbin_factors_y2[Q] * quant_val) + 64) >> 7;
            cpi->Y2round[Q][rc] = (qrounding_factors_y2[Q] * quant_val) >> 7;
            cpi->common.Y2dequant[Q][rc] = quant_val;
            cpi->zrun_zbin_boost_y2[Q][i] = (quant_val * zbin_boost[i]) >> 7;

            quant_val = vp8_ac_uv_quant(Q, cpi->common.uvac_delta_q);
            cpi->UVquant[Q][rc] = (1 << 16) / quant_val;
            cpi->UVzbin[Q][rc] = ((qzbin_factors[Q] * quant_val) + 64) >> 7;
            cpi->UVround[Q][rc] = (qrounding_factors[Q] * quant_val) >> 7;
            cpi->common.UVdequant[Q][rc] = quant_val;
            cpi->zrun_zbin_boost_uv[Q][i] = (quant_val * zbin_boost[i]) >> 7;
        }
    }
}
#endif
void vp8cx_mb_init_quantizer(VP8_COMP *cpi, MACROBLOCK *x)
{
    int i;
    int QIndex;
    MACROBLOCKD *xd = &x->e_mbd;
    int zbin_extra;

    // Select the baseline MB Q index.
    if (xd->segmentation_enabled)
    {
        // Abs Value
        if (xd->mb_segement_abs_delta == SEGMENT_ABSDATA)

            QIndex = xd->segment_feature_data[MB_LVL_ALT_Q][xd->mode_info_context->mbmi.segment_id];
        // Delta Value
        else
        {
            QIndex = cpi->common.base_qindex + xd->segment_feature_data[MB_LVL_ALT_Q][xd->mode_info_context->mbmi.segment_id];
            QIndex = (QIndex >= 0) ? ((QIndex <= MAXQ) ? QIndex : MAXQ) : 0;    // Clamp to valid range
        }
    }
    else
        QIndex = cpi->common.base_qindex;

    // Y
    zbin_extra = ( cpi->common.Y1dequant[QIndex][1] *
                   ( cpi->zbin_over_quant +
                     cpi->zbin_mode_boost +
                     x->act_zbin_adj ) ) >> 7;

    for (i = 0; i < 16; i++)
    {
        x->block[i].quant = cpi->Y1quant[QIndex];
        x->block[i].quant_fast = cpi->Y1quant_fast[QIndex];
        x->block[i].quant_shift = cpi->Y1quant_shift[QIndex];
        x->block[i].zbin = cpi->Y1zbin[QIndex];
        x->block[i].round = cpi->Y1round[QIndex];
        x->e_mbd.block[i].dequant = cpi->common.Y1dequant[QIndex];
        x->block[i].zrun_zbin_boost = cpi->zrun_zbin_boost_y1[QIndex];
        x->block[i].zbin_extra = (short)zbin_extra;
    }

    // UV
    zbin_extra = ( cpi->common.UVdequant[QIndex][1] *
                   ( cpi->zbin_over_quant +
                     cpi->zbin_mode_boost +
                     x->act_zbin_adj ) ) >> 7;

    for (i = 16; i < 24; i++)
    {
        x->block[i].quant = cpi->UVquant[QIndex];
        x->block[i].quant_fast = cpi->UVquant_fast[QIndex];
        x->block[i].quant_shift = cpi->UVquant_shift[QIndex];
        x->block[i].zbin = cpi->UVzbin[QIndex];
        x->block[i].round = cpi->UVround[QIndex];
        x->e_mbd.block[i].dequant = cpi->common.UVdequant[QIndex];
        x->block[i].zrun_zbin_boost = cpi->zrun_zbin_boost_uv[QIndex];
        x->block[i].zbin_extra = (short)zbin_extra;
    }

    // Y2
    zbin_extra = ( cpi->common.Y2dequant[QIndex][1] *
                   ( (cpi->zbin_over_quant / 2) +
                     cpi->zbin_mode_boost +
                     x->act_zbin_adj ) ) >> 7;

    x->block[24].quant_fast = cpi->Y2quant_fast[QIndex];
    x->block[24].quant = cpi->Y2quant[QIndex];
    x->block[24].quant_shift = cpi->Y2quant_shift[QIndex];
    x->block[24].zbin = cpi->Y2zbin[QIndex];
    x->block[24].round = cpi->Y2round[QIndex];
    x->e_mbd.block[24].dequant = cpi->common.Y2dequant[QIndex];
    x->block[24].zrun_zbin_boost = cpi->zrun_zbin_boost_y2[QIndex];
    x->block[24].zbin_extra = (short)zbin_extra;

    /* save this macroblock QIndex for vp8_update_zbin_extra() */
    x->q_index = QIndex;
}
void vp8_update_zbin_extra(VP8_COMP *cpi, MACROBLOCK *x)
{
    int i;
    int QIndex = x->q_index;
    int zbin_extra;

    // Y
    zbin_extra = ( cpi->common.Y1dequant[QIndex][1] *
                   ( cpi->zbin_over_quant +
                     cpi->zbin_mode_boost +
                     x->act_zbin_adj ) ) >> 7;
    for (i = 0; i < 16; i++)
    {
        x->block[i].zbin_extra = (short)zbin_extra;
    }

    // UV
    zbin_extra = ( cpi->common.UVdequant[QIndex][1] *
                   ( cpi->zbin_over_quant +
                     cpi->zbin_mode_boost +
                     x->act_zbin_adj ) ) >> 7;

    for (i = 16; i < 24; i++)
    {
        x->block[i].zbin_extra = (short)zbin_extra;
    }

    // Y2
    zbin_extra = ( cpi->common.Y2dequant[QIndex][1] *
                   ( (cpi->zbin_over_quant / 2) +
                     cpi->zbin_mode_boost +
                     x->act_zbin_adj ) ) >> 7;

    x->block[24].zbin_extra = (short)zbin_extra;
}

void vp8cx_frame_init_quantizer(VP8_COMP *cpi)
{
    // Clear Zbin mode boost for default case
    cpi->zbin_mode_boost = 0;

    // MB level quantizer setup
    vp8cx_mb_init_quantizer(cpi, &cpi->mb);
}


/* activity_avg must be positive, or flat regions could get a zero weight
 *  (infinite lambda), which confounds analysis.
 * This also avoids the need for divide by zero checks in
 *  vp8_activity_masking().
 */
#define VP8_ACTIVITY_AVG_MIN (64)

/* This is used as a reference when computing the source variance for the
 *  purposes of activity masking.
 * Eventually this should be replaced by custom no-reference routines,
 *  which will be faster.
 */
static const unsigned char VP8_VAR_OFFS[16]=
{
    128,128,128,128,128,128,128,128,128,128,128,128,128,128,128,128
};


// Original activity measure from Tim T's code.
unsigned int tt_activity_measure( VP8_COMP *cpi, MACROBLOCK *x )
{
    unsigned int act;
    unsigned int sse;
    int sum;

    /* TODO: This could also be done over smaller areas (8x8), but that would
     *  require extensive changes elsewhere, as lambda is assumed to be fixed
     *  over an entire MB in most of the code.
     * Another option is to compute four 8x8 variances, and pick a single
     *  lambda using a non-linear combination (e.g., the smallest, or second
     *  smallest, etc.).
     */
    VARIANCE_INVOKE(&cpi->rtcd.variance, get16x16var)(x->src.y_buffer,
                    x->src.y_stride, VP8_VAR_OFFS, 0, &sse, &sum);

    /* This requires a full 32 bits of precision. */
    act = (sse<<8) - sum*sum;

    /* Drop 4 to give us some headroom to work with. */
    act = (act + 8) >> 4;

    /* If the region is flat, lower the activity some more. */
    if (act < 8<<12)
        act = act < 5<<12 ? act : 5<<12;

    return act;
}

// Stub for alternative experimental activity measures.
unsigned int alt_activity_measure( VP8_COMP *cpi, MACROBLOCK *x )
{
    unsigned int mb_activity = VP8_ACTIVITY_AVG_MIN;

    x->e_mbd.mode_info_context->mbmi.mode = DC_PRED;
    x->e_mbd.mode_info_context->mbmi.uv_mode = DC_PRED;
    x->e_mbd.mode_info_context->mbmi.ref_frame = INTRA_FRAME;

    vp8_encode_intra16x16mby(IF_RTCD(&cpi->rtcd), x);

    mb_activity = VARIANCE_INVOKE(&cpi->rtcd.variance, getmbss)(x->src_diff);

    return mb_activity;
}


// Measure the activity of the current macroblock
// What we measure here is TBD so abstracted to this function
unsigned int mb_activity_measure( VP8_COMP *cpi, MACROBLOCK *x )
{
    unsigned int mb_activity;

    if  ( 1 )
    {
        // Original activity measure from Tim T's code.
        mb_activity = tt_activity_measure( cpi, x );
    }
    else
    {
        // Or use and alternative.
        mb_activity = alt_activity_measure( cpi, x );
    }

    return mb_activity;
}

// Calculate an "average" mb activity value for the frame
void calc_av_activity( VP8_COMP *cpi, INT64 activity_sum )
{
    // Simple mean for now
    cpi->activity_avg = (unsigned int)(activity_sum/cpi->common.MBs);
    if (cpi->activity_avg < VP8_ACTIVITY_AVG_MIN)
        cpi->activity_avg = VP8_ACTIVITY_AVG_MIN;
}

#define OUTPUT_NORM_ACT_STATS   0
// Calculate a normalized activity value for each mb
void calc_norm_activity( VP8_COMP *cpi, MACROBLOCK *x )
{
    VP8_COMMON *const cm = & cpi->common;
    int mb_row, mb_col;

    unsigned int act;
    unsigned int a;
    unsigned int b;

#if OUTPUT_NORM_ACT_STATS
    FILE *f = fopen("norm_act.stt", "a");
    fprintf(f, "\n");
#endif

    // Reset pointers to start of activity map
    x->mb_activity_ptr = cpi->mb_activity_map;
    x->mb_norm_activity_ptr = cpi->mb_norm_activity_map;

    // Calculate normalized mb activity number.
    for (mb_row = 0; mb_row < cm->mb_rows; mb_row++)
    {
        // for each macroblock col in image
        for (mb_col = 0; mb_col < cm->mb_cols; mb_col++)
        {
            // Read activity from the map
            act = *(x->mb_activity_ptr);

            // Calculate a normalized activity number
            a = act + 2*cpi->activity_avg;
            b = 2*act + cpi->activity_avg;

            if ( b >= a )
                *(x->mb_norm_activity_ptr) = (int)((b + (a>>1))/a);
            else
                *(x->mb_norm_activity_ptr) = -(int)((a + (b>>1))/b);

            if ( *(x->mb_norm_activity_ptr) == 0 )
            {
                *(x->mb_norm_activity_ptr) = 1;
            }

#if OUTPUT_NORM_ACT_STATS
            fprintf(f, " %6d", *(x->mb_norm_activity_ptr));
#endif
            // Increment activity map pointers
            x->mb_activity_ptr++;
            x->mb_norm_activity_ptr++;
        }

#if OUTPUT_NORM_ACT_STATS
        fprintf(f, "\n");
#endif

    }

#if OUTPUT_NORM_ACT_STATS
    fclose(f);
#endif

}


// Loop through all MBs. Note activity of each, average activity and
// calculate a normalized activity for each
void build_activity_map( VP8_COMP *cpi )
{
    MACROBLOCK *const x = & cpi->mb;
    VP8_COMMON *const cm = & cpi->common;

    int mb_row, mb_col;
    unsigned int mb_activity;
    INT64 activity_sum = 0;

    // Initialise source buffer pointer
    x->src = *cpi->Source;

    // Set pointer to start of activity map
    x->mb_activity_ptr = cpi->mb_activity_map;

    // for each macroblock row in image
    for (mb_row = 0; mb_row < cm->mb_rows; mb_row++)
    {
        // for each macroblock col in image
        for (mb_col = 0; mb_col < cm->mb_cols; mb_col++)
        {
            // measure activity
            mb_activity = mb_activity_measure( cpi, x );

            // Keep frame sum
            activity_sum += mb_activity;

            // Store MB level activity details.
            *x->mb_activity_ptr = mb_activity;

            // Increment activity map pointer
            x->mb_activity_ptr++;

            // adjust to the next column of source macroblocks
            x->src.y_buffer += 16;
        }

        // adjust to the next row of mbs
        x->src.y_buffer += 16 * x->src.y_stride - 16 * cm->mb_cols;
    }

    // Calculate an "average" MB activity
    calc_av_activity(cpi, activity_sum);

    // Calculate a normalized activity number of each mb
    calc_norm_activity( cpi, x );
}

// Activity masking based on Tim T's original code
void vp8_activity_masking(VP8_COMP *cpi, MACROBLOCK *x)
{
    unsigned int a;
    unsigned int b;
    unsigned int act = *(x->mb_activity_ptr);

    // Apply the masking to the RD multiplier.
    a = act + 2*cpi->activity_avg;
    b = 2*act + cpi->activity_avg;

    //tmp = (unsigned int)(((INT64)tmp*b + (a>>1))/a);
    x->rdmult = (unsigned int)(((INT64)x->rdmult*b + (a>>1))/a);

    // For now now zbin adjustment on mode choice
    x->act_zbin_adj = 0;
}

// Stub function to use a normalized activity measure stored at mb level.
void vp8_norm_activity_masking(VP8_COMP *cpi, MACROBLOCK *x)
{
    int norm_act;

    norm_act = *(x->mb_norm_activity_ptr);
    if (norm_act > 0)
        x->rdmult = norm_act * (x->rdmult);
    else
        x->rdmult = -(x->rdmult / norm_act);

    // For now now zbin adjustment on mode choice
    x->act_zbin_adj = 0;
}

static
void encode_mb_row(VP8_COMP *cpi,
                   VP8_COMMON *cm,
                   int mb_row,
                   MACROBLOCK  *x,
                   MACROBLOCKD *xd,
                   TOKENEXTRA **tp,
                   int *segment_counts,
                   int *totalrate)
{
    int i;
    int recon_yoffset, recon_uvoffset;
    int mb_col;
    int ref_fb_idx = cm->lst_fb_idx;
    int dst_fb_idx = cm->new_fb_idx;
    int recon_y_stride = cm->yv12_fb[ref_fb_idx].y_stride;
    int recon_uv_stride = cm->yv12_fb[ref_fb_idx].uv_stride;
<<<<<<< HEAD
    int seg_map_index = (mb_row * cpi->common.mb_cols);
#if CONFIG_SEGMENTATION
    int left_id, above_id;
    int sum;
#endif
=======
    int map_index = (mb_row * cpi->common.mb_cols);

>>>>>>> eafdc5e1
#if CONFIG_MULTITHREAD
    const int nsync = cpi->mt_sync_range;
    const int rightmost_col = cm->mb_cols - 1;
    volatile const int *last_row_current_mb_col;

    if ((cpi->b_multi_threaded != 0) && (mb_row != 0))
        last_row_current_mb_col = &cpi->mt_current_mb_col[mb_row - 1];
    else
        last_row_current_mb_col = &rightmost_col;
#endif
    // reset above block coeffs
    xd->above_context = cm->above_context;

    xd->up_available = (mb_row != 0);
    recon_yoffset = (mb_row * recon_y_stride * 16);
    recon_uvoffset = (mb_row * recon_uv_stride * 8);

    cpi->tplist[mb_row].start = *tp;
    //printf("Main mb_row = %d\n", mb_row);

    // Distance of Mb to the top & bottom edges, specified in 1/8th pel
    // units as they are always compared to values that are in 1/8th pel units
    xd->mb_to_top_edge = -((mb_row * 16) << 3);
    xd->mb_to_bottom_edge = ((cm->mb_rows - 1 - mb_row) * 16) << 3;

    // Set up limit values for vertical motion vector components
    // to prevent them extending beyond the UMV borders
    x->mv_row_min = -((mb_row * 16) + (VP8BORDERINPIXELS - 16));
    x->mv_row_max = ((cm->mb_rows - 1 - mb_row) * 16)
                        + (VP8BORDERINPIXELS - 16);

    // Set the mb activity pointer to the start of the row.
    x->mb_activity_ptr = &cpi->mb_activity_map[map_index];
    x->mb_norm_activity_ptr = &cpi->mb_norm_activity_map[map_index];

    // for each macroblock col in image
    for (mb_col = 0; mb_col < cm->mb_cols; mb_col++)
    {
        // Distance of Mb to the left & right edges, specified in
        // 1/8th pel units as they are always compared to values
        // that are in 1/8th pel units
        xd->mb_to_left_edge = -((mb_col * 16) << 3);
        xd->mb_to_right_edge = ((cm->mb_cols - 1 - mb_col) * 16) << 3;

        // Set up limit values for horizontal motion vector components
        // to prevent them extending beyond the UMV borders
        x->mv_col_min = -((mb_col * 16) + (VP8BORDERINPIXELS - 16));
        x->mv_col_max = ((cm->mb_cols - 1 - mb_col) * 16)
                            + (VP8BORDERINPIXELS - 16);

        xd->dst.y_buffer = cm->yv12_fb[dst_fb_idx].y_buffer + recon_yoffset;
        xd->dst.u_buffer = cm->yv12_fb[dst_fb_idx].u_buffer + recon_uvoffset;
        xd->dst.v_buffer = cm->yv12_fb[dst_fb_idx].v_buffer + recon_uvoffset;
        xd->left_available = (mb_col != 0);

        x->rddiv = cpi->RDDIV;
        x->rdmult = cpi->RDMULT;

#if CONFIG_MULTITHREAD
        if ((cpi->b_multi_threaded != 0) && (mb_row != 0))
        {
            if ((mb_col & (nsync - 1)) == 0)
            {
                while (mb_col > (*last_row_current_mb_col - nsync)
                        && (*last_row_current_mb_col) != (cm->mb_cols - 1))
                {
                    x86_pause_hint();
                    thread_sleep(0);
                }
            }
        }
#endif

        if(cpi->oxcf.tuning == VP8_TUNE_SSIM)
            vp8_activity_masking(cpi, x);

        // Is segmentation enabled
        // MB level adjutment to quantizer
        if (xd->segmentation_enabled)
        {
            // Code to set segment id in xd->mbmi.segment_id for current MB (with range checking)
            if (cpi->segmentation_map[map_index+mb_col] <= 3)
                xd->mode_info_context->mbmi.segment_id = cpi->segmentation_map[map_index+mb_col];
            else
                xd->mode_info_context->mbmi.segment_id = 0;

            vp8cx_mb_init_quantizer(cpi, x);

        }
        else
            xd->mode_info_context->mbmi.segment_id = 0;         // Set to Segment 0 by default

        x->active_ptr = cpi->active_map + map_index + mb_col;

        if (cm->frame_type == KEY_FRAME)
        {
            *totalrate += vp8cx_encode_intra_macro_block(cpi, x, tp);
#ifdef MODE_STATS
            y_modes[xd->mbmi.mode] ++;
#endif
        }
        else
        {
            *totalrate += vp8cx_encode_inter_macroblock(cpi, x, tp, recon_yoffset, recon_uvoffset);

#ifdef MODE_STATS
            inter_y_modes[xd->mbmi.mode] ++;

            if (xd->mbmi.mode == SPLITMV)
            {
                int b;

                for (b = 0; b < xd->mbmi.partition_count; b++)
                {
                    inter_b_modes[x->partition->bmi[b].mode] ++;
                }
            }

#endif

            // Count of last ref frame 0,0 useage
            if ((xd->mode_info_context->mbmi.mode == ZEROMV) && (xd->mode_info_context->mbmi.ref_frame == LAST_FRAME))
                cpi->inter_zz_count ++;

            // Special case code for cyclic refresh
            // If cyclic update enabled then copy xd->mbmi.segment_id; (which may have been updated based on mode
            // during vp8cx_encode_inter_macroblock()) back into the global sgmentation map
            if (cpi->cyclic_refresh_mode_enabled && xd->segmentation_enabled)
            {
                cpi->segmentation_map[map_index+mb_col] = xd->mode_info_context->mbmi.segment_id;

                // If the block has been refreshed mark it as clean (the magnitude of the -ve influences how long it will be before we consider another refresh):
                // Else if it was coded (last frame 0,0) and has not already been refreshed then mark it as a candidate for cleanup next time (marked 0)
                // else mark it as dirty (1).
                if (xd->mode_info_context->mbmi.segment_id)
                    cpi->cyclic_refresh_map[map_index+mb_col] = -1;
                else if ((xd->mode_info_context->mbmi.mode == ZEROMV) && (xd->mode_info_context->mbmi.ref_frame == LAST_FRAME))
                {
                    if (cpi->cyclic_refresh_map[map_index+mb_col] == 1)
                        cpi->cyclic_refresh_map[map_index+mb_col] = 0;
                }
                else
                    cpi->cyclic_refresh_map[map_index+mb_col] = 1;

            }
        }

        cpi->tplist[mb_row].stop = *tp;

        // Increment pointer into gf useage flags structure.
        x->gf_active_ptr++;

        // Increment the activity mask pointers.
        x->mb_activity_ptr++;
        x->mb_norm_activity_ptr++;

        if ((xd->mode_info_context->mbmi.mode == ZEROMV) && (xd->mode_info_context->mbmi.ref_frame == LAST_FRAME))
            xd->mode_info_context->mbmi.segment_id = 0;
        else
            xd->mode_info_context->mbmi.segment_id = 1;

        for (i = 0; i < 16; i++)
            vpx_memcpy(&xd->mode_info_context->bmi[i], &xd->block[i].bmi, sizeof(xd->block[i].bmi));

        // adjust to the next column of macroblocks
        x->src.y_buffer += 16;
        x->src.u_buffer += 8;
        x->src.v_buffer += 8;

        recon_yoffset += 16;
        recon_uvoffset += 8;

#if CONFIG_SEGMENTATION
       //cpi->segmentation_map[mb_row * cm->mb_cols + mb_col] =  xd->mbmi.segment_id;
        if (cm->frame_type == KEY_FRAME)
        {
            segment_counts[xd->mode_info_context->mbmi.segment_id] ++;
        }
        else
        {
            sum = 0;
            if (mb_col != 0)
                sum += (xd->mode_info_context-1)->mbmi.segment_flag;
            if (mb_row != 0)
                sum += (xd->mode_info_context-cm->mb_cols)->mbmi.segment_flag;

            if (xd->mode_info_context->mbmi.segment_id == cpi->segmentation_map[(mb_row*cm->mb_cols) + mb_col])
                xd->mode_info_context->mbmi.segment_flag = 0;
            else
                xd->mode_info_context->mbmi.segment_flag = 1;

            if (xd->mode_info_context->mbmi.segment_flag == 0)
            {
                segment_counts[SEEK_SAMEID + sum]++;
                segment_counts[10]++;
            }
            else
            {
                segment_counts[SEEK_DIFFID + sum]++;
                segment_counts[11]++;
                //calculate individual segment ids
                segment_counts[xd->mode_info_context->mbmi.segment_id] ++;
            }
        }
        segment_counts[SEEK_SEGID + xd->mode_info_context->mbmi.segment_id] ++;
#else
        segment_counts[xd->mode_info_context->mbmi.segment_id] ++;
#endif
        // skip to next mb
        xd->mode_info_context++;
        x->partition_info++;

        xd->above_context++;
#if CONFIG_MULTITHREAD
        if (cpi->b_multi_threaded != 0)
        {
            cpi->mt_current_mb_col[mb_row] = mb_col;
        }
#endif
    }

    //extend the recon for intra prediction
    vp8_extend_mb_row(
        &cm->yv12_fb[dst_fb_idx],
        xd->dst.y_buffer + 16,
        xd->dst.u_buffer + 8,
        xd->dst.v_buffer + 8);

    // this is to account for the border
    xd->mode_info_context++;
    x->partition_info++;
<<<<<<< HEAD
    x->activity_sum += activity_sum;
=======

>>>>>>> eafdc5e1
#if CONFIG_MULTITHREAD
    if ((cpi->b_multi_threaded != 0) && (mb_row == cm->mb_rows - 1))
    {
        sem_post(&cpi->h_event_end_encoding); /* signal frame encoding end */
    }
#endif
}
void vp8_encode_frame(VP8_COMP *cpi)
{
    int mb_row;
    MACROBLOCK *const x = & cpi->mb;
    VP8_COMMON *const cm = & cpi->common;
    MACROBLOCKD *const xd = & x->e_mbd;

    TOKENEXTRA *tp = cpi->tok;
#if CONFIG_SEGMENTATION
    int segment_counts[MAX_MB_SEGMENTS + SEEK_SEGID];
    int prob[3];
    int new_cost, original_cost;
#else
    int segment_counts[MAX_MB_SEGMENTS];
#endif
    int totalrate;

    // Functions setup for all frame types so we can use MC in AltRef
    if (cm->mcomp_filter_type == SIXTAP)
    {
        xd->subpixel_predict        = SUBPIX_INVOKE(
                                        &cpi->common.rtcd.subpix, sixtap4x4);
        xd->subpixel_predict8x4     = SUBPIX_INVOKE(
                                        &cpi->common.rtcd.subpix, sixtap8x4);
        xd->subpixel_predict8x8     = SUBPIX_INVOKE(
                                        &cpi->common.rtcd.subpix, sixtap8x8);
        xd->subpixel_predict16x16   = SUBPIX_INVOKE(
                                        &cpi->common.rtcd.subpix, sixtap16x16);
    }
    else
    {
        xd->subpixel_predict        = SUBPIX_INVOKE(
                                        &cpi->common.rtcd.subpix, bilinear4x4);
        xd->subpixel_predict8x4     = SUBPIX_INVOKE(
                                        &cpi->common.rtcd.subpix, bilinear8x4);
        xd->subpixel_predict8x8     = SUBPIX_INVOKE(
                                        &cpi->common.rtcd.subpix, bilinear8x8);
        xd->subpixel_predict16x16   = SUBPIX_INVOKE(
                                      &cpi->common.rtcd.subpix, bilinear16x16);
    }

    x->gf_active_ptr = (signed char *)cpi->gf_active_flags;     // Point to base of GF active flags data structure

    x->vector_range = 32;

    // Count of MBs using the alternate Q if any
    cpi->alt_qcount = 0;

    // Reset frame count of inter 0,0 motion vector useage.
    cpi->inter_zz_count = 0;

    vpx_memset(segment_counts, 0, sizeof(segment_counts));

    cpi->prediction_error = 0;
    cpi->intra_error = 0;
    cpi->skip_true_count = 0;
    cpi->skip_false_count = 0;

    x->act_zbin_adj = 0;

#if 0
    // Experimental code
    cpi->frame_distortion = 0;
    cpi->last_mb_distortion = 0;
#endif

    totalrate = 0;

    x->partition_info = x->pi;

    xd->mode_info_context = cm->mi;
    xd->mode_info_stride = cm->mode_info_stride;

    xd->frame_type = cm->frame_type;

    xd->frames_since_golden = cm->frames_since_golden;
    xd->frames_till_alt_ref_frame = cm->frames_till_alt_ref_frame;
    vp8_zero(cpi->MVcount);
    // vp8_zero( Contexts)
    vp8_zero(cpi->coef_counts);

    // reset intra mode contexts
    if (cm->frame_type == KEY_FRAME)
        vp8_init_mbmode_probs(cm);


    vp8cx_frame_init_quantizer(cpi);

    if (cpi->compressor_speed == 2)
    {
        if (cpi->oxcf.cpu_used < 0)
            cpi->Speed = -(cpi->oxcf.cpu_used);
        else
            vp8_auto_select_speed(cpi);
    }

    vp8_initialize_rd_consts(cpi, cm->base_qindex + cm->y1dc_delta_q);
    vp8cx_initialize_me_consts(cpi, cm->base_qindex);

    // Copy data over into macro block data sturctures.
    x->src = * cpi->Source;
    xd->pre = cm->yv12_fb[cm->lst_fb_idx];
    xd->dst = cm->yv12_fb[cm->new_fb_idx];

    // set up frame new frame for intra coded blocks

    vp8_setup_intra_recon(&cm->yv12_fb[cm->new_fb_idx]);

    vp8_build_block_offsets(x);

    vp8_setup_block_dptrs(&x->e_mbd);

    vp8_setup_block_ptrs(x);

    xd->mode_info_context->mbmi.mode = DC_PRED;
    xd->mode_info_context->mbmi.uv_mode = DC_PRED;

    xd->left_context = &cm->left_context;

    vp8_zero(cpi->count_mb_ref_frame_usage)
    vp8_zero(cpi->ymode_count)
    vp8_zero(cpi->uv_mode_count)

    x->mvc = cm->fc.mvc;

    vpx_memset(cm->above_context, 0, sizeof(ENTROPY_CONTEXT_PLANES) * cm->mb_cols);

    if(cpi->oxcf.tuning == VP8_TUNE_SSIM)
    {
        if(1)
        {
            // Build a frame level activity map
            build_activity_map(cpi);
        }

        // Reset various MB pointers.
        x->src = *cpi->Source;
        x->mb_activity_ptr = cpi->mb_activity_map;
        x->mb_norm_activity_ptr = cpi->mb_norm_activity_map;
    }

    {
        struct vpx_usec_timer  emr_timer;
        vpx_usec_timer_start(&emr_timer);

#if CONFIG_MULTITHREAD
        if (cpi->b_multi_threaded)
        {
            int i;

            vp8cx_init_mbrthread_data(cpi, x, cpi->mb_row_ei, 1,  cpi->encoding_thread_count);

            for (i = 0; i < cm->mb_rows; i++)
                cpi->mt_current_mb_col[i] = -1;

            for (i = 0; i < cpi->encoding_thread_count; i++)
            {
                sem_post(&cpi->h_event_start_encoding[i]);
            }

            for (mb_row = 0; mb_row < cm->mb_rows; mb_row += (cpi->encoding_thread_count + 1))
            {
                vp8_zero(cm->left_context)

                tp = cpi->tok + mb_row * (cm->mb_cols * 16 * 24);

                encode_mb_row(cpi, cm, mb_row, x, xd, &tp, segment_counts, &totalrate);

                // adjust to the next row of mbs
                x->src.y_buffer += 16 * x->src.y_stride * (cpi->encoding_thread_count + 1) - 16 * cm->mb_cols;
                x->src.u_buffer +=  8 * x->src.uv_stride * (cpi->encoding_thread_count + 1) - 8 * cm->mb_cols;
                x->src.v_buffer +=  8 * x->src.uv_stride * (cpi->encoding_thread_count + 1) - 8 * cm->mb_cols;

                xd->mode_info_context += xd->mode_info_stride * cpi->encoding_thread_count;
                x->partition_info  += xd->mode_info_stride * cpi->encoding_thread_count;
                x->gf_active_ptr   += cm->mb_cols * cpi->encoding_thread_count;

            }

            sem_wait(&cpi->h_event_end_encoding); /* wait for other threads to finish */

            cpi->tok_count = 0;

            for (mb_row = 0; mb_row < cm->mb_rows; mb_row ++)
            {
                cpi->tok_count += cpi->tplist[mb_row].stop - cpi->tplist[mb_row].start;
            }

            if (xd->segmentation_enabled)
            {
                int i, j;

                if (xd->segmentation_enabled)
                {

                    for (i = 0; i < cpi->encoding_thread_count; i++)
                    {
                        for (j = 0; j < 4; j++)
                            segment_counts[j] += cpi->mb_row_ei[i].segment_counts[j];
                    }
                }
            }

            for (i = 0; i < cpi->encoding_thread_count; i++)
            {
                totalrate += cpi->mb_row_ei[i].totalrate;
            }

        }
        else
#endif
        {
            // for each macroblock row in image
            for (mb_row = 0; mb_row < cm->mb_rows; mb_row++)
            {

                vp8_zero(cm->left_context)

                encode_mb_row(cpi, cm, mb_row, x, xd, &tp, segment_counts, &totalrate);

                // adjust to the next row of mbs
                x->src.y_buffer += 16 * x->src.y_stride - 16 * cm->mb_cols;
                x->src.u_buffer += 8 * x->src.uv_stride - 8 * cm->mb_cols;
                x->src.v_buffer += 8 * x->src.uv_stride - 8 * cm->mb_cols;
            }

            cpi->tok_count = tp - cpi->tok;

        }

        vpx_usec_timer_mark(&emr_timer);
        cpi->time_encode_mb_row += vpx_usec_timer_elapsed(&emr_timer);

    }

    // Work out the segment probabilites if segmentation is enabled
    if (xd->segmentation_enabled)
    {
        int tot_count;
        int i,j;
        int count1,count2,count3,count4;

        // Set to defaults
        vpx_memset(xd->mb_segment_tree_probs, 255 , sizeof(xd->mb_segment_tree_probs));
#if CONFIG_SEGMENTATION

        tot_count = segment_counts[12] + segment_counts[13] + segment_counts[14] + segment_counts[15];
        count1 = segment_counts[12] + segment_counts[13];
        count2 = segment_counts[14] + segment_counts[15];

        if (tot_count)
            prob[0] = (count1 * 255) / tot_count;

        if (count1 > 0)
            prob[1] = (segment_counts[12] * 255) /count1;

        if (count2 > 0)
            prob[2] = (segment_counts[14] * 255) /count2;

        if (cm->frame_type != KEY_FRAME)
        {
            tot_count = segment_counts[4] + segment_counts[7];
            if (tot_count)
                xd->mb_segment_tree_probs[3] = (segment_counts[4] * 255)/tot_count;

            tot_count = segment_counts[5] + segment_counts[8];
            if (tot_count)
                xd->mb_segment_tree_probs[4] = (segment_counts[5] * 255)/tot_count;

            tot_count = segment_counts[6] + segment_counts[9];
            if (tot_count)
                xd->mb_segment_tree_probs[5] = (segment_counts[6] * 255)/tot_count;
        }

        tot_count = segment_counts[0] + segment_counts[1] + segment_counts[2] + segment_counts[3];
        count3 = segment_counts[0] + segment_counts[1];
        count4 = segment_counts[2] + segment_counts[3];

        if (tot_count)
            xd->mb_segment_tree_probs[0] = (count3 * 255) / tot_count;

        if (count3 > 0)
            xd->mb_segment_tree_probs[1] = (segment_counts[0] * 255) /count3;

        if (count4 > 0)
            xd->mb_segment_tree_probs[2] = (segment_counts[2] * 255) /count4;

        for (i = 0; i < MB_FEATURE_TREE_PROBS+3; i++)
        {
            if (xd->mb_segment_tree_probs[i] == 0)
                xd->mb_segment_tree_probs[i] = 1;
        }

        original_cost = count1 * vp8_cost_zero(prob[0]) + count2 * vp8_cost_one(prob[0]);

        if (count1 > 0)
            original_cost += segment_counts[12] * vp8_cost_zero(prob[1]) + segment_counts[13] * vp8_cost_one(prob[1]);

        if (count2 > 0)
            original_cost += segment_counts[14] * vp8_cost_zero(prob[2]) + segment_counts[15] * vp8_cost_one(prob[2]) ;

        new_cost = 0;

        if (cm->frame_type != KEY_FRAME)
        {
            new_cost = segment_counts[4] * vp8_cost_zero(xd->mb_segment_tree_probs[3]) + segment_counts[7] *  vp8_cost_one(xd->mb_segment_tree_probs[3]);

            new_cost += segment_counts[5] * vp8_cost_zero(xd->mb_segment_tree_probs[4]) + segment_counts[8] * vp8_cost_one(xd->mb_segment_tree_probs[4]);

            new_cost += segment_counts[6] * vp8_cost_zero(xd->mb_segment_tree_probs[5]) + segment_counts[9] * vp8_cost_one (xd->mb_segment_tree_probs[5]);
        }

        if (tot_count > 0)
            new_cost += count3 * vp8_cost_zero(xd->mb_segment_tree_probs[0]) + count4 * vp8_cost_one(xd->mb_segment_tree_probs[0]);

        if (count3 > 0)
            new_cost += segment_counts[0] * vp8_cost_zero(xd->mb_segment_tree_probs[1]) + segment_counts[1] * vp8_cost_one(xd->mb_segment_tree_probs[1]);

        if (count4 > 0)
            new_cost += segment_counts[2] * vp8_cost_zero(xd->mb_segment_tree_probs[2]) + segment_counts[3] * vp8_cost_one(xd->mb_segment_tree_probs[2]) ;

        if (new_cost < original_cost)
            xd->temporal_update = 1;
        else
        {
            xd->temporal_update = 0;
            xd->mb_segment_tree_probs[0] = prob[0];
            xd->mb_segment_tree_probs[1] = prob[1];
            xd->mb_segment_tree_probs[2] = prob[2];
        }
#else
        tot_count = segment_counts[0] + segment_counts[1] + segment_counts[2] + segment_counts[3];
        count1 = segment_counts[0] + segment_counts[1];
        count2 = segment_counts[2] + segment_counts[3];

        if (tot_count)
            xd->mb_segment_tree_probs[0] = (count1 * 255) / tot_count;

        if (count1 > 0)
            xd->mb_segment_tree_probs[1] = (segment_counts[0] * 255) /count1;

        if (count2 > 0)
            xd->mb_segment_tree_probs[2] = (segment_counts[2] * 255) /count2;

#endif
        // Zero probabilities not allowed
#if CONFIG_SEGMENTATION
            for (i = 0; i < MB_FEATURE_TREE_PROBS+3; i++)
#else
            for (i = 0; i < MB_FEATURE_TREE_PROBS; i++)
#endif
            {
                if (xd->mb_segment_tree_probs[i] == 0)
                    xd->mb_segment_tree_probs[i] = 1;
            }
    }

    // 256 rate units to the bit
    cpi->projected_frame_size = totalrate >> 8;   // projected_frame_size in units of BYTES

    // Make a note of the percentage MBs coded Intra.
    if (cm->frame_type == KEY_FRAME)
    {
        cpi->this_frame_percent_intra = 100;
    }
    else
    {
        int tot_modes;

        tot_modes = cpi->count_mb_ref_frame_usage[INTRA_FRAME]
                    + cpi->count_mb_ref_frame_usage[LAST_FRAME]
                    + cpi->count_mb_ref_frame_usage[GOLDEN_FRAME]
                    + cpi->count_mb_ref_frame_usage[ALTREF_FRAME];

        if (tot_modes)
            cpi->this_frame_percent_intra = cpi->count_mb_ref_frame_usage[INTRA_FRAME] * 100 / tot_modes;

    }

#if 0
    {
        int cnt = 0;
        int flag[2] = {0, 0};

        for (cnt = 0; cnt < MVPcount; cnt++)
        {
            if (cm->fc.pre_mvc[0][cnt] != cm->fc.mvc[0][cnt])
            {
                flag[0] = 1;
                vpx_memcpy(cm->fc.pre_mvc[0], cm->fc.mvc[0], MVPcount);
                break;
            }
        }

        for (cnt = 0; cnt < MVPcount; cnt++)
        {
            if (cm->fc.pre_mvc[1][cnt] != cm->fc.mvc[1][cnt])
            {
                flag[1] = 1;
                vpx_memcpy(cm->fc.pre_mvc[1], cm->fc.mvc[1], MVPcount);
                break;
            }
        }

        if (flag[0] || flag[1])
            vp8_build_component_cost_table(cpi->mb.mvcost, (const MV_CONTEXT *) cm->fc.mvc, flag);
    }
#endif

    // Adjust the projected reference frame useage probability numbers to reflect
    // what we have just seen. This may be usefull when we make multiple itterations
    // of the recode loop rather than continuing to use values from the previous frame.
    if ((cm->frame_type != KEY_FRAME) && !cm->refresh_alt_ref_frame && !cm->refresh_golden_frame)
    {
        const int *const rfct = cpi->count_mb_ref_frame_usage;
        const int rf_intra = rfct[INTRA_FRAME];
        const int rf_inter = rfct[LAST_FRAME] + rfct[GOLDEN_FRAME] + rfct[ALTREF_FRAME];

        if ((rf_intra + rf_inter) > 0)
        {
            cpi->prob_intra_coded = (rf_intra * 255) / (rf_intra + rf_inter);

            if (cpi->prob_intra_coded < 1)
                cpi->prob_intra_coded = 1;

            if ((cm->frames_since_golden > 0) || cpi->source_alt_ref_active)
            {
                cpi->prob_last_coded = rf_inter ? (rfct[LAST_FRAME] * 255) / rf_inter : 128;

                if (cpi->prob_last_coded < 1)
                    cpi->prob_last_coded = 1;

                cpi->prob_gf_coded = (rfct[GOLDEN_FRAME] + rfct[ALTREF_FRAME])
                                     ? (rfct[GOLDEN_FRAME] * 255) / (rfct[GOLDEN_FRAME] + rfct[ALTREF_FRAME]) : 128;

                if (cpi->prob_gf_coded < 1)
                    cpi->prob_gf_coded = 1;
            }
        }
    }

#if 0
    // Keep record of the total distortion this time around for future use
    cpi->last_frame_distortion = cpi->frame_distortion;
#endif

}
void vp8_setup_block_ptrs(MACROBLOCK *x)
{
    int r, c;
    int i;

    for (r = 0; r < 4; r++)
    {
        for (c = 0; c < 4; c++)
        {
            x->block[r*4+c].src_diff = x->src_diff + r * 4 * 16 + c * 4;
        }
    }

    for (r = 0; r < 2; r++)
    {
        for (c = 0; c < 2; c++)
        {
            x->block[16 + r*2+c].src_diff = x->src_diff + 256 + r * 4 * 8 + c * 4;
        }
    }


    for (r = 0; r < 2; r++)
    {
        for (c = 0; c < 2; c++)
        {
            x->block[20 + r*2+c].src_diff = x->src_diff + 320 + r * 4 * 8 + c * 4;
        }
    }

    x->block[24].src_diff = x->src_diff + 384;


    for (i = 0; i < 25; i++)
    {
        x->block[i].coeff = x->coeff + i * 16;
    }
}

void vp8_build_block_offsets(MACROBLOCK *x)
{
    int block = 0;
    int br, bc;

    vp8_build_block_doffsets(&x->e_mbd);

    // y blocks
    for (br = 0; br < 4; br++)
    {
        for (bc = 0; bc < 4; bc++)
        {
            BLOCK *this_block = &x->block[block];
            this_block->base_src = &x->src.y_buffer;
            this_block->src_stride = x->src.y_stride;
            this_block->src = 4 * br * this_block->src_stride + 4 * bc;
            ++block;
        }
    }

    // u blocks
    for (br = 0; br < 2; br++)
    {
        for (bc = 0; bc < 2; bc++)
        {
            BLOCK *this_block = &x->block[block];
            this_block->base_src = &x->src.u_buffer;
            this_block->src_stride = x->src.uv_stride;
            this_block->src = 4 * br * this_block->src_stride + 4 * bc;
            ++block;
        }
    }

    // v blocks
    for (br = 0; br < 2; br++)
    {
        for (bc = 0; bc < 2; bc++)
        {
            BLOCK *this_block = &x->block[block];
            this_block->base_src = &x->src.v_buffer;
            this_block->src_stride = x->src.uv_stride;
            this_block->src = 4 * br * this_block->src_stride + 4 * bc;
            ++block;
        }
    }
}

static void sum_intra_stats(VP8_COMP *cpi, MACROBLOCK *x)
{
    const MACROBLOCKD *xd = & x->e_mbd;
    const MB_PREDICTION_MODE m = xd->mode_info_context->mbmi.mode;
    const MB_PREDICTION_MODE uvm = xd->mode_info_context->mbmi.uv_mode;

#ifdef MODE_STATS
    const int is_key = cpi->common.frame_type == KEY_FRAME;

    ++ (is_key ? uv_modes : inter_uv_modes)[uvm];

    if (m == B_PRED)
    {
        unsigned int *const bct = is_key ? b_modes : inter_b_modes;

        int b = 0;

        do
        {
            ++ bct[xd->block[b].bmi.mode];
        }
        while (++b < 16);
    }

#endif

    ++cpi->ymode_count[m];
    ++cpi->uv_mode_count[uvm];

}

// Experimental stub function to create a per MB zbin adjustment based on
// some previously calculated measure of MB activity.
void adjust_act_zbin( VP8_COMP *cpi, int rate, MACROBLOCK *x )
{
    INT64 act;
    INT64 a;
    INT64 b;

    // Read activity from the map
    act = (INT64)(*(x->mb_activity_ptr));

    // Calculate a zbin adjustment for this mb
    a = act + 4*cpi->activity_avg;
    b = 4*act + cpi->activity_avg;
    if ( b > a )
        //x->act_zbin_adj = (char)((b * 8) / a) - 8;
        x->act_zbin_adj = 8;
    else
        x->act_zbin_adj = 0;

    // Tmp force to 0 to disable.
    x->act_zbin_adj = 0;

}

int vp8cx_encode_intra_macro_block(VP8_COMP *cpi, MACROBLOCK *x, TOKENEXTRA **t)
{
    int Error4x4, Error16x16;
    int rate4x4, rate16x16, rateuv;
    int dist4x4, dist16x16, distuv;
    int rate = 0;
    int rate4x4_tokenonly = 0;
    int rate16x16_tokenonly = 0;
    int rateuv_tokenonly = 0;

    x->e_mbd.mode_info_context->mbmi.ref_frame = INTRA_FRAME;

    if (cpi->sf.RD && cpi->compressor_speed != 2)
    {
        vp8_rd_pick_intra_mbuv_mode(cpi, x, &rateuv, &rateuv_tokenonly, &distuv);
        rate += rateuv;

        Error16x16 = vp8_rd_pick_intra16x16mby_mode(cpi, x, &rate16x16, &rate16x16_tokenonly, &dist16x16);

        Error4x4 = vp8_rd_pick_intra4x4mby_modes(cpi, x, &rate4x4, &rate4x4_tokenonly, &dist4x4, Error16x16);

        rate += (Error4x4 < Error16x16) ? rate4x4 : rate16x16;

        if(cpi->oxcf.tuning == VP8_TUNE_SSIM)
        {
            adjust_act_zbin( cpi, rate, x );
            vp8_update_zbin_extra(cpi, x);
        }
    }
    else
    {
        int rate2, best_distortion;
        MB_PREDICTION_MODE mode, best_mode = DC_PRED;
        int this_rd;
        Error16x16 = INT_MAX;

        vp8_pick_intra_mbuv_mode(x);

        for (mode = DC_PRED; mode <= TM_PRED; mode ++)
        {
            int distortion2;

            x->e_mbd.mode_info_context->mbmi.mode = mode;
            RECON_INVOKE(&cpi->common.rtcd.recon, build_intra_predictors_mby)
                (&x->e_mbd);
            distortion2 = VARIANCE_INVOKE(&cpi->rtcd.variance, get16x16prederror)(x->src.y_buffer, x->src.y_stride, x->e_mbd.predictor, 16, 0x7fffffff);
            rate2  = x->mbmode_cost[x->e_mbd.frame_type][mode];
            this_rd = RDCOST(x->rdmult, x->rddiv, rate2, distortion2);

            if (Error16x16 > this_rd)
            {
                Error16x16 = this_rd;
                best_mode = mode;
                best_distortion = distortion2;
            }
        }
        x->e_mbd.mode_info_context->mbmi.mode = best_mode;

        Error4x4 = vp8_pick_intra4x4mby_modes(IF_RTCD(&cpi->rtcd), x, &rate2, &best_distortion);
    }

    if (Error4x4 < Error16x16)
    {
        x->e_mbd.mode_info_context->mbmi.mode = B_PRED;
        vp8_encode_intra4x4mby(IF_RTCD(&cpi->rtcd), x);
    }
    else
    {
        vp8_encode_intra16x16mby(IF_RTCD(&cpi->rtcd), x);
    }

    vp8_encode_intra16x16mbuv(IF_RTCD(&cpi->rtcd), x);
    sum_intra_stats(cpi, x);
    vp8_tokenize_mb(cpi, &x->e_mbd, t);

    return rate;
}
#ifdef SPEEDSTATS
extern int cnt_pm;
#endif

extern void vp8_fix_contexts(MACROBLOCKD *x);

int vp8cx_encode_inter_macroblock
(
    VP8_COMP *cpi, MACROBLOCK *x, TOKENEXTRA **t,
    int recon_yoffset, int recon_uvoffset
)
{
    MACROBLOCKD *const xd = &x->e_mbd;
    int intra_error = 0;
    int rate;
    int distortion;

    x->skip = 0;

    if (xd->segmentation_enabled)
        x->encode_breakout = cpi->segment_encode_breakout[xd->mode_info_context->mbmi.segment_id];
    else
        x->encode_breakout = cpi->oxcf.encode_breakout;

    if (cpi->sf.RD)
    {
        int zbin_mode_boost_enabled = cpi->zbin_mode_boost_enabled;

        /* Are we using the fast quantizer for the mode selection? */
        if(cpi->sf.use_fastquant_for_pick)
        {
            cpi->mb.quantize_b = QUANTIZE_INVOKE(&cpi->rtcd.quantize,
                                                 fastquantb);

            /* the fast quantizer does not use zbin_extra, so
             * do not recalculate */
            cpi->zbin_mode_boost_enabled = 0;
        }
        vp8_rd_pick_inter_mode(cpi, x, recon_yoffset, recon_uvoffset, &rate,
                               &distortion, &intra_error);

        /* switch back to the regular quantizer for the encode */
        if (cpi->sf.improved_quant)
        {
            cpi->mb.quantize_b    = QUANTIZE_INVOKE(&cpi->rtcd.quantize, quantb);
        }

        /* restore cpi->zbin_mode_boost_enabled */
        cpi->zbin_mode_boost_enabled = zbin_mode_boost_enabled;

    }
    else
        vp8_pick_inter_mode(cpi, x, recon_yoffset, recon_uvoffset, &rate,
                            &distortion, &intra_error);

    cpi->prediction_error += distortion;
    cpi->intra_error += intra_error;

    if(cpi->oxcf.tuning == VP8_TUNE_SSIM)
    {
        // Adjust the zbin based on this MB rate.
        adjust_act_zbin( cpi, rate, x );
    }

#if 0
    // Experimental RD code
    cpi->frame_distortion += distortion;
    cpi->last_mb_distortion = distortion;
#endif

    // MB level adjutment to quantizer setup
    if (xd->segmentation_enabled)
    {
        // If cyclic update enabled
        if (cpi->cyclic_refresh_mode_enabled)
        {
            // Clear segment_id back to 0 if not coded (last frame 0,0)
            if ((xd->mode_info_context->mbmi.segment_id == 1) &&
                ((xd->mode_info_context->mbmi.ref_frame != LAST_FRAME) || (xd->mode_info_context->mbmi.mode != ZEROMV)))
            {
                xd->mode_info_context->mbmi.segment_id = 0;

                /* segment_id changed, so update */
                vp8cx_mb_init_quantizer(cpi, x);
            }
        }
    }

    {
        // Experimental code. Special case for gf and arf zeromv modes.
        // Increase zbin size to supress noise
        if (cpi->zbin_mode_boost_enabled)
        {
            if ( xd->mode_info_context->mbmi.ref_frame == INTRA_FRAME )
                 cpi->zbin_mode_boost = 0;
            else
            {
                if (xd->mode_info_context->mbmi.mode == ZEROMV)
                {
                    if (xd->mode_info_context->mbmi.ref_frame != LAST_FRAME)
                        cpi->zbin_mode_boost = GF_ZEROMV_ZBIN_BOOST;
                    else
                        cpi->zbin_mode_boost = LF_ZEROMV_ZBIN_BOOST;
                }
                else if (xd->mode_info_context->mbmi.mode == SPLITMV)
                    cpi->zbin_mode_boost = 0;
                else
                    cpi->zbin_mode_boost = MV_ZBIN_BOOST;
            }
        }
        else
            cpi->zbin_mode_boost = 0;

        vp8_update_zbin_extra(cpi, x);
    }

    cpi->count_mb_ref_frame_usage[xd->mode_info_context->mbmi.ref_frame] ++;

    if (xd->mode_info_context->mbmi.ref_frame == INTRA_FRAME)
    {
        vp8_encode_intra16x16mbuv(IF_RTCD(&cpi->rtcd), x);

        if (xd->mode_info_context->mbmi.mode == B_PRED)
        {
            vp8_encode_intra4x4mby(IF_RTCD(&cpi->rtcd), x);
        }
        else
        {
            vp8_encode_intra16x16mby(IF_RTCD(&cpi->rtcd), x);
        }

        sum_intra_stats(cpi, x);
    }
    else
    {
        int_mv best_ref_mv;
        int_mv nearest, nearby;
        int mdcounts[4];
        int ref_fb_idx;

        vp8_find_near_mvs(xd, xd->mode_info_context,
                          &nearest, &nearby, &best_ref_mv, mdcounts, xd->mode_info_context->mbmi.ref_frame, cpi->common.ref_frame_sign_bias);

        vp8_build_uvmvs(xd, cpi->common.full_pixel);

        if (xd->mode_info_context->mbmi.ref_frame == LAST_FRAME)
            ref_fb_idx = cpi->common.lst_fb_idx;
        else if (xd->mode_info_context->mbmi.ref_frame == GOLDEN_FRAME)
            ref_fb_idx = cpi->common.gld_fb_idx;
        else
            ref_fb_idx = cpi->common.alt_fb_idx;

        xd->pre.y_buffer = cpi->common.yv12_fb[ref_fb_idx].y_buffer + recon_yoffset;
        xd->pre.u_buffer = cpi->common.yv12_fb[ref_fb_idx].u_buffer + recon_uvoffset;
        xd->pre.v_buffer = cpi->common.yv12_fb[ref_fb_idx].v_buffer + recon_uvoffset;

        if (xd->mode_info_context->mbmi.mode == SPLITMV)
        {
            int i;

            for (i = 0; i < 16; i++)
            {
                if (xd->block[i].bmi.mode == NEW4X4)
                {
                    cpi->MVcount[0][mv_max+((xd->block[i].bmi.mv.as_mv.row - best_ref_mv.as_mv.row) >> 1)]++;
                    cpi->MVcount[1][mv_max+((xd->block[i].bmi.mv.as_mv.col - best_ref_mv.as_mv.col) >> 1)]++;
                }
            }
        }
        else if (xd->mode_info_context->mbmi.mode == NEWMV)
        {
            cpi->MVcount[0][mv_max+((xd->block[0].bmi.mv.as_mv.row - best_ref_mv.as_mv.row) >> 1)]++;
            cpi->MVcount[1][mv_max+((xd->block[0].bmi.mv.as_mv.col - best_ref_mv.as_mv.col) >> 1)]++;
        }

        if (!x->skip)
        {
            vp8_encode_inter16x16(IF_RTCD(&cpi->rtcd), x);

            // Clear mb_skip_coeff if mb_no_coeff_skip is not set
            if (!cpi->common.mb_no_coeff_skip)
                xd->mode_info_context->mbmi.mb_skip_coeff = 0;

        }
        else
            vp8_build_inter16x16_predictors_mb(xd, xd->dst.y_buffer,
                                           xd->dst.u_buffer, xd->dst.v_buffer,
                                           xd->dst.y_stride, xd->dst.uv_stride);

    }

    if (!x->skip)
        vp8_tokenize_mb(cpi, xd, t);
    else
    {
        if (cpi->common.mb_no_coeff_skip)
        {
            xd->mode_info_context->mbmi.mb_skip_coeff = 1;
            cpi->skip_true_count ++;
            vp8_fix_contexts(xd);
        }
        else
        {
            vp8_stuff_mb(cpi, xd, t);
            xd->mode_info_context->mbmi.mb_skip_coeff = 0;
            cpi->skip_false_count ++;
        }
    }

    return rate;
}<|MERGE_RESOLUTION|>--- conflicted
+++ resolved
@@ -691,16 +691,11 @@
     int dst_fb_idx = cm->new_fb_idx;
     int recon_y_stride = cm->yv12_fb[ref_fb_idx].y_stride;
     int recon_uv_stride = cm->yv12_fb[ref_fb_idx].uv_stride;
-<<<<<<< HEAD
-    int seg_map_index = (mb_row * cpi->common.mb_cols);
+    int map_index = (mb_row * cpi->common.mb_cols);
 #if CONFIG_SEGMENTATION
     int left_id, above_id;
     int sum;
 #endif
-=======
-    int map_index = (mb_row * cpi->common.mb_cols);
-
->>>>>>> eafdc5e1
 #if CONFIG_MULTITHREAD
     const int nsync = cpi->mt_sync_range;
     const int rightmost_col = cm->mb_cols - 1;
@@ -932,11 +927,6 @@
     // this is to account for the border
     xd->mode_info_context++;
     x->partition_info++;
-<<<<<<< HEAD
-    x->activity_sum += activity_sum;
-=======
-
->>>>>>> eafdc5e1
 #if CONFIG_MULTITHREAD
     if ((cpi->b_multi_threaded != 0) && (mb_row == cm->mb_rows - 1))
     {
