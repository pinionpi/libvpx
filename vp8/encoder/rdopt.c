/*
 *  Copyright (c) 2010 The WebM project authors. All Rights Reserved.
 *
 *  Use of this source code is governed by a BSD-style license
 *  that can be found in the LICENSE file in the root of the source
 *  tree. An additional intellectual property rights grant can be found
 *  in the file PATENTS.  All contributing project authors may
 *  be found in the AUTHORS file in the root of the source tree.
 */


#include <stdio.h>
#include <math.h>
#include <limits.h>
#include <assert.h>
#include "vp8/common/pragmas.h"

#include "tokenize.h"
#include "treewriter.h"
#include "onyx_int.h"
#include "modecosts.h"
#include "encodeintra.h"
#include "vp8/common/entropymode.h"
#include "vp8/common/reconinter.h"
#include "vp8/common/reconintra.h"
#include "vp8/common/reconintra4x4.h"
#include "vp8/common/findnearmv.h"
#include "encodemb.h"
#include "quantize.h"
#include "vp8/common/idct.h"
#include "vp8/common/g_common.h"
#include "variance.h"
#include "mcomp.h"
#include "rdopt.h"
#include "vpx_mem/vpx_mem.h"
#include "dct.h"
#include "vp8/common/systemdependent.h"

#if CONFIG_RUNTIME_CPU_DETECT
#define IF_RTCD(x)  (x)
#else
#define IF_RTCD(x)  NULL
#endif


extern void vp8cx_mb_init_quantizer(VP8_COMP *cpi, MACROBLOCK *x);
extern void vp8_update_zbin_extra(VP8_COMP *cpi, MACROBLOCK *x);

#define MAXF(a,b)            (((a) > (b)) ? (a) : (b))

static const int auto_speed_thresh[17] =
{
    1000,
    200,
    150,
    130,
    150,
    125,
    120,
    115,
    115,
    115,
    115,
    115,
    115,
    115,
    115,
    115,
    105
};

const MB_PREDICTION_MODE vp8_mode_order[MAX_MODES] =
{
    ZEROMV,
    DC_PRED,

    NEARESTMV,
    NEARMV,

    ZEROMV,
    NEARESTMV,

    ZEROMV,
    NEARESTMV,

    NEARMV,
    NEARMV,

    V_PRED,
    H_PRED,
    TM_PRED,

    NEWMV,
    NEWMV,
    NEWMV,

    SPLITMV,
    SPLITMV,
    SPLITMV,

    B_PRED,
};

const MV_REFERENCE_FRAME vp8_ref_frame_order[MAX_MODES] =
{
    LAST_FRAME,
    INTRA_FRAME,

    LAST_FRAME,
    LAST_FRAME,

    GOLDEN_FRAME,
    GOLDEN_FRAME,

    ALTREF_FRAME,
    ALTREF_FRAME,

    GOLDEN_FRAME,
    ALTREF_FRAME,

    INTRA_FRAME,
    INTRA_FRAME,
    INTRA_FRAME,

    LAST_FRAME,
    GOLDEN_FRAME,
    ALTREF_FRAME,

    LAST_FRAME,
    GOLDEN_FRAME,
    ALTREF_FRAME,

    INTRA_FRAME,
};

static void fill_token_costs(
    unsigned int c      [BLOCK_TYPES] [COEF_BANDS] [PREV_COEF_CONTEXTS] [vp8_coef_tokens],
    const vp8_prob p    [BLOCK_TYPES] [COEF_BANDS] [PREV_COEF_CONTEXTS] [vp8_coef_tokens-1]
)
{
    int i, j, k;


    for (i = 0; i < BLOCK_TYPES; i++)
        for (j = 0; j < COEF_BANDS; j++)
            for (k = 0; k < PREV_COEF_CONTEXTS; k++)

                vp8_cost_tokens((int *)(c [i][j][k]), p [i][j][k], vp8_coef_tree);

}

static int rd_iifactor [ 32 ] =  {    4,   4,   3,   2,   1,   0,   0,   0,
                                      0,   0,   0,   0,   0,   0,   0,   0,
                                      0,   0,   0,   0,   0,   0,   0,   0,
                                      0,   0,   0,   0,   0,   0,   0,   0,
                                 };

// 3* dc_qlookup[Q]*dc_qlookup[Q];
#if !CONFIG_EXTEND_QRANGE
static int rdmult_lut[QINDEX_RANGE]=
{
    48,75,108,147,192,243,300,300,
    363,432,507,588,675,768,867,867,
    972,1083,1200,1200,1323,1323,1452,1452,
    1587,1587,1728,1875,1875,2028,2187,2352,
    2523,2700,2883,3072,3267,3468,3675,3888,
    4107,4107,4332,4563,4800,5043,5292,5547,
    5808,6075,6348,6348,6627,6912,7203,7500,
    7803,8112,8427,8748,9075,9408,9747,10092,
    10443,10800,11163,11532,11907,12288,12675,13068,
    13467,13872,14283,14700,15123,15552,15987,16428,
    16875,17328,17328,17787,18252,18723,19200,19683,
    20172,20667,21168,21675,22188,22707,23232,23763,
    24843,25947,27075,27648,28812,30000,30603,31212,
    32448,33708,34992,36300,37632,38988,40368,41772,
    44652,46128,47628,49152,50700,52272,53868,55488,
    57132,58800,61347,63075,65712,68403,71148,73947,
};
#else
static int rdmult_lut[QINDEX_RANGE]=
{
    3,5,7,9,12,15,19,23,
    27,32,37,42,48,54,61,68,
    75,83,91,99,108,117,127,137,
    147,169,192,217,243,271,300,331,
    363,397,450,507,567,631,698,768,
    842,919,999,1083,1170,1261,1355,1452,
    1587,1728,1875,2028,2187,2352,2523,2700,
    2883,3072,3267,3468,3675,3888,4107,4332,
    4563,4800,5043,5292,5547,5808,6075,6348,
    6627,6912,7203,7500,7880,8269,8667,9075,
    9492,9919,10355,10800,11255,11719,12192,12675,
    13167,13669,14180,14700,15230,15769,16317,16875,
    18019,19200,20419,21675,22969,24300,25669,27075,
    28519,30000,31519,33075,34669,36300,37969,39675,
    41772,43923,46128,48387,50700,53067,55488,57963,
    61347,64827,69312,73947,78732,83667,89787,97200,
};
#endif
<<<<<<< HEAD
=======

>>>>>>> 7985e023
/* values are now correlated to quantizer */
static int sad_per_bit16lut[QINDEX_RANGE] =
{
    2,  2,  2,  2,  2,  2,  2,  2,
    2,  2,  2,  2,  2,  2,  2,  2,
    3,  3,  3,  3,  3,  3,  3,  3,
    3,  3,  3,  3,  3,  3,  4,  4,
    4,  4,  4,  4,  4,  4,  4,  4,
    4,  4,  5,  5,  5,  5,  5,  5,
    5,  5,  5,  5,  5,  5,  6,  6,
    6,  6,  6,  6,  6,  6,  6,  6,
    6,  6,  7,  7,  7,  7,  7,  7,
    7,  7,  7,  7,  7,  7,  8,  8,
    8,  8,  8,  8,  8,  8,  8,  8,
    8,  8,  9,  9,  9,  9,  9,  9,
    9,  9,  9,  9,  9,  9,  10, 10,
    10, 10, 10, 10, 10, 10, 11, 11,
    11, 11, 11, 11, 12, 12, 12, 12,
    12, 12, 13, 13, 13, 13, 14, 14
};
static int sad_per_bit4lut[QINDEX_RANGE] =
{
    2,  2,  2,  2,  2,  2,  3,  3,
    3,  3,  3,  3,  3,  3,  3,  3,
    3,  3,  3,  3,  4,  4,  4,  4,
    4,  4,  4,  4,  4,  4,  5,  5,
    5,  5,  5,  5,  6,  6,  6,  6,
    6,  6,  6,  6,  6,  6,  6,  6,
    7,  7,  7,  7,  7,  7,  7,  7,
    7,  7,  7,  7,  7,  8,  8,  8,
    8,  8,  9,  9,  9,  9,  9,  9,
    10, 10, 10, 10, 10, 10, 10, 10,
    11, 11, 11, 11, 11, 11, 11, 11,
    12, 12, 12, 12, 12, 12, 12, 12,
    13, 13, 13, 13, 13, 13, 13, 14,
    14, 14, 14, 14, 15, 15, 15, 15,
    16, 16, 16, 16, 17, 17, 17, 18,
    18, 18, 19, 19, 19, 20, 20, 20,
};

void vp8cx_initialize_me_consts(VP8_COMP *cpi, int QIndex)
{
    cpi->mb.sadperbit16 =  sad_per_bit16lut[QIndex];
    cpi->mb.sadperbit4  =  sad_per_bit4lut[QIndex];
}





void vp8_initialize_rd_consts(VP8_COMP *cpi, int QIndex)
{
    int q;
    int i;
    int *thresh;
    int threshmult;

    vp8_clear_system_state();  //__asm emms;

    // Further tests required to see if optimum is different
    // for key frames, golden frames and arf frames.
    // if (cpi->common.refresh_golden_frame ||
    //     cpi->common.refresh_alt_ref_frame)
    QIndex=(QIndex<0)? 0 : ((QIndex>127)?127 : QIndex);
    cpi->RDMULT = rdmult_lut[QIndex];

    // Extend rate multiplier along side quantizer zbin increases
    if (cpi->zbin_over_quant  > 0)
    {
        double oq_factor;
        double modq;

        // Experimental code using the same basic equation as used for Q above
        // The units of cpi->zbin_over_quant are 1/128 of Q bin size
        oq_factor = 1.0 + ((double)0.0015625 * cpi->zbin_over_quant);
        cpi->RDMULT = (int)((double)cpi->RDMULT * oq_factor * oq_factor);
    }

    if (cpi->pass == 2 && (cpi->common.frame_type != KEY_FRAME))
    {
        if (cpi->twopass.next_iiratio > 31)
            cpi->RDMULT += (cpi->RDMULT * rd_iifactor[31]) >> 4;
        else
            cpi->RDMULT +=
                (cpi->RDMULT * rd_iifactor[cpi->twopass.next_iiratio]) >> 4;
    }

#if !CONFIG_EXTEND_QRANGE
#else
    if (cpi->RDMULT < 7)
        cpi->RDMULT = 7;
#endif
    cpi->mb.errorperbit = (cpi->RDMULT / 110);
    cpi->mb.errorperbit += (cpi->mb.errorperbit==0);

#if CONFIG_EXTEND_QRANGE
    if(cpi->mb.errorperbit<1)
        cpi->mb.errorperbit=1;
#endif
    vp8_set_speed_features(cpi);

    q = (int)pow(vp8_dc_quant(QIndex,0), 1.25);

    if (q < 8)
        q = 8;



#if CONFIG_EXTEND_QRANGE
    cpi->RDMULT *= 16;
#endif

    if (cpi->RDMULT > 1000)
    {
        cpi->RDDIV = 1;
        cpi->RDMULT /= 100;

        for (i = 0; i < MAX_MODES; i++)
        {
            if (cpi->sf.thresh_mult[i] < INT_MAX)
            {
                cpi->rd_threshes[i] = cpi->sf.thresh_mult[i] * q / 100;
            }
            else
            {
                cpi->rd_threshes[i] = INT_MAX;
            }

            cpi->rd_baseline_thresh[i] = cpi->rd_threshes[i];
        }
    }
    else
    {
        cpi->RDDIV = 100;

        for (i = 0; i < MAX_MODES; i++)
        {
            if (cpi->sf.thresh_mult[i] < (INT_MAX / q))
            {
                cpi->rd_threshes[i] = cpi->sf.thresh_mult[i] * q;
            }
            else
            {
                cpi->rd_threshes[i] = INT_MAX;
            }

            cpi->rd_baseline_thresh[i] = cpi->rd_threshes[i];
        }
    }

    fill_token_costs(
        cpi->mb.token_costs,
        (const vp8_prob( *)[8][3][11]) cpi->common.fc.coef_probs
    );

    vp8_init_mode_costs(cpi);

}

void vp8_auto_select_speed(VP8_COMP *cpi)
{
    int milliseconds_for_compress = (int)(1000000 / cpi->oxcf.frame_rate);

    milliseconds_for_compress = milliseconds_for_compress * (16 - cpi->oxcf.cpu_used) / 16;

#if 0

    if (0)
    {
        FILE *f;

        f = fopen("speed.stt", "a");
        fprintf(f, " %8ld %10ld %10ld %10ld\n",
                cpi->common.current_video_frame, cpi->Speed, milliseconds_for_compress, cpi->avg_pick_mode_time);
        fclose(f);
    }

#endif

    /*
    // this is done during parameter valid check
    if( cpi->oxcf.cpu_used > 16)
        cpi->oxcf.cpu_used = 16;
    if( cpi->oxcf.cpu_used < -16)
        cpi->oxcf.cpu_used = -16;
    */

    if (cpi->avg_pick_mode_time < milliseconds_for_compress && (cpi->avg_encode_time - cpi->avg_pick_mode_time) < milliseconds_for_compress)
    {
        if (cpi->avg_pick_mode_time == 0)
        {
            cpi->Speed = 4;
        }
        else
        {
            if (milliseconds_for_compress * 100 < cpi->avg_encode_time * 95)
            {
                cpi->Speed          += 2;
                cpi->avg_pick_mode_time = 0;
                cpi->avg_encode_time = 0;

                if (cpi->Speed > 16)
                {
                    cpi->Speed = 16;
                }
            }

            if (milliseconds_for_compress * 100 > cpi->avg_encode_time * auto_speed_thresh[cpi->Speed])
            {
                cpi->Speed          -= 1;
                cpi->avg_pick_mode_time = 0;
                cpi->avg_encode_time = 0;

                // In real-time mode, cpi->speed is in [4, 16].
                if (cpi->Speed < 4)        //if ( cpi->Speed < 0 )
                {
                    cpi->Speed = 4;        //cpi->Speed = 0;
                }
            }
        }
    }
    else
    {
        cpi->Speed += 4;

        if (cpi->Speed > 16)
            cpi->Speed = 16;


        cpi->avg_pick_mode_time = 0;
        cpi->avg_encode_time = 0;
    }
}

int vp8_block_error_c(short *coeff, short *dqcoeff)
{
    int i;
    int error = 0;

    for (i = 0; i < 16; i++)
    {
        int this_diff = coeff[i] - dqcoeff[i];
        error += this_diff * this_diff;
    }

    return error;
}

int vp8_mbblock_error_c(MACROBLOCK *mb, int dc)
{
    BLOCK  *be;
    BLOCKD *bd;
    int i, j;
    int berror, error = 0;

    for (i = 0; i < 16; i++)
    {
        be = &mb->block[i];
        bd = &mb->e_mbd.block[i];

        berror = 0;

        for (j = dc; j < 16; j++)
        {
            int this_diff = be->coeff[j] - bd->dqcoeff[j];
            berror += this_diff * this_diff;
        }

        error += berror;
    }

    return error;
}

int vp8_mbuverror_c(MACROBLOCK *mb)
{

    BLOCK  *be;
    BLOCKD *bd;


    int i;
    int error = 0;

    for (i = 16; i < 24; i++)
    {
        be = &mb->block[i];
        bd = &mb->e_mbd.block[i];

        error += vp8_block_error_c(be->coeff, bd->dqcoeff);
    }

    return error;
}

int VP8_UVSSE(MACROBLOCK *x, const vp8_variance_rtcd_vtable_t *rtcd)
{
    unsigned char *uptr, *vptr;
    unsigned char *upred_ptr = (*(x->block[16].base_src) + x->block[16].src);
    unsigned char *vpred_ptr = (*(x->block[20].base_src) + x->block[20].src);
    int uv_stride = x->block[16].src_stride;

    unsigned int sse1 = 0;
    unsigned int sse2 = 0;
    int mv_row;
    int mv_col;
    int offset;
    int pre_stride = x->e_mbd.block[16].pre_stride;

    vp8_build_uvmvs(&x->e_mbd, 0);
    mv_row = x->e_mbd.block[16].bmi.mv.as_mv.row;
    mv_col = x->e_mbd.block[16].bmi.mv.as_mv.col;

    offset = (mv_row >> 3) * pre_stride + (mv_col >> 3);
    uptr = x->e_mbd.pre.u_buffer + offset;
    vptr = x->e_mbd.pre.v_buffer + offset;

    if ((mv_row | mv_col) & 7)
    {
        VARIANCE_INVOKE(rtcd, subpixvar8x8)(uptr, pre_stride,
            mv_col & 7, mv_row & 7, upred_ptr, uv_stride, &sse2);
        VARIANCE_INVOKE(rtcd, subpixvar8x8)(vptr, pre_stride,
            mv_col & 7, mv_row & 7, vpred_ptr, uv_stride, &sse1);
        sse2 += sse1;
    }
    else
    {
        VARIANCE_INVOKE(rtcd, var8x8)(uptr, pre_stride,
            upred_ptr, uv_stride, &sse2);
        VARIANCE_INVOKE(rtcd, var8x8)(vptr, pre_stride,
            vpred_ptr, uv_stride, &sse1);
        sse2 += sse1;
    }
    return sse2;

}

static int cost_coeffs(MACROBLOCK *mb, BLOCKD *b, int type, ENTROPY_CONTEXT *a, ENTROPY_CONTEXT *l)
{
    int c = !type;              /* start at coef 0, unless Y with Y2 */
    int eob = b->eob;
    int pt ;    /* surrounding block/prev coef predictor */
    int cost = 0;
    short *qcoeff_ptr = b->qcoeff;

    VP8_COMBINEENTROPYCONTEXTS(pt, *a, *l);

# define QC( I)  ( qcoeff_ptr [vp8_default_zig_zag1d[I]] )

    for (; c < eob; c++)
    {
        int v = QC(c);
        int t = vp8_dct_value_tokens_ptr[v].Token;
        cost += mb->token_costs [type] [vp8_coef_bands[c]] [pt] [t];
        cost += vp8_dct_value_cost_ptr[v];
        pt = vp8_prev_token_class[t];
    }

# undef QC

    if (c < 16)
        cost += mb->token_costs [type] [vp8_coef_bands[c]] [pt] [DCT_EOB_TOKEN];

    pt = (c != !type); // is eob first coefficient;
    *a = *l = pt;

    return cost;
}

static int vp8_rdcost_mby(MACROBLOCK *mb)
{
    int cost = 0;
    int b;
    MACROBLOCKD *x = &mb->e_mbd;
    ENTROPY_CONTEXT_PLANES t_above, t_left;
    ENTROPY_CONTEXT *ta;
    ENTROPY_CONTEXT *tl;

    vpx_memcpy(&t_above, mb->e_mbd.above_context, sizeof(ENTROPY_CONTEXT_PLANES));
    vpx_memcpy(&t_left, mb->e_mbd.left_context, sizeof(ENTROPY_CONTEXT_PLANES));

    ta = (ENTROPY_CONTEXT *)&t_above;
    tl = (ENTROPY_CONTEXT *)&t_left;

    for (b = 0; b < 16; b++)
        cost += cost_coeffs(mb, x->block + b, PLANE_TYPE_Y_NO_DC,
                    ta + vp8_block2above[b], tl + vp8_block2left[b]);

    cost += cost_coeffs(mb, x->block + 24, PLANE_TYPE_Y2,
                ta + vp8_block2above[24], tl + vp8_block2left[24]);

    return cost;
}

static void macro_block_yrd( MACROBLOCK *mb,
                             int *Rate,
                             int *Distortion,
                             const vp8_encodemb_rtcd_vtable_t *rtcd)
{
    int b;
    MACROBLOCKD *const x = &mb->e_mbd;
    BLOCK   *const mb_y2 = mb->block + 24;
    BLOCKD *const x_y2  = x->block + 24;
    short *Y2DCPtr = mb_y2->src_diff;
    BLOCK *beptr;
    int d;

    ENCODEMB_INVOKE(rtcd, submby)( mb->src_diff, mb->src.y_buffer,
                                   mb->e_mbd.predictor, mb->src.y_stride );

    // Fdct and building the 2nd order block
    for (beptr = mb->block; beptr < mb->block + 16; beptr += 2)
    {
        mb->vp8_short_fdct8x4(beptr->src_diff, beptr->coeff, 32);
        *Y2DCPtr++ = beptr->coeff[0];
        *Y2DCPtr++ = beptr->coeff[16];
    }

    // 2nd order fdct
    mb->short_walsh4x4(mb_y2->src_diff, mb_y2->coeff, 8);

    // Quantization
    for (b = 0; b < 16; b++)
    {
        mb->quantize_b(&mb->block[b], &mb->e_mbd.block[b]);
    }

    // DC predication and Quantization of 2nd Order block
    mb->quantize_b(mb_y2, x_y2);

    // Distortion
    d = ENCODEMB_INVOKE(rtcd, mberr)(mb, 1) << 2;

#if CONFIG_EXTEND_QRANGE
    d += ENCODEMB_INVOKE(rtcd, berr)(mb_y2->coeff, x_y2->dqcoeff)<<2;
#else
    d += ENCODEMB_INVOKE(rtcd, berr)(mb_y2->coeff, x_y2->dqcoeff);
#endif

    *Distortion = (d >> 4);

    // rate
    *Rate = vp8_rdcost_mby(mb);
}

static void copy_predictor(unsigned char *dst, const unsigned char *predictor)
{
    const unsigned int *p = (const unsigned int *)predictor;
    unsigned int *d = (unsigned int *)dst;
    d[0] = p[0];
    d[4] = p[4];
    d[8] = p[8];
    d[12] = p[12];
}
static int rd_pick_intra4x4block(
    VP8_COMP *cpi,
    MACROBLOCK *x,
    BLOCK *be,
    BLOCKD *b,
    B_PREDICTION_MODE *best_mode,
    unsigned int *bmode_costs,
    ENTROPY_CONTEXT *a,
    ENTROPY_CONTEXT *l,

    int *bestrate,
    int *bestratey,
    int *bestdistortion)
{
    B_PREDICTION_MODE mode;
    int best_rd = INT_MAX;
    int rate = 0;
    int distortion;

    ENTROPY_CONTEXT ta = *a, tempa = *a;
    ENTROPY_CONTEXT tl = *l, templ = *l;
    /*
     * The predictor buffer is a 2d buffer with a stride of 16.  Create
     * a temp buffer that meets the stride requirements, but we are only
     * interested in the left 4x4 block
     * */
    DECLARE_ALIGNED_ARRAY(16, unsigned char,  best_predictor, 16*4);
    DECLARE_ALIGNED_ARRAY(16, short, best_dqcoeff, 16);

    for (mode = B_DC_PRED; mode <= B_HU_PRED; mode++)
    {
        int this_rd;
        int ratey;

        rate = bmode_costs[mode];

        RECON_INVOKE(&cpi->rtcd.common->recon, intra4x4_predict)
                     (b, mode, b->predictor);
        ENCODEMB_INVOKE(IF_RTCD(&cpi->rtcd.encodemb), subb)(be, b, 16);
        x->vp8_short_fdct4x4(be->src_diff, be->coeff, 32);
        x->quantize_b(be, b);

        tempa = ta;
        templ = tl;

        ratey = cost_coeffs(x, b, PLANE_TYPE_Y_WITH_DC, &tempa, &templ);
        rate += ratey;
        distortion = ENCODEMB_INVOKE(IF_RTCD(&cpi->rtcd.encodemb), berr)(be->coeff, b->dqcoeff) >> 2;

        this_rd = RDCOST(x->rdmult, x->rddiv, rate, distortion);

        if (this_rd < best_rd)
        {
            *bestrate = rate;
            *bestratey = ratey;
            *bestdistortion = distortion;
            best_rd = this_rd;
            *best_mode = mode;
            *a = tempa;
            *l = templ;
            copy_predictor(best_predictor, b->predictor);
            vpx_memcpy(best_dqcoeff, b->dqcoeff, 32);
        }
    }
    b->bmi.as_mode = (B_PREDICTION_MODE)(*best_mode);

    IDCT_INVOKE(IF_RTCD(&cpi->rtcd.common->idct), idct16)(best_dqcoeff, b->diff, 32);
    RECON_INVOKE(IF_RTCD(&cpi->rtcd.common->recon), recon)(best_predictor, b->diff, *(b->base_dst) + b->dst, b->dst_stride);

    return best_rd;
}

static int rd_pick_intra4x4mby_modes(VP8_COMP *cpi, MACROBLOCK *mb, int *Rate,
                                     int *rate_y, int *Distortion, int best_rd)
{
    MACROBLOCKD *const xd = &mb->e_mbd;
    int i;
    int cost = mb->mbmode_cost [xd->frame_type] [B_PRED];
    int distortion = 0;
    int tot_rate_y = 0;
    long long total_rd = 0;
    ENTROPY_CONTEXT_PLANES t_above, t_left;
    ENTROPY_CONTEXT *ta;
    ENTROPY_CONTEXT *tl;
    unsigned int *bmode_costs;

    vpx_memcpy(&t_above, mb->e_mbd.above_context, sizeof(ENTROPY_CONTEXT_PLANES));
    vpx_memcpy(&t_left, mb->e_mbd.left_context, sizeof(ENTROPY_CONTEXT_PLANES));

    ta = (ENTROPY_CONTEXT *)&t_above;
    tl = (ENTROPY_CONTEXT *)&t_left;

    vp8_intra_prediction_down_copy(xd);

    bmode_costs = mb->inter_bmode_costs;

    for (i = 0; i < 16; i++)
    {
        MODE_INFO *const mic = xd->mode_info_context;
        const int mis = xd->mode_info_stride;
        B_PREDICTION_MODE UNINITIALIZED_IS_SAFE(best_mode);
        int UNINITIALIZED_IS_SAFE(r), UNINITIALIZED_IS_SAFE(ry), UNINITIALIZED_IS_SAFE(d);

        if (mb->e_mbd.frame_type == KEY_FRAME)
        {
            const B_PREDICTION_MODE A = above_block_mode(mic, i, mis);
            const B_PREDICTION_MODE L = left_block_mode(mic, i);

            bmode_costs  = mb->bmode_costs[A][L];
        }

        total_rd += rd_pick_intra4x4block(
            cpi, mb, mb->block + i, xd->block + i, &best_mode, bmode_costs,
            ta + vp8_block2above[i],
            tl + vp8_block2left[i], &r, &ry, &d);

        cost += r;
        distortion += d;
        tot_rate_y += ry;

        mic->bmi[i].as_mode = best_mode;

        if(total_rd >= (long long)best_rd)
            break;
    }

    if(total_rd >= (long long)best_rd)
        return INT_MAX;

    *Rate = cost;
    *rate_y += tot_rate_y;
    *Distortion = distortion;

    return RDCOST(mb->rdmult, mb->rddiv, cost, distortion);
}


static int rd_pick_intra16x16mby_mode(VP8_COMP *cpi,
                                      MACROBLOCK *x,
                                      int *Rate,
                                      int *rate_y,
                                      int *Distortion)
{
    MB_PREDICTION_MODE mode;
    MB_PREDICTION_MODE UNINITIALIZED_IS_SAFE(mode_selected);
    int rate, ratey;
    int distortion;
    int best_rd = INT_MAX;
    int this_rd;

    //Y Search for 16x16 intra prediction mode
    for (mode = DC_PRED; mode <= TM_PRED; mode++)
    {
        x->e_mbd.mode_info_context->mbmi.mode = mode;

        RECON_INVOKE(&cpi->common.rtcd.recon, build_intra_predictors_mby)
            (&x->e_mbd);

        macro_block_yrd(x, &ratey, &distortion, IF_RTCD(&cpi->rtcd.encodemb));
        rate = ratey + x->mbmode_cost[x->e_mbd.frame_type]
                                     [x->e_mbd.mode_info_context->mbmi.mode];

        this_rd = RDCOST(x->rdmult, x->rddiv, rate, distortion);

        if (this_rd < best_rd)
        {
            mode_selected = mode;
            best_rd = this_rd;
            *Rate = rate;
            *rate_y = ratey;
            *Distortion = distortion;
        }
    }

    x->e_mbd.mode_info_context->mbmi.mode = mode_selected;
    return best_rd;
}

static int rd_cost_mbuv(MACROBLOCK *mb)
{
    int b;
    int cost = 0;
    MACROBLOCKD *x = &mb->e_mbd;
    ENTROPY_CONTEXT_PLANES t_above, t_left;
    ENTROPY_CONTEXT *ta;
    ENTROPY_CONTEXT *tl;

    vpx_memcpy(&t_above, mb->e_mbd.above_context, sizeof(ENTROPY_CONTEXT_PLANES));
    vpx_memcpy(&t_left, mb->e_mbd.left_context, sizeof(ENTROPY_CONTEXT_PLANES));

    ta = (ENTROPY_CONTEXT *)&t_above;
    tl = (ENTROPY_CONTEXT *)&t_left;

    for (b = 16; b < 24; b++)
        cost += cost_coeffs(mb, x->block + b, PLANE_TYPE_UV,
                    ta + vp8_block2above[b], tl + vp8_block2left[b]);

    return cost;
}


static int vp8_rd_inter_uv(VP8_COMP *cpi, MACROBLOCK *x, int *rate, int *distortion, int fullpixel)
{
    vp8_build_uvmvs(&x->e_mbd, fullpixel);
    vp8_encode_inter16x16uvrd(IF_RTCD(&cpi->rtcd), x);


    *rate       = rd_cost_mbuv(x);
    *distortion = ENCODEMB_INVOKE(&cpi->rtcd.encodemb, mbuverr)(x) / 4;

    return RDCOST(x->rdmult, x->rddiv, *rate, *distortion);
}

static void rd_pick_intra_mbuv_mode(VP8_COMP *cpi, MACROBLOCK *x, int *rate, int *rate_tokenonly, int *distortion)
{
    MB_PREDICTION_MODE mode;
    MB_PREDICTION_MODE UNINITIALIZED_IS_SAFE(mode_selected);
    int best_rd = INT_MAX;
    int UNINITIALIZED_IS_SAFE(d), UNINITIALIZED_IS_SAFE(r);
    int rate_to;

    for (mode = DC_PRED; mode <= TM_PRED; mode++)
    {
        int rate;
        int distortion;
        int this_rd;

        x->e_mbd.mode_info_context->mbmi.uv_mode = mode;
        RECON_INVOKE(&cpi->rtcd.common->recon, build_intra_predictors_mbuv)
                     (&x->e_mbd);
        ENCODEMB_INVOKE(IF_RTCD(&cpi->rtcd.encodemb), submbuv)(x->src_diff,
                      x->src.u_buffer, x->src.v_buffer, x->e_mbd.predictor,
                      x->src.uv_stride);
        vp8_transform_mbuv(x);
        vp8_quantize_mbuv(x);

        rate_to = rd_cost_mbuv(x);
        rate = rate_to + x->intra_uv_mode_cost[x->e_mbd.frame_type][x->e_mbd.mode_info_context->mbmi.uv_mode];

        distortion = ENCODEMB_INVOKE(&cpi->rtcd.encodemb, mbuverr)(x) / 4;

        this_rd = RDCOST(x->rdmult, x->rddiv, rate, distortion);

        if (this_rd < best_rd)
        {
            best_rd = this_rd;
            d = distortion;
            r = rate;
            *rate_tokenonly = rate_to;
            mode_selected = mode;
        }
    }

    *rate = r;
    *distortion = d;

    x->e_mbd.mode_info_context->mbmi.uv_mode = mode_selected;
}

int vp8_cost_mv_ref(MB_PREDICTION_MODE m, const int near_mv_ref_ct[4])
{
    vp8_prob p [VP8_MVREFS-1];
    assert(NEARESTMV <= m  &&  m <= SPLITMV);
    vp8_mv_ref_probs(p, near_mv_ref_ct);
    return vp8_cost_token(vp8_mv_ref_tree, p,
                          vp8_mv_ref_encoding_array - NEARESTMV + m);
}

void vp8_set_mbmode_and_mvs(MACROBLOCK *x, MB_PREDICTION_MODE mb, int_mv *mv)
{
    x->e_mbd.mode_info_context->mbmi.mode = mb;
    x->e_mbd.mode_info_context->mbmi.mv.as_int = mv->as_int;
}

static int labels2mode(
    MACROBLOCK *x,
    int const *labelings, int which_label,
    B_PREDICTION_MODE this_mode,
    int_mv *this_mv, int_mv *best_ref_mv,
    int *mvcost[2]
)
{
    MACROBLOCKD *const xd = & x->e_mbd;
    MODE_INFO *const mic = xd->mode_info_context;
    const int mis = xd->mode_info_stride;

    int cost = 0;
    int thismvcost = 0;

    /* We have to be careful retrieving previously-encoded motion vectors.
       Ones from this macroblock have to be pulled from the BLOCKD array
       as they have not yet made it to the bmi array in our MB_MODE_INFO. */

    int i = 0;

    do
    {
        BLOCKD *const d = xd->block + i;
        const int row = i >> 2,  col = i & 3;

        B_PREDICTION_MODE m;

        if (labelings[i] != which_label)
            continue;

        if (col  &&  labelings[i] == labelings[i-1])
            m = LEFT4X4;
        else if (row  &&  labelings[i] == labelings[i-4])
            m = ABOVE4X4;
        else
        {
            // the only time we should do costing for new motion vector or mode
            // is when we are on a new label  (jbb May 08, 2007)
            switch (m = this_mode)
            {
            case NEW4X4 :
                thismvcost  = vp8_mv_bit_cost(this_mv, best_ref_mv, mvcost, 102);
                break;
            case LEFT4X4:
                this_mv->as_int = col ? d[-1].bmi.mv.as_int : left_block_mv(mic, i);
                break;
            case ABOVE4X4:
                this_mv->as_int = row ? d[-4].bmi.mv.as_int : above_block_mv(mic, i, mis);
                break;
            case ZERO4X4:
                this_mv->as_int = 0;
                break;
            default:
                break;
            }

            if (m == ABOVE4X4)  // replace above with left if same
            {
                int_mv left_mv;

                left_mv.as_int = col ? d[-1].bmi.mv.as_int :
                                        left_block_mv(mic, i);

                if (left_mv.as_int == this_mv->as_int)
                    m = LEFT4X4;
            }

            cost = x->inter_bmode_costs[ m];
        }

        d->bmi.mv.as_int = this_mv->as_int;

        x->partition_info->bmi[i].mode = m;
        x->partition_info->bmi[i].mv.as_int = this_mv->as_int;

    }
    while (++i < 16);

    cost += thismvcost ;
    return cost;
}

static int rdcost_mbsegment_y(MACROBLOCK *mb, const int *labels,
                              int which_label, ENTROPY_CONTEXT *ta,
                              ENTROPY_CONTEXT *tl)
{
    int cost = 0;
    int b;
    MACROBLOCKD *x = &mb->e_mbd;

    for (b = 0; b < 16; b++)
        if (labels[ b] == which_label)
            cost += cost_coeffs(mb, x->block + b, PLANE_TYPE_Y_WITH_DC,
                                ta + vp8_block2above[b],
                                tl + vp8_block2left[b]);

    return cost;

}
static unsigned int vp8_encode_inter_mb_segment(MACROBLOCK *x, int const *labels, int which_label, const vp8_encodemb_rtcd_vtable_t *rtcd)
{
    int i;
    unsigned int distortion = 0;

    for (i = 0; i < 16; i++)
    {
        if (labels[i] == which_label)
        {
            BLOCKD *bd = &x->e_mbd.block[i];
            BLOCK *be = &x->block[i];


            vp8_build_inter_predictors_b(bd, 16, x->e_mbd.subpixel_predict);
            ENCODEMB_INVOKE(rtcd, subb)(be, bd, 16);
            x->vp8_short_fdct4x4(be->src_diff, be->coeff, 32);

            // set to 0 no way to account for 2nd order DC so discount
            //be->coeff[0] = 0;
            x->quantize_b(be, bd);

            distortion += ENCODEMB_INVOKE(rtcd, berr)(be->coeff, bd->dqcoeff);
        }
    }

    return distortion;
}

#if CONFIG_EXTEND_QRANGE
    d += ENCODEMB_INVOKE(rtcd, berr)(mb_y2->coeff, x_y2->dqcoeff)<<2;
#else
#endif


static const unsigned int segmentation_to_sseshift[4] = {3, 3, 2, 0};


typedef struct
{
  int_mv *ref_mv;
  int_mv mvp;

  int segment_rd;
  int segment_num;
  int r;
  int d;
  int segment_yrate;
  B_PREDICTION_MODE modes[16];
  int_mv mvs[16];
  unsigned char eobs[16];

  int mvthresh;
  int *mdcounts;

  int_mv sv_mvp[4];     // save 4 mvp from 8x8
  int sv_istep[2];  // save 2 initial step_param for 16x8/8x16

} BEST_SEG_INFO;


static void rd_check_segment(VP8_COMP *cpi, MACROBLOCK *x,
                             BEST_SEG_INFO *bsi, unsigned int segmentation)
{
    int i;
    int const *labels;
    int br = 0;
    int bd = 0;
    B_PREDICTION_MODE this_mode;


    int label_count;
    int this_segment_rd = 0;
    int label_mv_thresh;
    int rate = 0;
    int sbr = 0;
    int sbd = 0;
    int segmentyrate = 0;

    vp8_variance_fn_ptr_t *v_fn_ptr;

    ENTROPY_CONTEXT_PLANES t_above, t_left;
    ENTROPY_CONTEXT *ta;
    ENTROPY_CONTEXT *tl;
    ENTROPY_CONTEXT_PLANES t_above_b, t_left_b;
    ENTROPY_CONTEXT *ta_b;
    ENTROPY_CONTEXT *tl_b;

    vpx_memcpy(&t_above, x->e_mbd.above_context, sizeof(ENTROPY_CONTEXT_PLANES));
    vpx_memcpy(&t_left, x->e_mbd.left_context, sizeof(ENTROPY_CONTEXT_PLANES));

    ta = (ENTROPY_CONTEXT *)&t_above;
    tl = (ENTROPY_CONTEXT *)&t_left;
    ta_b = (ENTROPY_CONTEXT *)&t_above_b;
    tl_b = (ENTROPY_CONTEXT *)&t_left_b;

    br = 0;
    bd = 0;

    v_fn_ptr = &cpi->fn_ptr[segmentation];
    labels = vp8_mbsplits[segmentation];
    label_count = vp8_mbsplit_count[segmentation];

    // 64 makes this threshold really big effectively
    // making it so that we very rarely check mvs on
    // segments.   setting this to 1 would make mv thresh
    // roughly equal to what it is for macroblocks
    label_mv_thresh = 1 * bsi->mvthresh / label_count ;

    // Segmentation method overheads
    rate = vp8_cost_token(vp8_mbsplit_tree, vp8_mbsplit_probs, vp8_mbsplit_encodings + segmentation);
    rate += vp8_cost_mv_ref(SPLITMV, bsi->mdcounts);
    this_segment_rd += RDCOST(x->rdmult, x->rddiv, rate, 0);
    br += rate;

    for (i = 0; i < label_count; i++)
    {
        int_mv mode_mv[B_MODE_COUNT];
        int best_label_rd = INT_MAX;
        B_PREDICTION_MODE mode_selected = ZERO4X4;
        int bestlabelyrate = 0;

        // search for the best motion vector on this segment
        for (this_mode = LEFT4X4; this_mode <= NEW4X4 ; this_mode ++)
        {
            int this_rd;
            int distortion;
            int labelyrate;
            ENTROPY_CONTEXT_PLANES t_above_s, t_left_s;
            ENTROPY_CONTEXT *ta_s;
            ENTROPY_CONTEXT *tl_s;

            vpx_memcpy(&t_above_s, &t_above, sizeof(ENTROPY_CONTEXT_PLANES));
            vpx_memcpy(&t_left_s, &t_left, sizeof(ENTROPY_CONTEXT_PLANES));

            ta_s = (ENTROPY_CONTEXT *)&t_above_s;
            tl_s = (ENTROPY_CONTEXT *)&t_left_s;

            if (this_mode == NEW4X4)
            {
                int sseshift;
                int num00;
                int step_param = 0;
                int further_steps;
                int n;
                int thissme;
                int bestsme = INT_MAX;
                int_mv  temp_mv;
                BLOCK *c;
                BLOCKD *e;

                // Is the best so far sufficiently good that we cant justify doing and new motion search.
                if (best_label_rd < label_mv_thresh)
                    break;

                if(cpi->compressor_speed)
                {
                    if (segmentation == BLOCK_8X16 || segmentation == BLOCK_16X8)
                    {
                        bsi->mvp.as_int = bsi->sv_mvp[i].as_int;
                        if (i==1 && segmentation == BLOCK_16X8)
                          bsi->mvp.as_int = bsi->sv_mvp[2].as_int;

                        step_param = bsi->sv_istep[i];
                    }

                    // use previous block's result as next block's MV predictor.
                    if (segmentation == BLOCK_4X4 && i>0)
                    {
                        bsi->mvp.as_int = x->e_mbd.block[i-1].bmi.mv.as_int;
                        if (i==4 || i==8 || i==12)
                            bsi->mvp.as_int = x->e_mbd.block[i-4].bmi.mv.as_int;
                        step_param = 2;
                    }
                }

                further_steps = (MAX_MVSEARCH_STEPS - 1) - step_param;

                {
                    int sadpb = x->sadperbit4;

                    // find first label
                    n = vp8_mbsplit_offset[segmentation][i];

                    c = &x->block[n];
                    e = &x->e_mbd.block[n];

                    {
                        bestsme = cpi->diamond_search_sad(x, c, e, &bsi->mvp,
                                                &mode_mv[NEW4X4], step_param,
                                                sadpb, &num00, v_fn_ptr,
                                                x->mvcost, bsi->ref_mv);

                        n = num00;
                        num00 = 0;

                        while (n < further_steps)
                        {
                            n++;

                            if (num00)
                                num00--;
                            else
                            {
                                thissme = cpi->diamond_search_sad(x, c, e,
                                                    &bsi->mvp, &temp_mv,
                                                    step_param + n, sadpb,
                                                    &num00, v_fn_ptr,
                                                    x->mvcost, bsi->ref_mv);

                                if (thissme < bestsme)
                                {
                                    bestsme = thissme;
                                    mode_mv[NEW4X4].as_int = temp_mv.as_int;
                                }
                            }
                        }
                    }

                    sseshift = segmentation_to_sseshift[segmentation];

                    // Should we do a full search (best quality only)
                    if ((cpi->compressor_speed == 0) && (bestsme >> sseshift) > 4000)
                    {
                        int_mv full_mvp;

                        full_mvp.as_mv.row = bsi->mvp.as_mv.row >>3;
                        full_mvp.as_mv.col = bsi->mvp.as_mv.col >>3;

                        thissme = cpi->full_search_sad(x, c, e, &full_mvp,
                                                       sadpb, 16, v_fn_ptr,
                                                       x->mvcost, bsi->ref_mv);

                        if (thissme < bestsme)
                        {
                            bestsme = thissme;
                            mode_mv[NEW4X4].as_int = e->bmi.mv.as_int;
                        }
                        else
                        {
                            // The full search result is actually worse so re-instate the previous best vector
                            e->bmi.mv.as_int = mode_mv[NEW4X4].as_int;
                        }
                    }
                }

                if (bestsme < INT_MAX)
                {
                    int distortion;
                    unsigned int sse;
                    cpi->find_fractional_mv_step(x, c, e, &mode_mv[NEW4X4],
                        bsi->ref_mv, x->errorperbit, v_fn_ptr, x->mvcost,
                        &distortion, &sse);

                }
            } /* NEW4X4 */

            rate = labels2mode(x, labels, i, this_mode, &mode_mv[this_mode],
                               bsi->ref_mv, x->mvcost);

            // Trap vectors that reach beyond the UMV borders
            if (((mode_mv[this_mode].as_mv.row >> 3) < x->mv_row_min) || ((mode_mv[this_mode].as_mv.row >> 3) > x->mv_row_max) ||
                ((mode_mv[this_mode].as_mv.col >> 3) < x->mv_col_min) || ((mode_mv[this_mode].as_mv.col >> 3) > x->mv_col_max))
            {
                continue;
            }

            distortion = vp8_encode_inter_mb_segment(x, labels, i, IF_RTCD(&cpi->rtcd.encodemb)) / 4;

            labelyrate = rdcost_mbsegment_y(x, labels, i, ta_s, tl_s);
            rate += labelyrate;

            this_rd = RDCOST(x->rdmult, x->rddiv, rate, distortion);

            if (this_rd < best_label_rd)
            {
                sbr = rate;
                sbd = distortion;
                bestlabelyrate = labelyrate;
                mode_selected = this_mode;
                best_label_rd = this_rd;

                vpx_memcpy(ta_b, ta_s, sizeof(ENTROPY_CONTEXT_PLANES));
                vpx_memcpy(tl_b, tl_s, sizeof(ENTROPY_CONTEXT_PLANES));

            }
        } /*for each 4x4 mode*/

        vpx_memcpy(ta, ta_b, sizeof(ENTROPY_CONTEXT_PLANES));
        vpx_memcpy(tl, tl_b, sizeof(ENTROPY_CONTEXT_PLANES));

        labels2mode(x, labels, i, mode_selected, &mode_mv[mode_selected],
                    bsi->ref_mv, x->mvcost);

        br += sbr;
        bd += sbd;
        segmentyrate += bestlabelyrate;
        this_segment_rd += best_label_rd;

        if (this_segment_rd >= bsi->segment_rd)
            break;

    } /* for each label */

    if (this_segment_rd < bsi->segment_rd)
    {
        bsi->r = br;
        bsi->d = bd;
        bsi->segment_yrate = segmentyrate;
        bsi->segment_rd = this_segment_rd;
        bsi->segment_num = segmentation;

        // store everything needed to come back to this!!
        for (i = 0; i < 16; i++)
        {
            BLOCKD *bd = &x->e_mbd.block[i];

            bsi->mvs[i].as_mv = x->partition_info->bmi[i].mv.as_mv;
            bsi->modes[i] = x->partition_info->bmi[i].mode;
            bsi->eobs[i] = bd->eob;
        }
    }
}

static __inline
void vp8_cal_step_param(int sr, int *sp)
{
    int step = 0;

    if (sr > MAX_FIRST_STEP) sr = MAX_FIRST_STEP;
    else if (sr < 1) sr = 1;

    while (sr>>=1)
        step++;

    *sp = MAX_MVSEARCH_STEPS - 1 - step;
}

static int vp8_rd_pick_best_mbsegmentation(VP8_COMP *cpi, MACROBLOCK *x,
                                           int_mv *best_ref_mv, int best_rd,
                                           int *mdcounts, int *returntotrate,
                                           int *returnyrate, int *returndistortion,
                                           int mvthresh)
{
    int i;
    BEST_SEG_INFO bsi;

    vpx_memset(&bsi, 0, sizeof(bsi));

    bsi.segment_rd = best_rd;
    bsi.ref_mv = best_ref_mv;
    bsi.mvp.as_int = best_ref_mv->as_int;
    bsi.mvthresh = mvthresh;
    bsi.mdcounts = mdcounts;

    for(i = 0; i < 16; i++)
    {
        bsi.modes[i] = ZERO4X4;
    }

    if(cpi->compressor_speed == 0)
    {
        /* for now, we will keep the original segmentation order
           when in best quality mode */
        rd_check_segment(cpi, x, &bsi, BLOCK_16X8);
        rd_check_segment(cpi, x, &bsi, BLOCK_8X16);
        rd_check_segment(cpi, x, &bsi, BLOCK_8X8);
        rd_check_segment(cpi, x, &bsi, BLOCK_4X4);
    }
    else
    {
        int sr;

        rd_check_segment(cpi, x, &bsi, BLOCK_8X8);

        if (bsi.segment_rd < best_rd)
        {
            int col_min = (best_ref_mv->as_mv.col - MAX_FULL_PEL_VAL) >>3;
            int col_max = (best_ref_mv->as_mv.col + MAX_FULL_PEL_VAL) >>3;
            int row_min = (best_ref_mv->as_mv.row - MAX_FULL_PEL_VAL) >>3;
            int row_max = (best_ref_mv->as_mv.row + MAX_FULL_PEL_VAL) >>3;

            int tmp_col_min = x->mv_col_min;
            int tmp_col_max = x->mv_col_max;
            int tmp_row_min = x->mv_row_min;
            int tmp_row_max = x->mv_row_max;

            /* Get intersection of UMV window and valid MV window to reduce # of checks in diamond search. */
            if (x->mv_col_min < col_min )
                x->mv_col_min = col_min;
            if (x->mv_col_max > col_max )
                x->mv_col_max = col_max;
            if (x->mv_row_min < row_min )
                x->mv_row_min = row_min;
            if (x->mv_row_max > row_max )
                x->mv_row_max = row_max;

            /* Get 8x8 result */
            bsi.sv_mvp[0].as_int = bsi.mvs[0].as_int;
            bsi.sv_mvp[1].as_int = bsi.mvs[2].as_int;
            bsi.sv_mvp[2].as_int = bsi.mvs[8].as_int;
            bsi.sv_mvp[3].as_int = bsi.mvs[10].as_int;

            /* Use 8x8 result as 16x8/8x16's predictor MV. Adjust search range according to the closeness of 2 MV. */
            /* block 8X16 */
            {
                sr = MAXF((abs(bsi.sv_mvp[0].as_mv.row - bsi.sv_mvp[2].as_mv.row))>>3, (abs(bsi.sv_mvp[0].as_mv.col - bsi.sv_mvp[2].as_mv.col))>>3);
                vp8_cal_step_param(sr, &bsi.sv_istep[0]);

                sr = MAXF((abs(bsi.sv_mvp[1].as_mv.row - bsi.sv_mvp[3].as_mv.row))>>3, (abs(bsi.sv_mvp[1].as_mv.col - bsi.sv_mvp[3].as_mv.col))>>3);
                vp8_cal_step_param(sr, &bsi.sv_istep[1]);

                rd_check_segment(cpi, x, &bsi, BLOCK_8X16);
            }

            /* block 16X8 */
            {
                sr = MAXF((abs(bsi.sv_mvp[0].as_mv.row - bsi.sv_mvp[1].as_mv.row))>>3, (abs(bsi.sv_mvp[0].as_mv.col - bsi.sv_mvp[1].as_mv.col))>>3);
                vp8_cal_step_param(sr, &bsi.sv_istep[0]);

                sr = MAXF((abs(bsi.sv_mvp[2].as_mv.row - bsi.sv_mvp[3].as_mv.row))>>3, (abs(bsi.sv_mvp[2].as_mv.col - bsi.sv_mvp[3].as_mv.col))>>3);
                vp8_cal_step_param(sr, &bsi.sv_istep[1]);

                rd_check_segment(cpi, x, &bsi, BLOCK_16X8);
            }

            /* If 8x8 is better than 16x8/8x16, then do 4x4 search */
            /* Not skip 4x4 if speed=0 (good quality) */
            if (cpi->sf.no_skip_block4x4_search || bsi.segment_num == BLOCK_8X8)  /* || (sv_segment_rd8x8-bsi.segment_rd) < sv_segment_rd8x8>>5) */
            {
                bsi.mvp.as_int = bsi.sv_mvp[0].as_int;
                rd_check_segment(cpi, x, &bsi, BLOCK_4X4);
            }

            /* restore UMV window */
            x->mv_col_min = tmp_col_min;
            x->mv_col_max = tmp_col_max;
            x->mv_row_min = tmp_row_min;
            x->mv_row_max = tmp_row_max;
        }
    }

    /* set it to the best */
    for (i = 0; i < 16; i++)
    {
        BLOCKD *bd = &x->e_mbd.block[i];

        bd->bmi.mv.as_int = bsi.mvs[i].as_int;
        bd->eob = bsi.eobs[i];
    }

    *returntotrate = bsi.r;
    *returndistortion = bsi.d;
    *returnyrate = bsi.segment_yrate;

    /* save partitions */
    x->e_mbd.mode_info_context->mbmi.partitioning = bsi.segment_num;
    x->partition_info->count = vp8_mbsplit_count[bsi.segment_num];

    for (i = 0; i < x->partition_info->count; i++)
    {
        int j;

        j = vp8_mbsplit_offset[bsi.segment_num][i];

        x->partition_info->bmi[i].mode = bsi.modes[j];
        x->partition_info->bmi[i].mv.as_mv = bsi.mvs[j].as_mv;
    }
    /*
     * used to set x->e_mbd.mode_info_context->mbmi.mv.as_int
     */
    x->partition_info->bmi[15].mv.as_int = bsi.mvs[15].as_int;

    return bsi.segment_rd;
}

static void insertsortmv(int arr[], int len)
{
    int i, j, k;

    for ( i = 1 ; i <= len-1 ; i++ )
    {
        for ( j = 0 ; j < i ; j++ )
        {
            if ( arr[j] > arr[i] )
            {
                int temp;

                temp = arr[i];

                for ( k = i; k >j; k--)
                    arr[k] = arr[k - 1] ;

                arr[j] = temp ;
            }
        }
    }
}

static void insertsortsad(int arr[],int idx[], int len)
{
    int i, j, k;

    for ( i = 1 ; i <= len-1 ; i++ )
    {
        for ( j = 0 ; j < i ; j++ )
        {
            if ( arr[j] > arr[i] )
            {
                int temp, tempi;

                temp = arr[i];
                tempi = idx[i];

                for ( k = i; k >j; k--)
                {
                    arr[k] = arr[k - 1] ;
                    idx[k] = idx[k - 1];
                }

                arr[j] = temp ;
                idx[j] = tempi;
            }
        }
    }
}

//The improved MV prediction
void vp8_mv_pred
(
    VP8_COMP *cpi,
    MACROBLOCKD *xd,
    const MODE_INFO *here,
    int_mv *mvp,
    int refframe,
    int *ref_frame_sign_bias,
    int *sr,
    int near_sadidx[]
)
{
    const MODE_INFO *above = here - xd->mode_info_stride;
    const MODE_INFO *left = here - 1;
    const MODE_INFO *aboveleft = above - 1;
    int_mv           near_mvs[8];
    int              near_ref[8];
    int_mv           mv;
    int              vcnt=0;
    int              find=0;
    int              mb_offset;

    int              mvx[8];
    int              mvy[8];
    int              i;

    mv.as_int = 0;

    if(here->mbmi.ref_frame != INTRA_FRAME)
    {
        near_mvs[0].as_int = near_mvs[1].as_int = near_mvs[2].as_int = near_mvs[3].as_int = near_mvs[4].as_int = near_mvs[5].as_int = near_mvs[6].as_int = near_mvs[7].as_int = 0;
        near_ref[0] = near_ref[1] = near_ref[2] = near_ref[3] = near_ref[4] = near_ref[5] = near_ref[6] = near_ref[7] = 0;

        // read in 3 nearby block's MVs from current frame as prediction candidates.
        if (above->mbmi.ref_frame != INTRA_FRAME)
        {
            near_mvs[vcnt].as_int = above->mbmi.mv.as_int;
            mv_bias(ref_frame_sign_bias[above->mbmi.ref_frame], refframe, &near_mvs[vcnt], ref_frame_sign_bias);
            near_ref[vcnt] =  above->mbmi.ref_frame;
        }
        vcnt++;
        if (left->mbmi.ref_frame != INTRA_FRAME)
        {
            near_mvs[vcnt].as_int = left->mbmi.mv.as_int;
            mv_bias(ref_frame_sign_bias[left->mbmi.ref_frame], refframe, &near_mvs[vcnt], ref_frame_sign_bias);
            near_ref[vcnt] =  left->mbmi.ref_frame;
        }
        vcnt++;
        if (aboveleft->mbmi.ref_frame != INTRA_FRAME)
        {
            near_mvs[vcnt].as_int = aboveleft->mbmi.mv.as_int;
            mv_bias(ref_frame_sign_bias[aboveleft->mbmi.ref_frame], refframe, &near_mvs[vcnt], ref_frame_sign_bias);
            near_ref[vcnt] =  aboveleft->mbmi.ref_frame;
        }
        vcnt++;

        // read in 5 nearby block's MVs from last frame.
        if(cpi->common.last_frame_type != KEY_FRAME)
        {
            mb_offset = (-xd->mb_to_top_edge/128 + 1) * (xd->mode_info_stride +1) + (-xd->mb_to_left_edge/128 +1) ;

            // current in last frame
            if (cpi->lf_ref_frame[mb_offset] != INTRA_FRAME)
            {
                near_mvs[vcnt].as_int = cpi->lfmv[mb_offset].as_int;
                mv_bias(cpi->lf_ref_frame_sign_bias[mb_offset], refframe, &near_mvs[vcnt], ref_frame_sign_bias);
                near_ref[vcnt] =  cpi->lf_ref_frame[mb_offset];
            }
            vcnt++;

            // above in last frame
            if (cpi->lf_ref_frame[mb_offset - xd->mode_info_stride-1] != INTRA_FRAME)
            {
                near_mvs[vcnt].as_int = cpi->lfmv[mb_offset - xd->mode_info_stride-1].as_int;
                mv_bias(cpi->lf_ref_frame_sign_bias[mb_offset - xd->mode_info_stride-1], refframe, &near_mvs[vcnt], ref_frame_sign_bias);
                near_ref[vcnt] =  cpi->lf_ref_frame[mb_offset - xd->mode_info_stride-1];
            }
            vcnt++;

            // left in last frame
            if (cpi->lf_ref_frame[mb_offset-1] != INTRA_FRAME)
            {
                near_mvs[vcnt].as_int = cpi->lfmv[mb_offset -1].as_int;
                mv_bias(cpi->lf_ref_frame_sign_bias[mb_offset -1], refframe, &near_mvs[vcnt], ref_frame_sign_bias);
                near_ref[vcnt] =  cpi->lf_ref_frame[mb_offset - 1];
            }
            vcnt++;

            // right in last frame
            if (cpi->lf_ref_frame[mb_offset +1] != INTRA_FRAME)
            {
                near_mvs[vcnt].as_int = cpi->lfmv[mb_offset +1].as_int;
                mv_bias(cpi->lf_ref_frame_sign_bias[mb_offset +1], refframe, &near_mvs[vcnt], ref_frame_sign_bias);
                near_ref[vcnt] =  cpi->lf_ref_frame[mb_offset +1];
            }
            vcnt++;

            // below in last frame
            if (cpi->lf_ref_frame[mb_offset + xd->mode_info_stride +1] != INTRA_FRAME)
            {
                near_mvs[vcnt].as_int = cpi->lfmv[mb_offset + xd->mode_info_stride +1].as_int;
                mv_bias(cpi->lf_ref_frame_sign_bias[mb_offset + xd->mode_info_stride +1], refframe, &near_mvs[vcnt], ref_frame_sign_bias);
                near_ref[vcnt] =  cpi->lf_ref_frame[mb_offset + xd->mode_info_stride +1];
            }
            vcnt++;
        }

        for(i=0; i< vcnt; i++)
        {
            if(near_ref[near_sadidx[i]] != INTRA_FRAME)
            {
                if(here->mbmi.ref_frame == near_ref[near_sadidx[i]])
                {
                    mv.as_int = near_mvs[near_sadidx[i]].as_int;
                    find = 1;
                    if (i < 3)
                        *sr = 3;
                    else
                        *sr = 2;
                    break;
                }
            }
        }

        if(!find)
        {
            for(i=0; i<vcnt; i++)
            {
                mvx[i] = near_mvs[i].as_mv.row;
                mvy[i] = near_mvs[i].as_mv.col;
            }

            insertsortmv(mvx, vcnt);
            insertsortmv(mvy, vcnt);
            mv.as_mv.row = mvx[vcnt/2];
            mv.as_mv.col = mvy[vcnt/2];

            find = 1;
            //sr is set to 0 to allow calling function to decide the search range.
            *sr = 0;
        }
    }

    /* Set up return values */
    mvp->as_int = mv.as_int;
    vp8_clamp_mv2(mvp, xd);
}

void vp8_cal_sad(VP8_COMP *cpi, MACROBLOCKD *xd, MACROBLOCK *x, int recon_yoffset, int near_sadidx[])
{

    int near_sad[8] = {0}; // 0-cf above, 1-cf left, 2-cf aboveleft, 3-lf current, 4-lf above, 5-lf left, 6-lf right, 7-lf below

    //calculate sad for current frame 3 nearby MBs.
    if( xd->mb_to_top_edge==0 && xd->mb_to_left_edge ==0)
    {
        near_sad[0] = near_sad[1] = near_sad[2] = INT_MAX;
    }else if(xd->mb_to_top_edge==0)
    {   //only has left MB for sad calculation.
        near_sad[0] = near_sad[2] = INT_MAX;
        near_sad[1] = cpi->fn_ptr[BLOCK_16X16].sdf(x->src.y_buffer, x->src.y_stride, xd->dst.y_buffer - 16,xd->dst.y_stride, 0x7fffffff);
    }else if(xd->mb_to_left_edge ==0)
    {   //only has left MB for sad calculation.
        near_sad[1] = near_sad[2] = INT_MAX;
        near_sad[0] = cpi->fn_ptr[BLOCK_16X16].sdf(x->src.y_buffer, x->src.y_stride, xd->dst.y_buffer - xd->dst.y_stride *16,xd->dst.y_stride, 0x7fffffff);
    }else
    {
        near_sad[0] = cpi->fn_ptr[BLOCK_16X16].sdf(x->src.y_buffer, x->src.y_stride, xd->dst.y_buffer - xd->dst.y_stride *16,xd->dst.y_stride, 0x7fffffff);
        near_sad[1] = cpi->fn_ptr[BLOCK_16X16].sdf(x->src.y_buffer, x->src.y_stride, xd->dst.y_buffer - 16,xd->dst.y_stride, 0x7fffffff);
        near_sad[2] = cpi->fn_ptr[BLOCK_16X16].sdf(x->src.y_buffer, x->src.y_stride, xd->dst.y_buffer - xd->dst.y_stride *16 -16,xd->dst.y_stride, 0x7fffffff);
    }

    if(cpi->common.last_frame_type != KEY_FRAME)
    {
        //calculate sad for last frame 5 nearby MBs.
        unsigned char *pre_y_buffer = cpi->common.yv12_fb[cpi->common.lst_fb_idx].y_buffer + recon_yoffset;
        int pre_y_stride = cpi->common.yv12_fb[cpi->common.lst_fb_idx].y_stride;

        if(xd->mb_to_top_edge==0) near_sad[4] = INT_MAX;
        if(xd->mb_to_left_edge ==0) near_sad[5] = INT_MAX;
        if(xd->mb_to_right_edge ==0) near_sad[6] = INT_MAX;
        if(xd->mb_to_bottom_edge==0) near_sad[7] = INT_MAX;

        if(near_sad[4] != INT_MAX)
            near_sad[4] = cpi->fn_ptr[BLOCK_16X16].sdf(x->src.y_buffer, x->src.y_stride, pre_y_buffer - pre_y_stride *16, pre_y_stride, 0x7fffffff);
        if(near_sad[5] != INT_MAX)
            near_sad[5] = cpi->fn_ptr[BLOCK_16X16].sdf(x->src.y_buffer, x->src.y_stride, pre_y_buffer - 16, pre_y_stride, 0x7fffffff);
        near_sad[3] = cpi->fn_ptr[BLOCK_16X16].sdf(x->src.y_buffer, x->src.y_stride, pre_y_buffer, pre_y_stride, 0x7fffffff);
        if(near_sad[6] != INT_MAX)
            near_sad[6] = cpi->fn_ptr[BLOCK_16X16].sdf(x->src.y_buffer, x->src.y_stride, pre_y_buffer + 16, pre_y_stride, 0x7fffffff);
        if(near_sad[7] != INT_MAX)
            near_sad[7] = cpi->fn_ptr[BLOCK_16X16].sdf(x->src.y_buffer, x->src.y_stride, pre_y_buffer + pre_y_stride *16, pre_y_stride, 0x7fffffff);
    }

    if(cpi->common.last_frame_type != KEY_FRAME)
    {
        insertsortsad(near_sad, near_sadidx, 8);
    }else
    {
        insertsortsad(near_sad, near_sadidx, 3);
    }
}

static void rd_update_mvcount(VP8_COMP *cpi, MACROBLOCK *x, int_mv *best_ref_mv)
{
    if (x->e_mbd.mode_info_context->mbmi.mode == SPLITMV)
    {
        int i;

        for (i = 0; i < x->partition_info->count; i++)
        {
            if (x->partition_info->bmi[i].mode == NEW4X4)
            {
                cpi->MVcount[0][mv_max+((x->partition_info->bmi[i].mv.as_mv.row
                                          - best_ref_mv->as_mv.row) >> 1)]++;
                cpi->MVcount[1][mv_max+((x->partition_info->bmi[i].mv.as_mv.col
                                          - best_ref_mv->as_mv.col) >> 1)]++;
            }
        }
    }
    else if (x->e_mbd.mode_info_context->mbmi.mode == NEWMV)
    {
        cpi->MVcount[0][mv_max+((x->e_mbd.mode_info_context->mbmi.mv.as_mv.row
                                          - best_ref_mv->as_mv.row) >> 1)]++;
        cpi->MVcount[1][mv_max+((x->e_mbd.mode_info_context->mbmi.mv.as_mv.col
                                          - best_ref_mv->as_mv.col) >> 1)]++;
    }
}

void vp8_rd_pick_inter_mode(VP8_COMP *cpi, MACROBLOCK *x, int recon_yoffset, int recon_uvoffset, int *returnrate, int *returndistortion, int *returnintra)
{
    BLOCK *b = &x->block[0];
    BLOCKD *d = &x->e_mbd.block[0];
    MACROBLOCKD *xd = &x->e_mbd;
    union b_mode_info best_bmodes[16];
    MB_MODE_INFO best_mbmode;
    PARTITION_INFO best_partition;
    int_mv best_ref_mv;
    int_mv mode_mv[MB_MODE_COUNT];
    MB_PREDICTION_MODE this_mode;
    int num00;
    int best_mode_index = 0;

    int i;
    int mode_index;
    int mdcounts[4];
    int rate;
    int distortion;
    int best_rd = INT_MAX;
    int best_intra_rd = INT_MAX;
    int rate2, distortion2;
    int uv_intra_rate, uv_intra_distortion, uv_intra_rate_tokenonly;
    int rate_y, UNINITIALIZED_IS_SAFE(rate_uv);
    int distortion_uv;
    int best_yrd = INT_MAX;

    //int all_rds[MAX_MODES];        // Experimental debug code.
    //int all_rates[MAX_MODES];
    //int all_dist[MAX_MODES];
    //int intermodecost[MAX_MODES];

    MB_PREDICTION_MODE uv_intra_mode;
    int_mv mvp;
    int near_sadidx[8] = {0, 1, 2, 3, 4, 5, 6, 7};
    int saddone=0;
    int sr=0;    //search range got from mv_pred(). It uses step_param levels. (0-7)

    int_mv frame_nearest_mv[4];
    int_mv frame_near_mv[4];
    int_mv frame_best_ref_mv[4];
    int frame_mdcounts[4][4];
    int frame_lf_or_gf[4];
    unsigned char *y_buffer[4];
    unsigned char *u_buffer[4];
    unsigned char *v_buffer[4];

    vpx_memset(&best_mbmode, 0, sizeof(best_mbmode));
    vpx_memset(&best_bmodes, 0, sizeof(best_bmodes));

    if (cpi->ref_frame_flags & VP8_LAST_FLAG)
    {
        YV12_BUFFER_CONFIG *lst_yv12 = &cpi->common.yv12_fb[cpi->common.lst_fb_idx];

        vp8_find_near_mvs(&x->e_mbd, x->e_mbd.mode_info_context, &frame_nearest_mv[LAST_FRAME], &frame_near_mv[LAST_FRAME],
                          &frame_best_ref_mv[LAST_FRAME], frame_mdcounts[LAST_FRAME], LAST_FRAME, cpi->common.ref_frame_sign_bias);

        y_buffer[LAST_FRAME] = lst_yv12->y_buffer + recon_yoffset;
        u_buffer[LAST_FRAME] = lst_yv12->u_buffer + recon_uvoffset;
        v_buffer[LAST_FRAME] = lst_yv12->v_buffer + recon_uvoffset;

        frame_lf_or_gf[LAST_FRAME] = 0;
    }

    if (cpi->ref_frame_flags & VP8_GOLD_FLAG)
    {
        YV12_BUFFER_CONFIG *gld_yv12 = &cpi->common.yv12_fb[cpi->common.gld_fb_idx];

        vp8_find_near_mvs(&x->e_mbd, x->e_mbd.mode_info_context, &frame_nearest_mv[GOLDEN_FRAME], &frame_near_mv[GOLDEN_FRAME],
                          &frame_best_ref_mv[GOLDEN_FRAME], frame_mdcounts[GOLDEN_FRAME], GOLDEN_FRAME, cpi->common.ref_frame_sign_bias);

        y_buffer[GOLDEN_FRAME] = gld_yv12->y_buffer + recon_yoffset;
        u_buffer[GOLDEN_FRAME] = gld_yv12->u_buffer + recon_uvoffset;
        v_buffer[GOLDEN_FRAME] = gld_yv12->v_buffer + recon_uvoffset;

        frame_lf_or_gf[GOLDEN_FRAME] = 1;
    }

    if (cpi->ref_frame_flags & VP8_ALT_FLAG)
    {
        YV12_BUFFER_CONFIG *alt_yv12 = &cpi->common.yv12_fb[cpi->common.alt_fb_idx];

        vp8_find_near_mvs(&x->e_mbd, x->e_mbd.mode_info_context, &frame_nearest_mv[ALTREF_FRAME], &frame_near_mv[ALTREF_FRAME],
                          &frame_best_ref_mv[ALTREF_FRAME], frame_mdcounts[ALTREF_FRAME], ALTREF_FRAME, cpi->common.ref_frame_sign_bias);

        y_buffer[ALTREF_FRAME] = alt_yv12->y_buffer + recon_yoffset;
        u_buffer[ALTREF_FRAME] = alt_yv12->u_buffer + recon_uvoffset;
        v_buffer[ALTREF_FRAME] = alt_yv12->v_buffer + recon_uvoffset;

        frame_lf_or_gf[ALTREF_FRAME] = 1;
    }

    *returnintra = INT_MAX;
    cpi->mbs_tested_so_far++;          // Count of the number of MBs tested so far this frame

    x->skip = 0;

    vpx_memset(mode_mv, 0, sizeof(mode_mv));

    x->e_mbd.mode_info_context->mbmi.ref_frame = INTRA_FRAME;
    rd_pick_intra_mbuv_mode(cpi, x, &uv_intra_rate, &uv_intra_rate_tokenonly, &uv_intra_distortion);
    uv_intra_mode = x->e_mbd.mode_info_context->mbmi.uv_mode;

    for (mode_index = 0; mode_index < MAX_MODES; mode_index++)
    {
        int this_rd = INT_MAX;
        int lf_or_gf = 0;           // Lat Frame (01) or gf/arf (1)
        int disable_skip = 0;
        int other_cost = 0;

        // Experimental debug code.
        // Record of rd values recorded for this MB. -1 indicates not measured
        //all_rds[mode_index] = -1;
        //all_rates[mode_index] = -1;
        //all_dist[mode_index] = -1;
        //intermodecost[mode_index] = -1;

        // Test best rd so far against threshold for trying this mode.
        if (best_rd <= cpi->rd_threshes[mode_index])
            continue;

        // These variables hold are rolling total cost and distortion for this mode
        rate2 = 0;
        distortion2 = 0;

        this_mode = vp8_mode_order[mode_index];

        x->e_mbd.mode_info_context->mbmi.mode = this_mode;
        x->e_mbd.mode_info_context->mbmi.uv_mode = DC_PRED;
        x->e_mbd.mode_info_context->mbmi.ref_frame = vp8_ref_frame_order[mode_index];

        // Only consider ZEROMV/ALTREF_FRAME for alt ref frame,
        // unless ARNR filtering is enabled in which case we want
        // an unfiltered alternative
        if (cpi->is_src_frame_alt_ref && (cpi->oxcf.arnr_max_frames == 0))
        {
            if (this_mode != ZEROMV || x->e_mbd.mode_info_context->mbmi.ref_frame != ALTREF_FRAME)
                continue;
        }

        /* everything but intra */
        if (x->e_mbd.mode_info_context->mbmi.ref_frame)
        {
            x->e_mbd.pre.y_buffer = y_buffer[x->e_mbd.mode_info_context->mbmi.ref_frame];
            x->e_mbd.pre.u_buffer = u_buffer[x->e_mbd.mode_info_context->mbmi.ref_frame];
            x->e_mbd.pre.v_buffer = v_buffer[x->e_mbd.mode_info_context->mbmi.ref_frame];
            mode_mv[NEARESTMV] = frame_nearest_mv[x->e_mbd.mode_info_context->mbmi.ref_frame];
            mode_mv[NEARMV] = frame_near_mv[x->e_mbd.mode_info_context->mbmi.ref_frame];
            best_ref_mv = frame_best_ref_mv[x->e_mbd.mode_info_context->mbmi.ref_frame];
            vpx_memcpy(mdcounts, frame_mdcounts[x->e_mbd.mode_info_context->mbmi.ref_frame], sizeof(mdcounts));
            lf_or_gf = frame_lf_or_gf[x->e_mbd.mode_info_context->mbmi.ref_frame];
        }

        if(x->e_mbd.mode_info_context->mbmi.mode == NEWMV)
        {
            if(!saddone)
            {
                vp8_cal_sad(cpi,xd,x, recon_yoffset ,&near_sadidx[0] );
                saddone = 1;
            }

            vp8_mv_pred(cpi, &x->e_mbd, x->e_mbd.mode_info_context, &mvp,
                        x->e_mbd.mode_info_context->mbmi.ref_frame, cpi->common.ref_frame_sign_bias, &sr, &near_sadidx[0]);

            /* adjust mvp to make sure it is within MV range */
            vp8_clamp_mv(&mvp,
                         best_ref_mv.as_mv.col - MAX_FULL_PEL_VAL,
                         best_ref_mv.as_mv.col + MAX_FULL_PEL_VAL,
                         best_ref_mv.as_mv.row - MAX_FULL_PEL_VAL,
                         best_ref_mv.as_mv.row + MAX_FULL_PEL_VAL);
        }

        // Check to see if the testing frequency for this mode is at its max
        // If so then prevent it from being tested and increase the threshold for its testing
        if (cpi->mode_test_hit_counts[mode_index] && (cpi->mode_check_freq[mode_index] > 1))
        {
            if (cpi->mbs_tested_so_far  <= cpi->mode_check_freq[mode_index] * cpi->mode_test_hit_counts[mode_index])
            {
                // Increase the threshold for coding this mode to make it less likely to be chosen
                cpi->rd_thresh_mult[mode_index] += 4;

                if (cpi->rd_thresh_mult[mode_index] > MAX_THRESHMULT)
                    cpi->rd_thresh_mult[mode_index] = MAX_THRESHMULT;

                cpi->rd_threshes[mode_index] = (cpi->rd_baseline_thresh[mode_index] >> 7) * cpi->rd_thresh_mult[mode_index];

                continue;
            }
        }

        // We have now reached the point where we are going to test the current mode so increment the counter for the number of times it has been tested
        cpi->mode_test_hit_counts[mode_index] ++;

        // Experimental code. Special case for gf and arf zeromv modes. Increase zbin size to supress noise
        if (cpi->zbin_mode_boost_enabled)
        {
            if ( vp8_ref_frame_order[mode_index] == INTRA_FRAME )
                cpi->zbin_mode_boost = 0;
            else
            {
                if (vp8_mode_order[mode_index] == ZEROMV)
                {
                    if (vp8_ref_frame_order[mode_index] != LAST_FRAME)
                        cpi->zbin_mode_boost = GF_ZEROMV_ZBIN_BOOST;
                    else
                        cpi->zbin_mode_boost = LF_ZEROMV_ZBIN_BOOST;
                }
                else if (vp8_mode_order[mode_index] == SPLITMV)
                    cpi->zbin_mode_boost = 0;
                else
                    cpi->zbin_mode_boost = MV_ZBIN_BOOST;
            }

            vp8_update_zbin_extra(cpi, x);
        }

        switch (this_mode)
        {
        case B_PRED:
        {
            int tmp_rd;

            // Note the rate value returned here includes the cost of coding the BPRED mode : x->mbmode_cost[x->e_mbd.frame_type][BPRED];
            tmp_rd = rd_pick_intra4x4mby_modes(cpi, x, &rate, &rate_y, &distortion, best_yrd);
            rate2 += rate;
            distortion2 += distortion;

            if(tmp_rd < best_yrd)
            {
                rate2 += uv_intra_rate;
                rate_uv = uv_intra_rate_tokenonly;
                distortion2 += uv_intra_distortion;
                distortion_uv = uv_intra_distortion;
            }
            else
            {
                this_rd = INT_MAX;
                disable_skip = 1;
            }
        }
        break;

        case SPLITMV:
        {
            int tmp_rd;
            int this_rd_thresh;

            this_rd_thresh = (x->e_mbd.mode_info_context->mbmi.ref_frame == LAST_FRAME) ? cpi->rd_threshes[THR_NEWMV] : cpi->rd_threshes[THR_NEWA];
            this_rd_thresh = (x->e_mbd.mode_info_context->mbmi.ref_frame == GOLDEN_FRAME) ? cpi->rd_threshes[THR_NEWG]: this_rd_thresh;

            tmp_rd = vp8_rd_pick_best_mbsegmentation(cpi, x, &best_ref_mv,
                                                     best_yrd, mdcounts,
                                                     &rate, &rate_y, &distortion, this_rd_thresh) ;

            rate2 += rate;
            distortion2 += distortion;

            // If even the 'Y' rd value of split is higher than best so far then dont bother looking at UV
            if (tmp_rd < best_yrd)
            {
                // Now work out UV cost and add it in
                vp8_rd_inter_uv(cpi, x, &rate_uv, &distortion_uv, cpi->common.full_pixel);
                rate2 += rate_uv;
                distortion2 += distortion_uv;
            }
            else
            {
                this_rd = INT_MAX;
                disable_skip = 1;
            }
        }
        break;
        case DC_PRED:
        case V_PRED:
        case H_PRED:
        case TM_PRED:
            x->e_mbd.mode_info_context->mbmi.ref_frame = INTRA_FRAME;
            RECON_INVOKE(&cpi->common.rtcd.recon, build_intra_predictors_mby)
                (&x->e_mbd);
            macro_block_yrd(x, &rate_y, &distortion, IF_RTCD(&cpi->rtcd.encodemb)) ;
            rate2 += rate_y;
            distortion2 += distortion;
            rate2 += x->mbmode_cost[x->e_mbd.frame_type][x->e_mbd.mode_info_context->mbmi.mode];
            rate2 += uv_intra_rate;
            rate_uv = uv_intra_rate_tokenonly;
            distortion2 += uv_intra_distortion;
            distortion_uv = uv_intra_distortion;
            break;

        case NEWMV:
        {
            int thissme;
            int bestsme = INT_MAX;
            int step_param = cpi->sf.first_step;
            int further_steps;
            int n;
            int do_refine=1;   /* If last step (1-away) of n-step search doesn't pick the center point as the best match,
                                  we will do a final 1-away diamond refining search  */

            int sadpb = x->sadperbit16;

            int col_min = (best_ref_mv.as_mv.col - MAX_FULL_PEL_VAL) >>3;
            int col_max = (best_ref_mv.as_mv.col + MAX_FULL_PEL_VAL) >>3;
            int row_min = (best_ref_mv.as_mv.row - MAX_FULL_PEL_VAL) >>3;
            int row_max = (best_ref_mv.as_mv.row + MAX_FULL_PEL_VAL) >>3;

            int tmp_col_min = x->mv_col_min;
            int tmp_col_max = x->mv_col_max;
            int tmp_row_min = x->mv_row_min;
            int tmp_row_max = x->mv_row_max;

            // Get intersection of UMV window and valid MV window to reduce # of checks in diamond search.
            if (x->mv_col_min < col_min )
                x->mv_col_min = col_min;
            if (x->mv_col_max > col_max )
                x->mv_col_max = col_max;
            if (x->mv_row_min < row_min )
                x->mv_row_min = row_min;
            if (x->mv_row_max > row_max )
                x->mv_row_max = row_max;

            //adjust search range according to sr from mv prediction
            if(sr > step_param)
                step_param = sr;

            // Initial step/diamond search
            {
                bestsme = cpi->diamond_search_sad(x, b, d, &mvp, &d->bmi.mv,
                                        step_param, sadpb, &num00,
                                        &cpi->fn_ptr[BLOCK_16X16],
                                        x->mvcost, &best_ref_mv);
                mode_mv[NEWMV].as_int = d->bmi.mv.as_int;

                // Further step/diamond searches as necessary
                n = 0;
                further_steps = (cpi->sf.max_step_search_steps - 1) - step_param;

                n = num00;
                num00 = 0;

                /* If there won't be more n-step search, check to see if refining search is needed. */
                if (n > further_steps)
                    do_refine = 0;

                while (n < further_steps)
                {
                    n++;

                    if (num00)
                        num00--;
                    else
                    {
                        thissme = cpi->diamond_search_sad(x, b, d, &mvp,
                                    &d->bmi.mv, step_param + n, sadpb, &num00,
                                    &cpi->fn_ptr[BLOCK_16X16], x->mvcost,
                                    &best_ref_mv);

                        /* check to see if refining search is needed. */
                        if (num00 > (further_steps-n))
                            do_refine = 0;

                        if (thissme < bestsme)
                        {
                            bestsme = thissme;
                            mode_mv[NEWMV].as_int = d->bmi.mv.as_int;
                        }
                        else
                        {
                            d->bmi.mv.as_int = mode_mv[NEWMV].as_int;
                        }
                    }
                }
            }

            /* final 1-away diamond refining search */
            if (do_refine == 1)
            {
                int search_range;

                //It seems not a good way to set search_range. Need further investigation.
                //search_range = MAXF(abs((mvp.row>>3) - d->bmi.mv.as_mv.row), abs((mvp.col>>3) - d->bmi.mv.as_mv.col));
                search_range = 8;

                //thissme = cpi->full_search_sad(x, b, d, &d->bmi.mv.as_mv, sadpb, search_range, &cpi->fn_ptr[BLOCK_16X16], x->mvcost, &best_ref_mv);
                thissme = cpi->refining_search_sad(x, b, d, &d->bmi.mv, sadpb,
                                       search_range, &cpi->fn_ptr[BLOCK_16X16],
                                       x->mvcost, &best_ref_mv);

                if (thissme < bestsme)
                {
                    bestsme = thissme;
                    mode_mv[NEWMV].as_int = d->bmi.mv.as_int;
                }
                else
                {
                    d->bmi.mv.as_int = mode_mv[NEWMV].as_int;
                }
            }

            x->mv_col_min = tmp_col_min;
            x->mv_col_max = tmp_col_max;
            x->mv_row_min = tmp_row_min;
            x->mv_row_max = tmp_row_max;

            if (bestsme < INT_MAX)
            {
                int dis; /* TODO: use dis in distortion calculation later. */
                unsigned int sse;
                cpi->find_fractional_mv_step(x, b, d, &d->bmi.mv, &best_ref_mv,
                                             x->errorperbit,
                                             &cpi->fn_ptr[BLOCK_16X16],
                                             x->mvcost, &dis, &sse);
            }

            mode_mv[NEWMV].as_int = d->bmi.mv.as_int;

            // Add the new motion vector cost to our rolling cost variable
            rate2 += vp8_mv_bit_cost(&mode_mv[NEWMV], &best_ref_mv, x->mvcost, 96);
        }

        case NEARESTMV:
        case NEARMV:
            // Clip "next_nearest" so that it does not extend to far out of image
            vp8_clamp_mv2(&mode_mv[this_mode], xd);

            // Do not bother proceeding if the vector (from newmv,nearest or near) is 0,0 as this should then be coded using the zeromv mode.
            if (((this_mode == NEARMV) || (this_mode == NEARESTMV)) && (mode_mv[this_mode].as_int == 0))
                continue;

        case ZEROMV:

            // Trap vectors that reach beyond the UMV borders
            // Note that ALL New MV, Nearest MV Near MV and Zero MV code drops through to this point
            // because of the lack of break statements in the previous two cases.
            if (((mode_mv[this_mode].as_mv.row >> 3) < x->mv_row_min) || ((mode_mv[this_mode].as_mv.row >> 3) > x->mv_row_max) ||
                ((mode_mv[this_mode].as_mv.col >> 3) < x->mv_col_min) || ((mode_mv[this_mode].as_mv.col >> 3) > x->mv_col_max))
                continue;

            vp8_set_mbmode_and_mvs(x, this_mode, &mode_mv[this_mode]);
            vp8_build_inter16x16_predictors_mby(&x->e_mbd);

            if (cpi->active_map_enabled && x->active_ptr[0] == 0) {
                x->skip = 1;
            }
            else if (x->encode_breakout)
            {
                unsigned int sse;
                unsigned int var;
                int threshold = (xd->block[0].dequant[1]
                            * xd->block[0].dequant[1] >>4);

                if(threshold < x->encode_breakout)
                    threshold = x->encode_breakout;

                var = VARIANCE_INVOKE(&cpi->rtcd.variance, var16x16)
                        (x->src.y_buffer, x->src.y_stride,
                        x->e_mbd.predictor, 16, &sse);

                if (sse < threshold)
                {
                     unsigned int q2dc = xd->block[24].dequant[0];
                    /* If theres is no codeable 2nd order dc
                       or a very small uniform pixel change change */
                    if ((sse - var < q2dc * q2dc >>4) ||
                        (sse /2 > var && sse-var < 64))
                    {
                        // Check u and v to make sure skip is ok
                        int sse2=  VP8_UVSSE(x, IF_RTCD(&cpi->rtcd.variance));
                        if (sse2 * 2 < threshold)
                        {
                            x->skip = 1;
                            distortion2 = sse + sse2;
                            rate2 = 500;

                            /* for best_yrd calculation */
                            rate_uv = 0;
                            distortion_uv = sse2;

                            disable_skip = 1;
                            this_rd = RDCOST(x->rdmult, x->rddiv, rate2, distortion2);

                            break;
                        }
                    }
                }
            }


            //intermodecost[mode_index] = vp8_cost_mv_ref(this_mode, mdcounts);   // Experimental debug code

            // Add in the Mv/mode cost
            rate2 += vp8_cost_mv_ref(this_mode, mdcounts);

            // Y cost and distortion
            macro_block_yrd(x, &rate_y, &distortion, IF_RTCD(&cpi->rtcd.encodemb));
            rate2 += rate_y;
            distortion2 += distortion;

            // UV cost and distortion
            vp8_rd_inter_uv(cpi, x, &rate_uv, &distortion_uv, cpi->common.full_pixel);
            rate2 += rate_uv;
            distortion2 += distortion_uv;
            break;

        default:
            break;
        }

        // Where skip is allowable add in the default per mb cost for the no skip case.
        // where we then decide to skip we have to delete this and replace it with the
        // cost of signallying a skip
        if (cpi->common.mb_no_coeff_skip)
        {
            other_cost += vp8_cost_bit(cpi->prob_skip_false, 0);
            rate2 += other_cost;
        }

        /* Estimate the reference frame signaling cost and add it
         * to the rolling cost variable.
         */
        rate2 +=
            x->e_mbd.ref_frame_cost[x->e_mbd.mode_info_context->mbmi.ref_frame];

        if (!disable_skip)
        {
            // Test for the condition where skip block will be activated because there are no non zero coefficients and make any necessary adjustment for rate
            if (cpi->common.mb_no_coeff_skip)
            {
                int tteob;

                tteob = 0;

                for (i = 0; i <= 24; i++)
                {
                    tteob += x->e_mbd.block[i].eob;
                }

                if (tteob == 0)
                {
                    rate2 -= (rate_y + rate_uv);
                    //for best_yrd calculation
                    rate_uv = 0;

                    // Back out no skip flag costing and add in skip flag costing
                    if (cpi->prob_skip_false)
                    {
                        int prob_skip_cost;

                        prob_skip_cost = vp8_cost_bit(cpi->prob_skip_false, 1);
                        prob_skip_cost -= vp8_cost_bit(cpi->prob_skip_false, 0);
                        rate2 += prob_skip_cost;
                        other_cost += prob_skip_cost;
                    }
                }
            }
            // Calculate the final RD estimate for this mode
            this_rd = RDCOST(x->rdmult, x->rddiv, rate2, distortion2);
        }

        // Experimental debug code.
        //all_rds[mode_index] = this_rd;
        //all_rates[mode_index] = rate2;
        //all_dist[mode_index] = distortion2;

        // Keep record of best intra distortion
        if ((x->e_mbd.mode_info_context->mbmi.ref_frame == INTRA_FRAME) &&
            (this_rd < best_intra_rd) )
        {
            best_intra_rd = this_rd;
            *returnintra = distortion2 ;
        }

        // Did this mode help.. i.i is it the new best mode
        if (this_rd < best_rd || x->skip)
        {
            // Note index of best mode so far
            best_mode_index = mode_index;

            if (this_mode <= B_PRED)
            {
                x->e_mbd.mode_info_context->mbmi.uv_mode = uv_intra_mode;
                /* required for left and above block mv */
                x->e_mbd.mode_info_context->mbmi.mv.as_int = 0;
            }

            other_cost +=
            x->e_mbd.ref_frame_cost[x->e_mbd.mode_info_context->mbmi.ref_frame];

            /* Calculate the final y RD estimate for this mode */
            best_yrd = RDCOST(x->rdmult, x->rddiv, (rate2-rate_uv-other_cost),
                              (distortion2-distortion_uv));

            *returnrate = rate2;
            *returndistortion = distortion2;
            best_rd = this_rd;
            vpx_memcpy(&best_mbmode, &x->e_mbd.mode_info_context->mbmi, sizeof(MB_MODE_INFO));
            vpx_memcpy(&best_partition, x->partition_info, sizeof(PARTITION_INFO));

            if ((this_mode == B_PRED) || (this_mode == SPLITMV))
                for (i = 0; i < 16; i++)
                {
                    best_bmodes[i] = x->e_mbd.block[i].bmi;
                }


            // Testing this mode gave rise to an improvement in best error score. Lower threshold a bit for next time
            cpi->rd_thresh_mult[mode_index] = (cpi->rd_thresh_mult[mode_index] >= (MIN_THRESHMULT + 2)) ? cpi->rd_thresh_mult[mode_index] - 2 : MIN_THRESHMULT;
            cpi->rd_threshes[mode_index] = (cpi->rd_baseline_thresh[mode_index] >> 7) * cpi->rd_thresh_mult[mode_index];
        }

        // If the mode did not help improve the best error case then raise the threshold for testing that mode next time around.
        else
        {
            cpi->rd_thresh_mult[mode_index] += 4;

            if (cpi->rd_thresh_mult[mode_index] > MAX_THRESHMULT)
                cpi->rd_thresh_mult[mode_index] = MAX_THRESHMULT;

            cpi->rd_threshes[mode_index] = (cpi->rd_baseline_thresh[mode_index] >> 7) * cpi->rd_thresh_mult[mode_index];
        }

        if (x->skip)
            break;

    }

    // Reduce the activation RD thresholds for the best choice mode
    if ((cpi->rd_baseline_thresh[best_mode_index] > 0) && (cpi->rd_baseline_thresh[best_mode_index] < (INT_MAX >> 2)))
    {
        int best_adjustment = (cpi->rd_thresh_mult[best_mode_index] >> 2);

        cpi->rd_thresh_mult[best_mode_index] = (cpi->rd_thresh_mult[best_mode_index] >= (MIN_THRESHMULT + best_adjustment)) ? cpi->rd_thresh_mult[best_mode_index] - best_adjustment : MIN_THRESHMULT;
        cpi->rd_threshes[best_mode_index] = (cpi->rd_baseline_thresh[best_mode_index] >> 7) * cpi->rd_thresh_mult[best_mode_index];

        // If we chose a split mode then reset the new MV thresholds as well
        /*if ( vp8_mode_order[best_mode_index] == SPLITMV )
        {
            best_adjustment = 4; //(cpi->rd_thresh_mult[THR_NEWMV] >> 4);
            cpi->rd_thresh_mult[THR_NEWMV] = (cpi->rd_thresh_mult[THR_NEWMV] >= (MIN_THRESHMULT+best_adjustment)) ? cpi->rd_thresh_mult[THR_NEWMV]-best_adjustment: MIN_THRESHMULT;
            cpi->rd_threshes[THR_NEWMV] = (cpi->rd_baseline_thresh[THR_NEWMV] >> 7) * cpi->rd_thresh_mult[THR_NEWMV];

            best_adjustment = 4; //(cpi->rd_thresh_mult[THR_NEWG] >> 4);
            cpi->rd_thresh_mult[THR_NEWG] = (cpi->rd_thresh_mult[THR_NEWG] >= (MIN_THRESHMULT+best_adjustment)) ? cpi->rd_thresh_mult[THR_NEWG]-best_adjustment: MIN_THRESHMULT;
            cpi->rd_threshes[THR_NEWG] = (cpi->rd_baseline_thresh[THR_NEWG] >> 7) * cpi->rd_thresh_mult[THR_NEWG];

            best_adjustment = 4; //(cpi->rd_thresh_mult[THR_NEWA] >> 4);
            cpi->rd_thresh_mult[THR_NEWA] = (cpi->rd_thresh_mult[THR_NEWA] >= (MIN_THRESHMULT+best_adjustment)) ? cpi->rd_thresh_mult[THR_NEWA]-best_adjustment: MIN_THRESHMULT;
            cpi->rd_threshes[THR_NEWA] = (cpi->rd_baseline_thresh[THR_NEWA] >> 7) * cpi->rd_thresh_mult[THR_NEWA];
        }*/

    }

    // Note how often each mode chosen as best
    cpi->mode_chosen_counts[best_mode_index] ++;


    if (cpi->is_src_frame_alt_ref &&
        (best_mbmode.mode != ZEROMV || best_mbmode.ref_frame != ALTREF_FRAME))
    {
        x->e_mbd.mode_info_context->mbmi.mode = ZEROMV;
        x->e_mbd.mode_info_context->mbmi.ref_frame = ALTREF_FRAME;
        x->e_mbd.mode_info_context->mbmi.mv.as_int = 0;
        x->e_mbd.mode_info_context->mbmi.uv_mode = DC_PRED;
        x->e_mbd.mode_info_context->mbmi.mb_skip_coeff =
                                        (cpi->common.mb_no_coeff_skip) ? 1 : 0;
        x->e_mbd.mode_info_context->mbmi.partitioning = 0;

        return;
    }


    // macroblock modes
    vpx_memcpy(&x->e_mbd.mode_info_context->mbmi, &best_mbmode, sizeof(MB_MODE_INFO));

    if (best_mbmode.mode == B_PRED)
    {
        for (i = 0; i < 16; i++)
          x->e_mbd.block[i].bmi.as_mode = best_bmodes[i].as_mode;
    }

    if (best_mbmode.mode == SPLITMV)
    {
        for (i = 0; i < 16; i++)
            x->e_mbd.block[i].bmi.mv.as_int = best_bmodes[i].mv.as_int;

        vpx_memcpy(x->partition_info, &best_partition, sizeof(PARTITION_INFO));

        x->e_mbd.mode_info_context->mbmi.mv.as_int =
                                      x->partition_info->bmi[15].mv.as_int;
    }

    rd_update_mvcount(cpi, x, &frame_best_ref_mv[xd->mode_info_context->mbmi.ref_frame]);

}

void vp8_rd_pick_intra_mode(VP8_COMP *cpi, MACROBLOCK *x, int *rate_)
{
    int error4x4, error16x16;
    int rate4x4, rate16x16 = 0, rateuv;
    int dist4x4, dist16x16, distuv;
    int rate;
    int rate4x4_tokenonly = 0;
    int rate16x16_tokenonly = 0;
    int rateuv_tokenonly = 0;

    x->e_mbd.mode_info_context->mbmi.ref_frame = INTRA_FRAME;

    rd_pick_intra_mbuv_mode(cpi, x, &rateuv, &rateuv_tokenonly, &distuv);
    rate = rateuv;

    error16x16 = rd_pick_intra16x16mby_mode(cpi, x,
                                            &rate16x16, &rate16x16_tokenonly,
                                            &dist16x16);

    error4x4 = rd_pick_intra4x4mby_modes(cpi, x,
                                         &rate4x4, &rate4x4_tokenonly,
                                         &dist4x4, error16x16);

    if (error4x4 < error16x16)
    {
        x->e_mbd.mode_info_context->mbmi.mode = B_PRED;
        rate += rate4x4;
    }
    else
    {
        rate += rate16x16;
    }

    *rate_ = rate;
}<|MERGE_RESOLUTION|>--- conflicted
+++ resolved
@@ -197,10 +197,6 @@
     61347,64827,69312,73947,78732,83667,89787,97200,
 };
 #endif
-<<<<<<< HEAD
-=======
-
->>>>>>> 7985e023
 /* values are now correlated to quantizer */
 static int sad_per_bit16lut[QINDEX_RANGE] =
 {
@@ -1057,10 +1053,6 @@
     return distortion;
 }
 
-#if CONFIG_EXTEND_QRANGE
-    d += ENCODEMB_INVOKE(rtcd, berr)(mb_y2->coeff, x_y2->dqcoeff)<<2;
-#else
-#endif
 
 
 static const unsigned int segmentation_to_sseshift[4] = {3, 3, 2, 0};
