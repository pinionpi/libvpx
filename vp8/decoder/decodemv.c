/*
 *  Copyright (c) 2010 The WebM project authors. All Rights Reserved.
 *
 *  Use of this source code is governed by a BSD-style license
 *  that can be found in the LICENSE file in the root of the source
 *  tree. An additional intellectual property rights grant can be found
 *  in the file PATENTS.  All contributing project authors may
 *  be found in the AUTHORS file in the root of the source tree.
 */


#include "treereader.h"
#include "vp8/common/entropymv.h"
#include "vp8/common/entropymode.h"
#include "onyxd_int.h"
#include "vp8/common/findnearmv.h"

#if CONFIG_DEBUG
#include <assert.h>
#endif
static int vp8_read_bmode(vp8_reader *bc, const vp8_prob *p)
{
    const int i = vp8_treed_read(bc, vp8_bmode_tree, p);

    return i;
}


static int vp8_read_ymode(vp8_reader *bc, const vp8_prob *p)
{
    const int i = vp8_treed_read(bc, vp8_ymode_tree, p);

    return i;
}

static int vp8_kfread_ymode(vp8_reader *bc, const vp8_prob *p)
{
    const int i = vp8_treed_read(bc, vp8_kf_ymode_tree, p);

    return i;
}



static int vp8_read_uv_mode(vp8_reader *bc, const vp8_prob *p)
{
    const int i = vp8_treed_read(bc, vp8_uv_mode_tree, p);

    return i;
}

static void vp8_read_mb_features(vp8_reader *r, MB_MODE_INFO *mi, MACROBLOCKD *x)
{
    /* Is segmentation enabled */
    if (x->segmentation_enabled && x->update_mb_segmentation_map)
    {
        /* If so then read the segment id. */
        if (vp8_read(r, x->mb_segment_tree_probs[0]))
            mi->segment_id = (unsigned char)(2 + vp8_read(r, x->mb_segment_tree_probs[2]));
        else
            mi->segment_id = (unsigned char)(vp8_read(r, x->mb_segment_tree_probs[1]));
    }
}

static void vp8_kfread_modes(VP8D_COMP *pbi, MODE_INFO *m, int mb_row, int mb_col)
{
    vp8_reader *const bc = & pbi->bc;
    const int mis = pbi->common.mode_info_stride;

        {
            MB_PREDICTION_MODE y_mode;

            /* Read the Macroblock segmentation map if it is being updated explicitly this frame (reset to 0 above by default)
             * By default on a key frame reset all MBs to segment 0
             */
            m->mbmi.segment_id = 0;

            if (pbi->mb.update_mb_segmentation_map)
                vp8_read_mb_features(bc, &m->mbmi, &pbi->mb);

            /* Read the macroblock coeff skip flag if this feature is in use, else default to 0 */
            if (pbi->common.mb_no_coeff_skip)
                m->mbmi.mb_skip_coeff = vp8_read(bc, pbi->prob_skip_false);
            else
                m->mbmi.mb_skip_coeff = 0;

            y_mode = (MB_PREDICTION_MODE) vp8_kfread_ymode(bc, pbi->common.kf_ymode_prob);

            m->mbmi.ref_frame = INTRA_FRAME;

            if ((m->mbmi.mode = y_mode) == B_PRED)
            {
                int i = 0;

                do
                {
                    const B_PREDICTION_MODE A = vp8_above_bmi(m, i, mis)->mode;
                    const B_PREDICTION_MODE L = vp8_left_bmi(m, i)->mode;

                    m->bmi[i].mode = (B_PREDICTION_MODE) vp8_read_bmode(bc, pbi->common.kf_bmode_prob [A] [L]);
                }
                while (++i < 16);
            }
            else
            {
                int BMode;
                int i = 0;

                switch (y_mode)
                {
                case DC_PRED:
                    BMode = B_DC_PRED;
                    break;
                case V_PRED:
                    BMode = B_VE_PRED;
                    break;
                case H_PRED:
                    BMode = B_HE_PRED;
                    break;
                case TM_PRED:
                    BMode = B_TM_PRED;
                    break;
                default:
                    BMode = B_DC_PRED;
                    break;
                }

                do
                {
                    m->bmi[i].mode = (B_PREDICTION_MODE)BMode;
                }
                while (++i < 16);
            }

            m->mbmi.uv_mode = (MB_PREDICTION_MODE)vp8_read_uv_mode(bc, pbi->common.kf_uv_mode_prob);
        }
}

static int read_mvcomponent(vp8_reader *r, const MV_CONTEXT *mvc)
{
    const vp8_prob *const p = (const vp8_prob *) mvc;
    int x = 0;

    if (vp8_read(r, p [mvpis_short]))  /* Large */
    {
        int i = 0;

        do
        {
            x += vp8_read(r, p [MVPbits + i]) << i;
        }
        while (++i < 3);

        i = mvlong_width - 1;  /* Skip bit 3, which is sometimes implicit */

        do
        {
            x += vp8_read(r, p [MVPbits + i]) << i;
        }
        while (--i > 3);

        if (!(x & 0xFFF0)  ||  vp8_read(r, p [MVPbits + 3]))
            x += 8;
    }
    else   /* small */
        x = vp8_treed_read(r, vp8_small_mvtree, p + MVPshort);

    if (x  &&  vp8_read(r, p [MVPsign]))
        x = -x;

    return x;
}

static void read_mv(vp8_reader *r, MV *mv, const MV_CONTEXT *mvc)
{
    mv->row = (short)(read_mvcomponent(r,   mvc) << 1);
    mv->col = (short)(read_mvcomponent(r, ++mvc) << 1);
}


static void read_mvcontexts(vp8_reader *bc, MV_CONTEXT *mvc)
{
    int i = 0;

    do
    {
        const vp8_prob *up = vp8_mv_update_probs[i].prob;
        vp8_prob *p = (vp8_prob *)(mvc + i);
        vp8_prob *const pstop = p + MVPcount;

        do
        {
            if (vp8_read(bc, *up++))
            {
                const vp8_prob x = (vp8_prob)vp8_read_literal(bc, 7);

                *p = x ? x << 1 : 1;
            }
        }
        while (++p < pstop);
    }
    while (++i < 2);
}


static MB_PREDICTION_MODE read_mv_ref(vp8_reader *bc, const vp8_prob *p)
{
    const int i = vp8_treed_read(bc, vp8_mv_ref_tree, p);

    return (MB_PREDICTION_MODE)i;
}

static MB_PREDICTION_MODE sub_mv_ref(vp8_reader *bc, const vp8_prob *p)
{
    const int i = vp8_treed_read(bc, vp8_sub_mv_ref_tree, p);

    return (MB_PREDICTION_MODE)i;
}

#ifdef VPX_MODE_COUNT
unsigned int vp8_mv_cont_count[5][4] =
{
    { 0, 0, 0, 0 },
    { 0, 0, 0, 0 },
    { 0, 0, 0, 0 },
    { 0, 0, 0, 0 },
    { 0, 0, 0, 0 }
};
#endif

static const unsigned char mbsplit_fill_count[4] = {8, 8, 4, 1};
static const unsigned char mbsplit_fill_offset[4][16] = {
    { 0,  1,  2,  3,  4,  5,  6,  7,  8,  9,  10, 11, 12, 13, 14, 15},
    { 0,  1,  4,  5,  8,  9, 12, 13,  2,  3,   6,  7, 10, 11, 14, 15},
    { 0,  1,  4,  5,  2,  3,  6,  7,  8,  9,  12, 13, 10, 11, 14, 15},
    { 0,  1,  2,  3,  4,  5,  6,  7,  8,  9,  10, 11, 12, 13, 14, 15}
};



static void mb_mode_mv_init(VP8D_COMP *pbi)
{
    vp8_reader *const bc = & pbi->bc;
    MV_CONTEXT *const mvc = pbi->common.fc.mvc;
#if CONFIG_SEGMENTATION
    MACROBLOCKD *const xd  = & pbi->mb;
#endif

    pbi->prob_skip_false = 0;
    if (pbi->common.mb_no_coeff_skip)
        pbi->prob_skip_false = (vp8_prob)vp8_read_literal(bc, 8);

    if(pbi->common.frame_type != KEY_FRAME)
    {
        pbi->prob_intra = (vp8_prob)vp8_read_literal(bc, 8);
        pbi->prob_last  = (vp8_prob)vp8_read_literal(bc, 8);
        pbi->prob_gf    = (vp8_prob)vp8_read_literal(bc, 8);

        if (vp8_read_bit(bc))
        {
            int i = 0;

            do
            {
                pbi->common.fc.ymode_prob[i] = (vp8_prob) vp8_read_literal(bc, 8);
            }
            while (++i < 4);
        }

        if (vp8_read_bit(bc))
        {
            int i = 0;

            do
            {
                pbi->common.fc.uv_mode_prob[i] = (vp8_prob) vp8_read_literal(bc, 8);
            }
            while (++i < 3);
        }

        read_mvcontexts(bc, mvc);
#if CONFIG_SEGMENTATION
    xd->temporal_update = vp8_read_bit(bc);
#endif
    }
}

static void read_mb_modes_mv(VP8D_COMP *pbi, MODE_INFO *mi, MB_MODE_INFO *mbmi,
                            int mb_row, int mb_col)
{
    vp8_reader *const bc = & pbi->bc;
    MV_CONTEXT *const mvc = pbi->common.fc.mvc;
    const int mis = pbi->common.mode_info_stride;
<<<<<<< HEAD
#if CONFIG_SEGMENTATION
    MACROBLOCKD *const xd  = & pbi->mb;
    int sum;
    int index = mb_row * pbi->common.mb_cols + mb_col;
#endif
    MV *const mv = & mbmi->mv.as_mv;
=======

    int_mv *const mv = & mbmi->mv;
>>>>>>> 71a7501b
    int mb_to_left_edge;
    int mb_to_right_edge;
    int mb_to_top_edge;
    int mb_to_bottom_edge;

    mb_to_top_edge = pbi->mb.mb_to_top_edge;
    mb_to_bottom_edge = pbi->mb.mb_to_bottom_edge;
    mb_to_top_edge -= LEFT_TOP_MARGIN;
    mb_to_bottom_edge += RIGHT_BOTTOM_MARGIN;
    mbmi->need_to_clamp_mvs = 0;
    /* Distance of Mb to the various image edges.
     * These specified to 8th pel as they are always compared to MV values that are in 1/8th pel units
     */
    pbi->mb.mb_to_left_edge =
    mb_to_left_edge = -((mb_col * 16) << 3);
    mb_to_left_edge -= LEFT_TOP_MARGIN;

    pbi->mb.mb_to_right_edge =
    mb_to_right_edge = ((pbi->common.mb_cols - 1 - mb_col) * 16) << 3;
    mb_to_right_edge += RIGHT_BOTTOM_MARGIN;

    /* If required read in new segmentation data for this MB */
    if (pbi->mb.update_mb_segmentation_map)
            {
#if CONFIG_SEGMENTATION
                if (xd->temporal_update)
                {
                    sum = 0;

                    if (mb_col != 0)
                        sum += (mi-1)->mbmi.segment_flag;
                    if (mb_row != 0)
                        sum += (mi-pbi->common.mb_cols)->mbmi.segment_flag;

                    if (vp8_read(bc, xd->mb_segment_tree_probs[3+sum]) == 0)
                    {
                        mbmi->segment_id = pbi->segmentation_map[index];
                        mbmi->segment_flag = 0;
                    }
                    else
                    {
                        vp8_read_mb_features(bc, &mi->mbmi, &pbi->mb);
                        mbmi->segment_flag = 1;
                        pbi->segmentation_map[index] = mbmi->segment_id;
                    }

                }
                else
                {
                    vp8_read_mb_features(bc, &mi->mbmi, &pbi->mb);
                    pbi->segmentation_map[index] = mbmi->segment_id;
                }
                index++;
#else
                vp8_read_mb_features(bc, &mi->mbmi, &pbi->mb);
#endif
            }


    /* Read the macroblock coeff skip flag if this feature is in use, else default to 0 */
    if (pbi->common.mb_no_coeff_skip)
        mbmi->mb_skip_coeff = vp8_read(bc, pbi->prob_skip_false);
    else
        mbmi->mb_skip_coeff = 0;

    if ((mbmi->ref_frame = (MV_REFERENCE_FRAME) vp8_read(bc, pbi->prob_intra)))    /* inter MB */
    {
        int rct[4];
        vp8_prob mv_ref_p [VP8_MVREFS-1];
        int_mv nearest, nearby, best_mv;

        if (vp8_read(bc, pbi->prob_last))
        {
            mbmi->ref_frame = (MV_REFERENCE_FRAME)((int)mbmi->ref_frame + (int)(1 + vp8_read(bc, pbi->prob_gf)));
        }

        vp8_find_near_mvs(&pbi->mb, mi, &nearest, &nearby, &best_mv, rct, mbmi->ref_frame, pbi->common.ref_frame_sign_bias);

        vp8_mv_ref_probs(mv_ref_p, rct);

        mbmi->uv_mode = DC_PRED;
        switch (mbmi->mode = read_mv_ref(bc, mv_ref_p))
        {
        case SPLITMV:
        {
            const int s = mbmi->partitioning =
                      vp8_treed_read(bc, vp8_mbsplit_tree, vp8_mbsplit_probs);
            const int num_p = vp8_mbsplit_count [s];
            int j = 0;

            do  /* for each subset j */
            {
                B_MODE_INFO bmi;
                int k;  /* first block in subset j */
                int mv_contz;
                k = vp8_mbsplit_offset[s][j];

                mv_contz = vp8_mv_cont(&(vp8_left_bmi(mi, k)->mv.as_mv), &(vp8_above_bmi(mi, k, mis)->mv.as_mv));

                switch (bmi.mode = (B_PREDICTION_MODE) sub_mv_ref(bc, vp8_sub_mv_ref_prob2 [mv_contz])) /*pc->fc.sub_mv_ref_prob))*/
                {
                case NEW4X4:
                    read_mv(bc, &bmi.mv.as_mv, (const MV_CONTEXT *) mvc);
                    bmi.mv.as_mv.row += best_mv.as_mv.row;
                    bmi.mv.as_mv.col += best_mv.as_mv.col;
  #ifdef VPX_MODE_COUNT
                    vp8_mv_cont_count[mv_contz][3]++;
  #endif
                    break;
                case LEFT4X4:
                    bmi.mv.as_int = vp8_left_bmi(mi, k)->mv.as_int;
  #ifdef VPX_MODE_COUNT
                    vp8_mv_cont_count[mv_contz][0]++;
  #endif
                    break;
                case ABOVE4X4:
                    bmi.mv.as_int = vp8_above_bmi(mi, k, mis)->mv.as_int;
  #ifdef VPX_MODE_COUNT
                    vp8_mv_cont_count[mv_contz][1]++;
  #endif
                    break;
                case ZERO4X4:
                    bmi.mv.as_int = 0;
  #ifdef VPX_MODE_COUNT
                    vp8_mv_cont_count[mv_contz][2]++;
  #endif
                    break;
                default:
                    break;
                }

                mbmi->need_to_clamp_mvs = vp8_check_mv_bounds(&bmi.mv,
                                                          mb_to_left_edge,
                                                          mb_to_right_edge,
                                                          mb_to_top_edge,
                                                          mb_to_bottom_edge);

                {
                    /* Fill (uniform) modes, mvs of jth subset.
                     Must do it here because ensuing subsets can
                     refer back to us via "left" or "above". */
                    const unsigned char *fill_offset;
                    unsigned int fill_count = mbsplit_fill_count[s];

                    fill_offset = &mbsplit_fill_offset[s][(unsigned char)j * mbsplit_fill_count[s]];

                    do {
                        mi->bmi[ *fill_offset] = bmi;
                      fill_offset++;

                    }while (--fill_count);
                }

            }
            while (++j < num_p);
        }

        mv->as_int = mi->bmi[15].mv.as_int;

        break;  /* done with SPLITMV */

        case NEARMV:
            mv->as_int = nearby.as_int;
            /* Clip "next_nearest" so that it does not extend to far out of image */
            vp8_clamp_mv(mv, mb_to_left_edge, mb_to_right_edge,
                         mb_to_top_edge, mb_to_bottom_edge);
            goto propagate_mv;

        case NEARESTMV:
            mv->as_int = nearest.as_int;
            /* Clip "next_nearest" so that it does not extend to far out of image */
            vp8_clamp_mv(mv, mb_to_left_edge, mb_to_right_edge,
                         mb_to_top_edge, mb_to_bottom_edge);
            goto propagate_mv;

        case ZEROMV:
            mv->as_int = 0;
            goto propagate_mv;

        case NEWMV:
            read_mv(bc, &mv->as_mv, (const MV_CONTEXT *) mvc);
            mv->as_mv.row += best_mv.as_mv.row;
            mv->as_mv.col += best_mv.as_mv.col;

            /* Don't need to check this on NEARMV and NEARESTMV modes
             * since those modes clamp the MV. The NEWMV mode does not,
             * so signal to the prediction stage whether special
             * handling may be required.
             */
            mbmi->need_to_clamp_mvs = vp8_check_mv_bounds(mv,
                                                      mb_to_left_edge,
                                                      mb_to_right_edge,
                                                      mb_to_top_edge,
                                                      mb_to_bottom_edge);

        propagate_mv:  /* same MV throughout */
            {
                mi->bmi[ 0].mv.as_int =
                mi->bmi[ 1].mv.as_int =
                mi->bmi[ 2].mv.as_int =
                mi->bmi[ 3].mv.as_int =
                mi->bmi[ 4].mv.as_int =
                mi->bmi[ 5].mv.as_int =
                mi->bmi[ 6].mv.as_int =
                mi->bmi[ 7].mv.as_int =
                mi->bmi[ 8].mv.as_int =
                mi->bmi[ 9].mv.as_int =
                mi->bmi[10].mv.as_int =
                mi->bmi[11].mv.as_int =
                mi->bmi[12].mv.as_int =
                mi->bmi[13].mv.as_int =
                mi->bmi[14].mv.as_int =
                mi->bmi[15].mv.as_int = mv->as_int;
            }
            break;
        default:;
  #if CONFIG_DEBUG
            assert(0);
  #endif
        }
    }
    else
    {
        /* MB is intra coded */
        int j = 0;
        do
        {
            mi->bmi[j].mv.as_int = 0;
        }
        while (++j < 16);

        if ((mbmi->mode = (MB_PREDICTION_MODE) vp8_read_ymode(bc, pbi->common.fc.ymode_prob)) == B_PRED)
        {
            j = 0;
            do
            {
                mi->bmi[j].mode = (B_PREDICTION_MODE)vp8_read_bmode(bc, pbi->common.fc.bmode_prob);
            }
            while (++j < 16);
        }

        mbmi->uv_mode = (MB_PREDICTION_MODE)vp8_read_uv_mode(bc, pbi->common.fc.uv_mode_prob);
    }

}

void vp8_decode_mode_mvs(VP8D_COMP *pbi)
{
    MODE_INFO *mi = pbi->common.mi;
    int mb_row = -1;

    mb_mode_mv_init(pbi);

    while (++mb_row < pbi->common.mb_rows)
    {
        int mb_col = -1;
        int mb_to_top_edge;
        int mb_to_bottom_edge;

        pbi->mb.mb_to_top_edge =
        mb_to_top_edge = -((mb_row * 16)) << 3;
        mb_to_top_edge -= LEFT_TOP_MARGIN;

        pbi->mb.mb_to_bottom_edge =
        mb_to_bottom_edge = ((pbi->common.mb_rows - 1 - mb_row) * 16) << 3;
        mb_to_bottom_edge += RIGHT_BOTTOM_MARGIN;

        while (++mb_col < pbi->common.mb_cols)
        {
            /*read_mb_modes_mv(pbi, xd->mode_info_context, &xd->mode_info_context->mbmi, mb_row, mb_col);*/
            if(pbi->common.frame_type == KEY_FRAME)
                vp8_kfread_modes(pbi, mi, mb_row, mb_col);
            else
                read_mb_modes_mv(pbi, mi, &mi->mbmi, mb_row, mb_col);

            mi++;       /* next macroblock */
        }

        mi++;           /* skip left predictor each row */
    }
}
<|MERGE_RESOLUTION|>--- conflicted
+++ resolved
@@ -291,17 +291,12 @@
     vp8_reader *const bc = & pbi->bc;
     MV_CONTEXT *const mvc = pbi->common.fc.mvc;
     const int mis = pbi->common.mode_info_stride;
-<<<<<<< HEAD
 #if CONFIG_SEGMENTATION
     MACROBLOCKD *const xd  = & pbi->mb;
     int sum;
     int index = mb_row * pbi->common.mb_cols + mb_col;
 #endif
-    MV *const mv = & mbmi->mv.as_mv;
-=======
-
     int_mv *const mv = & mbmi->mv;
->>>>>>> 71a7501b
     int mb_to_left_edge;
     int mb_to_right_edge;
     int mb_to_top_edge;
