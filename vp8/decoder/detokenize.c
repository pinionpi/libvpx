--- conflicted
+++ resolved
@@ -50,57 +50,12 @@
 #define CAT_THREE_CONTEXT_NODE      9
 #define CAT_FIVE_CONTEXT_NODE       10
 
-<<<<<<< HEAD
-/*
-//the definition is put in "onyxd_int.h"
-typedef struct
-{
-    INT16         min_val;
-    INT16         Length;
-    UINT8 Probs[14];
-} TOKENEXTRABITS;
-*/
-#if CONFIG_EXTEND_QRANGE
-DECLARE_ALIGNED(16, static const TOKENEXTRABITS, vp8d_token_extra_bits2[MAX_ENTROPY_TOKENS]) =
-{
-    {  0, -1, { 0,  0,  0,  0,  0,  0,  0,  0,  0,  0,  0,  0,  0,  0   } },  /* ZERO_TOKEN */
-    {  1, 0, { 0,  0,  0,  0,  0,  0,  0,  0,  0,  0,  0,  0,  0,  0   } },   /* ONE_TOKEN */
-    {  2, 0, { 0,  0,  0,  0,  0,  0,  0,  0,  0,  0,  0,  0,  0,  0   } },   /* TWO_TOKEN */
-    {  3, 0, { 0,  0,  0,  0,  0,  0,  0,  0,  0,  0,  0,  0,  0,  0   } },   /* THREE_TOKEN */
-    {  4, 0, { 0,  0,  0,  0,  0,  0,  0,  0,  0,  0,  0,  0,  0,  0   } },   /* FOUR_TOKEN */
-    {  5, 0, { 159, 0,  0,  0,  0,  0,  0,  0,  0,  0,  0,  0,  0,  0   } },  /* DCT_VAL_CATEGORY1 */
-    {  7, 1, { 145, 165, 0,  0,  0,  0,  0,  0,  0,  0,  0,  0,  0,  0   } }, /* DCT_VAL_CATEGORY2 */
-    { 11, 2, { 140, 148, 173, 0,  0,  0,  0,  0,  0,  0,  0,  0,  0,  0   } }, /* DCT_VAL_CATEGORY3 */
-    { 19, 3, { 135, 140, 155, 176, 0,  0,  0,  0,  0,  0,  0,  0,  0,  0   } }, /* DCT_VAL_CATEGORY4 */
-    { 35, 4, { 130, 134, 141, 157, 180, 0,  0,  0,  0,  0,  0,  0,  0,  0   } }, /* DCT_VAL_CATEGORY5 */
-    { 67, 12, { 129, 130, 133, 140, 153, 177, 196, 230, 243, 249, 252, 254, 254,  0   } }, /* DCT_VAL_CATEGORY6 */
-    {  0, -1, { 0,  0,  0,  0,  0,  0,  0,  0,  0,  0,  0,  0   } },  /*  EOB TOKEN */
-};
-#else
-DECLARE_ALIGNED(16, static const TOKENEXTRABITS, vp8d_token_extra_bits2[MAX_ENTROPY_TOKENS]) =
-{
-    {  0, -1, { 0,  0,  0,  0,  0,  0,  0,  0,  0,  0,  0,  0   } },  /* ZERO_TOKEN */
-    {  1, 0, { 0,  0,  0,  0,  0,  0,  0,  0,  0,  0,  0,  0   } },   /* ONE_TOKEN */
-    {  2, 0, { 0,  0,  0,  0,  0,  0,  0,  0,  0,  0,  0,  0   } },   /* TWO_TOKEN */
-    {  3, 0, { 0,  0,  0,  0,  0,  0,  0,  0,  0,  0,  0,  0   } },   /* THREE_TOKEN */
-    {  4, 0, { 0,  0,  0,  0,  0,  0,  0,  0,  0,  0,  0,  0   } },   /* FOUR_TOKEN */
-    {  5, 0, { 159, 0,  0,  0,  0,  0,  0,  0,  0,  0,  0,  0   } },  /* DCT_VAL_CATEGORY1 */
-    {  7, 1, { 145, 165, 0,  0,  0,  0,  0,  0,  0,  0,  0,  0   } }, /* DCT_VAL_CATEGORY2 */
-    { 11, 2, { 140, 148, 173, 0,  0,  0,  0,  0,  0,  0,  0,  0   } }, /* DCT_VAL_CATEGORY3 */
-    { 19, 3, { 135, 140, 155, 176, 0,  0,  0,  0,  0,  0,  0,  0   } }, /* DCT_VAL_CATEGORY4 */
-    { 35, 4, { 130, 134, 141, 157, 180, 0,  0,  0,  0,  0,  0,  0   } }, /* DCT_VAL_CATEGORY5 */
-    { 67, 10, { 129, 130, 133, 140, 153, 177, 196, 230, 243, 254, 254, 0   } }, /* DCT_VAL_CATEGORY6 */
-    {  0, -1, { 0,  0,  0,  0,  0,  0,  0,  0,  0,  0,  0,  0   } },  /*  EOB TOKEN */
-};
-#endif
-=======
 #define CAT1_MIN_VAL    5
 #define CAT2_MIN_VAL    7
 #define CAT3_MIN_VAL   11
 #define CAT4_MIN_VAL   19
 #define CAT5_MIN_VAL   35
 #define CAT6_MIN_VAL   67
-
 #define CAT1_PROB0    159
 #define CAT2_PROB0    145
 #define CAT2_PROB1    165
@@ -120,9 +75,13 @@
 #define CAT5_PROB3 157
 #define CAT5_PROB4 180
 
+#if CONFIG_EXTEND_QRANGE
+static const unsigned char cat6_prob[14] =
+{ 129, 130, 133, 140, 153, 177, 196, 230, 243, 249, 252, 254, 254, 0 };
+#else
 static const unsigned char cat6_prob[12] =
 { 129, 130, 133, 140, 153, 177, 196, 230, 243, 254, 254, 0 };
->>>>>>> ca7e3466
+#endif
 
 
 void vp8_reset_mb_tokens_context(MACROBLOCKD *x)
@@ -737,7 +696,7 @@
                               CAT_FIVE_CONTEXT_NODE_0_);
 
     val = CAT6_MIN_VAL;
-    bits_count = 10;
+    bits_count = CONFIG_EXTEND_QRANGE?14:12;
 
     do
     {
