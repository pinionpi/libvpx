--- conflicted
+++ resolved
@@ -131,9 +131,8 @@
 };
 #endif
 
-<<<<<<< HEAD
-static int vpx_image_scale(vpx_image_t *src, vpx_image_t *dst,
-                           FilterModeEnum mode) {
+static INLINE int vpx_image_scale(vpx_image_t *src, vpx_image_t *dst,
+                                  FilterModeEnum mode) {
 #if CONFIG_VP9_HIGH
   if (src->fmt == VPX_IMG_FMT_I42016) {
     assert(dst->fmt == VPX_IMG_FMT_I42016);
@@ -154,10 +153,6 @@
                         mode);
   }
 #endif
-=======
-static INLINE int vpx_image_scale(vpx_image_t *src, vpx_image_t *dst,
-                                  FilterModeEnum mode) {
->>>>>>> 2bfbe9a8
   assert(src->fmt == VPX_IMG_FMT_I420);
   assert(dst->fmt == VPX_IMG_FMT_I420);
   return I420Scale(src->planes[VPX_PLANE_Y], src->stride[VPX_PLANE_Y],
@@ -722,14 +717,10 @@
   int                     use_y4m = 1;
   int                     opt_yv12 = 0;
   int                     opt_i420 = 0;
-<<<<<<< HEAD
-  vpx_codec_dec_cfg_t     cfg = {0};
+  vpx_codec_dec_cfg_t     cfg = {0, 0, 0};
 #if CONFIG_VP9_HIGH
   int                     out_bit_depth = 0;
 #endif
-=======
-  vpx_codec_dec_cfg_t     cfg = {0, 0, 0};
->>>>>>> 2bfbe9a8
 #if CONFIG_VP8_DECODER
   vp8_postproc_cfg_t      vp8_pp_cfg = {0};
   int                     vp8_dbg_color_ref_frame = 0;
