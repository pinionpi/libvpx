--- conflicted
+++ resolved
@@ -81,13 +81,12 @@
 #define MIN_EARLY_TERM_INDEX    3
 #define NEW_MV_DISCOUNT_FACTOR  8
 
-<<<<<<< HEAD
 #if CONFIG_EXT_TX
 const double ext_tx_th = 0.98;
+#else
+const double ext_tx_th = 0.99;
 #endif
-=======
-const double ext_tx_th = 0.99;
->>>>>>> a0900fd0
+
 
 typedef struct {
   PREDICTION_MODE mode;
@@ -794,31 +793,92 @@
   const TX_SIZE largest_tx_size = tx_mode_to_biggest_tx_size[cm->tx_mode];
   MACROBLOCKD *const xd = &x->e_mbd;
   MB_MODE_INFO *const mbmi = &xd->mi[0]->mbmi;
-#if CONFIG_EXT_TX
   TX_TYPE tx_type, best_tx_type = DCT_DCT;
   int r, s;
   int64_t d, psse, this_rd, best_rd = INT64_MAX;
   vpx_prob skip_prob = vp10_get_skip_prob(cm, xd);
   int  s0 = vp10_cost_bit(skip_prob, 0);
   int  s1 = vp10_cost_bit(skip_prob, 1);
+#if CONFIG_EXT_TX
   int ext_tx_set;
+#endif  // CONFIG_EXT_TX
   const int is_inter = is_inter_block(mbmi);
-#endif  // CONFIG_EXT_TX
-
-  TX_TYPE tx_type, best_tx_type = DCT_DCT;
-  int r, s;
-  int64_t d, psse, this_rd, best_rd = INT64_MAX;
-  vpx_prob skip_prob = vp10_get_skip_prob(cm, xd);
-  int  s0 = vp10_cost_bit(skip_prob, 0);
-  int  s1 = vp10_cost_bit(skip_prob, 1);
-  const int is_inter = is_inter_block(mbmi);
 
   mbmi->tx_size = VPXMIN(max_tx_size, largest_tx_size);
+
+#if CONFIG_EXT_TX
+  ext_tx_set = get_ext_tx_set(mbmi->tx_size, bs, is_inter);
+
+  if (is_inter &&
+      get_ext_tx_types(mbmi->tx_size, bs, is_inter) > 1 &&
+      !xd->lossless[mbmi->segment_id]) {
+    for (tx_type = 0; tx_type < TX_TYPES; ++tx_type) {
+      if (is_inter) {
+        if (!ext_tx_used_inter[ext_tx_set][tx_type])
+          continue;
+      } else {
+        if (!ALLOW_INTRA_EXT_TX && bs >= BLOCK_8X8) {
+          if (tx_type != intra_mode_to_tx_type_context[mbmi->mode])
+            continue;
+        }
+        if (!ext_tx_used_intra[ext_tx_set][tx_type])
+          continue;
+      }
+
+      mbmi->tx_type = tx_type;
+      if (ext_tx_set == 1 &&
+          mbmi->tx_type >= DST_ADST && mbmi->tx_type < IDTX &&
+          best_tx_type == DCT_DCT) {
+        tx_type = IDTX - 1;
+        continue;
+      }
+
+      txfm_rd_in_plane(x,
+#if CONFIG_VAR_TX
+                       cpi,
+#endif
+                       &r, &d, &s,
+                       &psse, ref_best_rd, 0, bs, mbmi->tx_size,
+                       cpi->sf.use_fast_coef_costing);
+
+      if (r == INT_MAX)
+        continue;
+      if (get_ext_tx_types(mbmi->tx_size, bs, is_inter) > 1) {
+        if (is_inter) {
+          if (ext_tx_set > 0)
+            r += cpi->inter_tx_type_costs[ext_tx_set]
+                                         [mbmi->tx_size][mbmi->tx_type];
+        } else {
+          if (ext_tx_set > 0 && ALLOW_INTRA_EXT_TX)
+            r += cpi->intra_tx_type_costs[ext_tx_set][mbmi->tx_size]
+                                         [mbmi->mode][mbmi->tx_type];
+        }
+      }
+
+      if (s)
+        this_rd = RDCOST(x->rdmult, x->rddiv, s1, psse);
+      else
+        this_rd = RDCOST(x->rdmult, x->rddiv, r + s0, d);
+      if (is_inter_block(mbmi) && !xd->lossless[mbmi->segment_id] && !s)
+        this_rd = VPXMIN(this_rd, RDCOST(x->rdmult, x->rddiv, s1, psse));
+
+      if (this_rd < ((best_tx_type == DCT_DCT) ? ext_tx_th : 1) * best_rd) {
+        best_rd = this_rd;
+        best_tx_type = mbmi->tx_type;
+      }
+    }
+  }
+
+#else  // CONFIG_EXT_TX
   if (mbmi->tx_size < TX_32X32 &&
       !xd->lossless[mbmi->segment_id]) {
     for (tx_type = 0; tx_type < TX_TYPES; ++tx_type) {
       mbmi->tx_type = tx_type;
-      txfm_rd_in_plane(x, &r, &d, &s,
+      txfm_rd_in_plane(x,
+#if CONFIG_VAR_TX
+                       cpi,
+#endif
+                       &r, &d, &s,
                        &psse, ref_best_rd, 0, bs, mbmi->tx_size,
                        cpi->sf.use_fast_coef_costing);
       if (r == INT_MAX)
@@ -836,75 +896,14 @@
       if (is_inter && !xd->lossless[mbmi->segment_id] && !s)
         this_rd = VPXMIN(this_rd, RDCOST(x->rdmult, x->rddiv, s1, psse));
 
-<<<<<<< HEAD
-#if CONFIG_EXT_TX
-  ext_tx_set = get_ext_tx_set(mbmi->tx_size, bs, is_inter);
-
-  if (is_inter &&
-      get_ext_tx_types(mbmi->tx_size, bs, is_inter) > 1 &&
-      !xd->lossless[mbmi->segment_id]) {
-    for (tx_type = 0; tx_type < TX_TYPES; ++tx_type) {
-      if (is_inter) {
-        if (!ext_tx_used_inter[ext_tx_set][tx_type])
-          continue;
-      } else {
-        if (!ALLOW_INTRA_EXT_TX && bs >= BLOCK_8X8) {
-          if (tx_type != intra_mode_to_tx_type_lookup[mbmi->mode])
-            continue;
-        }
-        if (!ext_tx_used_intra[ext_tx_set][tx_type])
-          continue;
-      }
-
-      mbmi->tx_type = tx_type;
-      if (ext_tx_set == 1 &&
-          mbmi->tx_type >= DST_ADST && mbmi->tx_type < IDTX &&
-          best_tx_type == DCT_DCT) {
-        tx_type = IDTX - 1;
-        continue;
-      }
-
-      txfm_rd_in_plane(x,
-#if CONFIG_VAR_TX
-                       cpi,
-#endif
-                       &r, &d, &s,
-                       &psse, ref_best_rd, 0, bs, mbmi->tx_size,
-                       cpi->sf.use_fast_coef_costing);
-
-      if (r == INT_MAX)
-        continue;
-      if (get_ext_tx_types(mbmi->tx_size, bs, is_inter) > 1) {
-        if (is_inter) {
-          if (ext_tx_set > 0)
-            r += cpi->inter_tx_type_costs[ext_tx_set]
-                                         [mbmi->tx_size][mbmi->tx_type];
-        } else {
-          if (ext_tx_set > 0 && ALLOW_INTRA_EXT_TX)
-            r += cpi->intra_tx_type_costs[ext_tx_set][mbmi->tx_size]
-                                         [mbmi->mode][mbmi->tx_type];
-        }
-      }
-
-      if (s)
-        this_rd = RDCOST(x->rdmult, x->rddiv, s1, psse);
-      else
-        this_rd = RDCOST(x->rdmult, x->rddiv, r + s0, d);
-      if (is_inter_block(mbmi) && !xd->lossless[mbmi->segment_id] && !s)
-        this_rd = VPXMIN(this_rd, RDCOST(x->rdmult, x->rddiv, s1, psse));
-
-=======
->>>>>>> a0900fd0
       if (this_rd < ((best_tx_type == DCT_DCT) ? ext_tx_th : 1) * best_rd) {
         best_rd = this_rd;
         best_tx_type = mbmi->tx_type;
       }
     }
   }
-<<<<<<< HEAD
-
+#endif  // CONFIG_EXT_TX
   mbmi->tx_type = best_tx_type;
-#endif  // CONFIG_EXT_TX
 
   txfm_rd_in_plane(x,
 #if CONFIG_VAR_TX
@@ -929,12 +928,7 @@
                                                  [mbmi->mode][mbmi->tx_type];
     }
   }
-#endif  // CONFIG_EXT_TX
-=======
-  mbmi->tx_type = best_tx_type;
-  txfm_rd_in_plane(x, rate, distortion, skip,
-                   sse, ref_best_rd, 0, bs,
-                   mbmi->tx_size, cpi->sf.use_fast_coef_costing);
+#else
   if (mbmi->tx_size < TX_32X32 && !xd->lossless[mbmi->segment_id] &&
       *rate != INT_MAX) {
     if (is_inter)
@@ -944,7 +938,7 @@
           [intra_mode_to_tx_type_context[mbmi->mode]]
           [mbmi->tx_type];
   }
->>>>>>> a0900fd0
+#endif  // CONFIG_EXT_TX
 }
 
 static void choose_smallest_tx_size(VP10_COMP *cpi, MACROBLOCK *x,
@@ -987,15 +981,11 @@
   TX_SIZE best_tx = max_tx_size;
   int start_tx, end_tx;
   const int tx_select = cm->tx_mode == TX_MODE_SELECT;
-<<<<<<< HEAD
+  TX_TYPE tx_type, best_tx_type = DCT_DCT;
+  const int is_inter = is_inter_block(mbmi);
 #if CONFIG_EXT_TX
-  TX_TYPE tx_type, best_tx_type = DCT_DCT;
   int ext_tx_set;
 #endif  // CONFIG_EXT_TX
-=======
-  TX_TYPE tx_type, best_tx_type = DCT_DCT;
->>>>>>> a0900fd0
-  const int is_inter = is_inter_block(mbmi);
 
   const vpx_prob *tx_probs = get_tx_probs2(max_tx_size, xd, &cm->fc->tx_probs);
   assert(skip_prob > 0);
@@ -1017,13 +1007,7 @@
   *skip       = 0;
   *psse       = INT64_MAX;
 
-<<<<<<< HEAD
-#if CONFIG_EXT_TX
   for (tx_type = DCT_DCT; tx_type < TX_TYPES; ++tx_type) {
-#endif  // CONFIG_EXT_TX
-=======
-  for (tx_type = DCT_DCT; tx_type < TX_TYPES; ++tx_type) {
->>>>>>> a0900fd0
     last_rd = INT64_MAX;
     for (n = start_tx; n >= end_tx; --n) {
       int r_tx_size = 0;
@@ -1032,7 +1016,6 @@
           r_tx_size += vp10_cost_zero(tx_probs[m]);
         else
           r_tx_size += vp10_cost_one(tx_probs[m]);
-<<<<<<< HEAD
       }
 
 #if CONFIG_EXT_TX
@@ -1042,7 +1025,7 @@
           continue;
       } else {
         if (!ALLOW_INTRA_EXT_TX && bs >= BLOCK_8X8) {
-          if (tx_type != intra_mode_to_tx_type_lookup[mbmi->mode])
+          if (tx_type != intra_mode_to_tx_type_context[mbmi->mode])
             continue;
         }
         if (!ext_tx_used_intra[ext_tx_set][tx_type])
@@ -1076,39 +1059,15 @@
         }
       }
 #else  // CONFIG_EXT_TX
+      if (n >= TX_32X32 && tx_type != DCT_DCT) {
+        continue;
+      }
+      mbmi->tx_type = tx_type;
       txfm_rd_in_plane(x,
 #if CONFIG_VAR_TX
                        cpi,
 #endif
                        &r, &d, &s,
-                       &sse, ref_best_rd, 0, bs, n,
-                       cpi->sf.use_fast_coef_costing);
-#endif  // CONFIG_EXT_TX
-
-      if (r == INT_MAX)
-        continue;
-
-      if (s) {
-        if (is_inter) {
-          rd = RDCOST(x->rdmult, x->rddiv, s1, sse);
-        } else {
-          rd =  RDCOST(x->rdmult, x->rddiv, s1 + r_tx_size * tx_select, sse);
-        }
-      } else {
-        rd = RDCOST(x->rdmult, x->rddiv, r + s0 + r_tx_size * tx_select, d);
-      }
-
-      if (tx_select && !(s && is_inter))
-        r += r_tx_size;
-
-=======
-      }
-
-      if (n >= TX_32X32 && tx_type != DCT_DCT) {
-        continue;
-      }
-      mbmi->tx_type = tx_type;
-      txfm_rd_in_plane(x, &r, &d, &s,
                        &sse, ref_best_rd, 0, bs, n,
                        cpi->sf.use_fast_coef_costing);
       if (n < TX_32X32 &&
@@ -1121,6 +1080,7 @@
               [intra_mode_to_tx_type_context[mbmi->mode]]
               [mbmi->tx_type];
       }
+#endif  // CONFIG_EXT_TX
 
       if (r == INT_MAX)
         continue;
@@ -1138,34 +1098,19 @@
       if (tx_select && !(s && is_inter))
         r += r_tx_size;
 
->>>>>>> a0900fd0
       if (is_inter && !xd->lossless[xd->mi[0]->mbmi.segment_id] && !s)
         rd = VPXMIN(rd, RDCOST(x->rdmult, x->rddiv, s1, sse));
 
       // Early termination in transform size search.
       if (cpi->sf.tx_size_search_breakout &&
           (rd == INT64_MAX ||
-<<<<<<< HEAD
-#if CONFIG_EXT_TX
            (s == 1 && tx_type != DCT_DCT && n < start_tx) ||
-#else
-           (s == 1 && n < start_tx) ||
-#endif
-=======
-           (s == 1 && tx_type != DCT_DCT && n < start_tx) ||
->>>>>>> a0900fd0
            (n < (int) max_tx_size && rd > last_rd)))
         break;
 
       last_rd = rd;
       if (rd <
-<<<<<<< HEAD
-#if CONFIG_EXT_TX
           (is_inter && best_tx_type == DCT_DCT ? ext_tx_th : 1) *
-#endif  // CONFIG_EXT_TX
-=======
-          (is_inter && best_tx_type == DCT_DCT ? ext_tx_th : 1) *
->>>>>>> a0900fd0
           best_rd) {
         best_tx = n;
         best_rd = rd;
@@ -1173,22 +1118,12 @@
         *rate       = r;
         *skip       = s;
         *psse       = sse;
-<<<<<<< HEAD
-#if CONFIG_EXT_TX
         best_tx_type = mbmi->tx_type;
-#endif  // CONFIG_EXT_TX
-=======
-        best_tx_type = mbmi->tx_type;
->>>>>>> a0900fd0
-      }
-    }
-#if CONFIG_EXT_TX
-  }
-<<<<<<< HEAD
-#endif  // CONFIG_EXT_TX
+      }
+    }
+  }
 
   mbmi->tx_size = best_tx;
-#if CONFIG_EXT_TX
   mbmi->tx_type = best_tx_type;
   txfm_rd_in_plane(x,
 #if CONFIG_VAR_TX
@@ -1197,17 +1132,6 @@
                    &r, &d, &s,
                    &sse, ref_best_rd, 0, bs, best_tx,
                    cpi->sf.use_fast_coef_costing);
-#endif  // CONFIG_EXT_TX
-=======
-
-  mbmi->tx_size = best_tx;
-  mbmi->tx_type = best_tx_type;
-  if (mbmi->tx_size >= TX_32X32)
-    assert(mbmi->tx_type == DCT_DCT);
-  txfm_rd_in_plane(x, &r, &d, &s,
-                   &sse, ref_best_rd, 0, bs, best_tx,
-                   cpi->sf.use_fast_coef_costing);
->>>>>>> a0900fd0
 }
 
 static void super_block_yrd(VP10_COMP *cpi, MACROBLOCK *x, int *rate,
@@ -2052,7 +1976,6 @@
   int this_rate, this_rate_tokenonly, s;
   int64_t this_distortion, this_rd;
   TX_SIZE best_tx = TX_4X4;
-<<<<<<< HEAD
 #if CONFIG_EXT_INTRA
   EXT_INTRA_MODE_INFO ext_intra_mode_info;
   int is_directional_mode, rate_overhead, best_angle_delta = 0;
@@ -2061,12 +1984,7 @@
   const uint8_t *src = x->plane[0].src.buf;
   double hist[DIRECTIONAL_MODES];
 #endif  // CONFIG_EXT_INTRA
-#if CONFIG_EXT_TX
   TX_TYPE best_tx_type = DCT_DCT;
-#endif  // CONFIG_EXT_TX
-=======
-  TX_TYPE best_tx_type = DCT_DCT;
->>>>>>> a0900fd0
   int *bmode_costs;
   PALETTE_MODE_INFO palette_mode_info;
   uint8_t *best_palette_color_map = cpi->common.allow_screen_content_tools ?
@@ -2169,9 +2087,7 @@
 #if CONFIG_EXT_INTRA
       best_angle_delta = mic->mbmi.angle_delta[0];
 #endif  // CONFIG_EXT_INTRA
-#if CONFIG_EXT_TX
       best_tx_type    = mic->mbmi.tx_type;
-#endif  // CONFIG_EXT_TX
       *rate           = this_rate;
       *rate_tokenonly = this_rate_tokenonly;
       *distortion     = this_distortion;
@@ -2192,9 +2108,7 @@
       mode_selected       = mic->mbmi.mode;
       best_tx             = mic->mbmi.tx_size;
       ext_intra_mode_info = mic->mbmi.ext_intra_mode_info;
-#if CONFIG_EXT_TX
       best_tx_type        = mic->mbmi.tx_type;
-#endif  // CONFIG_EXT_TX
     }
   }
 
@@ -2211,9 +2125,7 @@
 #if CONFIG_EXT_INTRA
   mic->mbmi.angle_delta[0] = best_angle_delta;
 #endif  // CONFIG_EXT_INTRA
-#if CONFIG_EXT_TX
   mic->mbmi.tx_type = best_tx_type;
-#endif  // CONFIG_EXT_TX
   mic->mbmi.palette_mode_info.palette_size[0] =
       palette_mode_info.palette_size[0];
   if (palette_mode_info.palette_size[0] > 0) {
@@ -2634,7 +2546,7 @@
         continue;
     } else {
       if (!ALLOW_INTRA_EXT_TX && bsize >= BLOCK_8X8) {
-        if (tx_type != intra_mode_to_tx_type_lookup[mbmi->mode])
+        if (tx_type != intra_mode_to_tx_type_context[mbmi->mode])
           continue;
       }
       if (!ext_tx_used_intra[ext_tx_set][tx_type])
@@ -2836,7 +2748,6 @@
       break;
     }
 
-<<<<<<< HEAD
     *rate += pnrate;
     *distortion += pndist;
     *sse += pnsse;
@@ -2858,23 +2769,6 @@
     *sse = INT64_MAX;
     *skippable = 0;
   }
-=======
-    if (this_rd < best_rd) {
-      mode_selected   = mode;
-      best_rd         = this_rd;
-      best_tx         = mic->mbmi.tx_size;
-      best_tx_type    = mic->mbmi.tx_type;
-      *rate           = this_rate;
-      *rate_tokenonly = this_rate_tokenonly;
-      *distortion     = this_distortion;
-      *skippable      = s;
-    }
-  }
-
-  mic->mbmi.mode = mode_selected;
-  mic->mbmi.tx_size = best_tx;
-  mic->mbmi.tx_type = best_tx_type;
->>>>>>> a0900fd0
 
   return is_cost_valid;
 }
