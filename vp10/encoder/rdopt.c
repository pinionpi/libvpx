--- conflicted
+++ resolved
@@ -469,7 +469,6 @@
 
 static int rate_block(int plane, int block, int blk_row, int blk_col,
                       TX_SIZE tx_size, struct rdcost_block_args* args) {
-<<<<<<< HEAD
 #if CONFIG_VAR_TX
   int coeff_ctx = combine_entropy_contexts(*(args->t_above + blk_col),
                                            *(args->t_left + blk_row));
@@ -485,11 +484,6 @@
                      args->t_above + blk_col,
                      args->t_left + blk_row,
                      tx_size, args->so->scan, args->so->neighbors,
-=======
-  return cost_coeffs(args->x, plane, block, args->t_above + blk_col,
-                     args->t_left + blk_row, tx_size,
-                     args->so->scan, args->so->neighbors,
->>>>>>> dc9d36c0
                      args->use_fast_coef_costing);
 #endif
 }
@@ -518,12 +512,8 @@
     if (x->skip_txfm[(plane << 2) + (block >> (tx_size << 1))] ==
         SKIP_TXFM_NONE) {
       // full forward transform and quantization
-<<<<<<< HEAD
-      vp10_xform_quant(x, plane, block, blk_row, blk_col, plane_bsize, tx_size);
-=======
       vp10_xform_quant(x, plane, block, blk_row, blk_col,
                        plane_bsize, tx_size);
->>>>>>> dc9d36c0
       dist_block(x, plane, block, tx_size, &dist, &sse);
     } else if (x->skip_txfm[(plane << 2) + (block >> (tx_size << 1))] ==
                SKIP_TXFM_AC_ONLY) {
