--- conflicted
+++ resolved
@@ -288,39 +288,6 @@
   }
 }
 
-<<<<<<< HEAD
-static void read_palette_mode_info(VP10_COMMON *const cm,
-                                   MACROBLOCKD *const xd,
-                                   vpx_reader *r) {
-  MODE_INFO *const mi = xd->mi[0];
-  MB_MODE_INFO *const mbmi = &mi->mbmi;
-  const MODE_INFO *above_mi = xd->above_mi;
-  const MODE_INFO *left_mi  = xd->left_mi;
-  const BLOCK_SIZE bsize = mbmi->sb_type;
-  int i, palette_ctx = 0;
-
-  if (above_mi)
-    palette_ctx += (above_mi->mbmi.palette_mode_info.palette_size[0] > 0);
-  if (left_mi)
-    palette_ctx += (left_mi->mbmi.palette_mode_info.palette_size[0] > 0);
-  if (vpx_read(r, vp10_default_palette_y_mode_prob[bsize - BLOCK_8X8]
-                                                   [palette_ctx])) {
-    int n;
-    PALETTE_MODE_INFO *pmi = &mbmi->palette_mode_info;
-
-    pmi->palette_size[0] =
-        vpx_read_tree(r, vp10_palette_size_tree,
-                      vp10_default_palette_y_size_prob[bsize - BLOCK_8X8]) + 2;
-    n = pmi->palette_size[0];
-
-    for (i = 0; i < n; ++i)
-      pmi->palette_colors[i] = vpx_read_literal(r, cm->bit_depth);
-
-    xd->plane[0].color_index_map[0] = read_uniform(r, n);
-    assert(xd->plane[0].color_index_map[0] < n);
-  }
-}
-
 #if CONFIG_EXT_INTRA
 static void read_ext_intra_mode_info(VP10_COMMON *const cm,
                                      MACROBLOCKD *const xd, vpx_reader *r) {
@@ -354,8 +321,6 @@
 }
 #endif  // CONFIG_EXT_INTRA
 
-=======
->>>>>>> 9d85ce8e
 static void read_intra_frame_mode_info(VP10_COMMON *const cm,
                                        MACROBLOCKD *const xd,
                                        int mi_row, int mi_col, vpx_reader *r) {
@@ -409,19 +374,12 @@
   }
 
   mbmi->uv_mode = read_intra_mode_uv(cm, xd, r, mbmi->mode);
-<<<<<<< HEAD
 #if CONFIG_EXT_INTRA
   if (mbmi->uv_mode != DC_PRED && mbmi->uv_mode != TM_PRED &&
       bsize >= BLOCK_8X8)
     mbmi->angle_delta[1] =
         read_uniform(r, 2 * MAX_ANGLE_DELTAS + 1) - MAX_ANGLE_DELTAS;
 #endif
-
-  mbmi->palette_mode_info.palette_size[0] = 0;
-  mbmi->palette_mode_info.palette_size[1] = 0;
-  if (bsize >= BLOCK_8X8 && cm->allow_screen_content_tools &&
-      mbmi->mode == DC_PRED)
-    read_palette_mode_info(cm, xd, r);
 
 #if CONFIG_EXT_TX
     if (get_ext_tx_types(mbmi->tx_size, mbmi->sb_type, 0) > 1 &&
@@ -449,8 +407,6 @@
     if (bsize >= BLOCK_8X8)
       read_ext_intra_mode_info(cm, xd, r);
 #endif  // CONFIG_EXT_INTRA
-=======
->>>>>>> 9d85ce8e
 }
 
 static int read_mv_component(vpx_reader *r,
@@ -680,24 +636,18 @@
   }
 
   mbmi->uv_mode = read_intra_mode_uv(cm, xd, r, mbmi->mode);
-<<<<<<< HEAD
 #if CONFIG_EXT_INTRA
   if (mbmi->uv_mode != DC_PRED && mbmi->uv_mode != TM_PRED &&
       bsize >= BLOCK_8X8)
     mbmi->angle_delta[1] =
         read_uniform(r, 2 * MAX_ANGLE_DELTAS + 1) - MAX_ANGLE_DELTAS;
 #endif  // CONFIG_EXT_INTRA
-
-  mbmi->palette_mode_info.palette_size[0] = 0;
-  mbmi->palette_mode_info.palette_size[1] = 0;
 #if CONFIG_EXT_INTRA
   mbmi->ext_intra_mode_info.use_ext_intra_mode[0] = 0;
   mbmi->ext_intra_mode_info.use_ext_intra_mode[1] = 0;
   if (bsize >= BLOCK_8X8)
     read_ext_intra_mode_info(cm, xd, r);
 #endif  // CONFIG_EXT_INTRA
-=======
->>>>>>> 9d85ce8e
 }
 
 static INLINE int is_mv_valid(const MV *mv) {
