/*
 *  Copyright 2011 The LibYuv Project Authors. All rights reserved.
 *
 *  Use of this source code is governed by a BSD-style license
 *  that can be found in the LICENSE file in the root of the source
 *  tree. An additional intellectual property rights grant can be found
 *  in the file PATENTS. All contributing project authors may
 *  be found in the AUTHORS file in the root of the source tree.
 */

#ifndef INCLUDE_LIBYUV_SCALE_H_  // NOLINT
#define INCLUDE_LIBYUV_SCALE_H_

#include "basic_types.h"

#ifdef __cplusplus
namespace libyuv {
extern "C" {
#endif

// Supported filtering.
typedef enum FilterMode {
  kFilterNone = 0,  // Point sample; Fastest.
  kFilterLinear = 1,  // Filter horizontally only.
  kFilterBilinear = 2,  // Faster than box, but lower quality scaling down.
  kFilterBox = 3  // Highest quality.
} FilterModeEnum;

// Scale a YUV plane.
LIBYUV_API
void ScalePlane(const uint8* src, int src_stride,
                int src_width, int src_height,
                uint8* dst, int dst_stride,
                int dst_width, int dst_height,
                enum FilterMode filtering);

void ScalePlane_16(const uint16* src, int src_stride,
                   int src_width, int src_height,
                   uint16* dst, int dst_stride,
                   int dst_width, int dst_height,
                   enum FilterMode filtering);

// Scales a YUV 4:2:0 image from the src width and height to the
// dst width and height.
// If filtering is kFilterNone, a simple nearest-neighbor algorithm is
// used. This produces basic (blocky) quality at the fastest speed.
// If filtering is kFilterBilinear, interpolation is used to produce a better
// quality image, at the expense of speed.
// If filtering is kFilterBox, averaging is used to produce ever better
// quality image, at further expense of speed.
// Returns 0 if successful.

LIBYUV_API
int I420Scale(const uint8* src_y, int src_stride_y,
              const uint8* src_u, int src_stride_u,
              const uint8* src_v, int src_stride_v,
              int src_width, int src_height,
              uint8* dst_y, int dst_stride_y,
              uint8* dst_u, int dst_stride_u,
              uint8* dst_v, int dst_stride_v,
              int dst_width, int dst_height,
              enum FilterMode filtering);

<<<<<<< HEAD
int I42016Scale(const uint16* src_y, int src_stride_y,
                const uint16* src_u, int src_stride_u,
                const uint16* src_v, int src_stride_v,
                int src_width, int src_height,
                uint16* dst_y, int dst_stride_y,
                uint16* dst_u, int dst_stride_u,
                uint16* dst_v, int dst_stride_v,
                int dst_width, int dst_height,
                FilterModeEnum filtering);

// Legacy API.  Deprecated
=======
LIBYUV_API
int I420Scale_16(const uint16* src_y, int src_stride_y,
                 const uint16* src_u, int src_stride_u,
                 const uint16* src_v, int src_stride_v,
                 int src_width, int src_height,
                 uint16* dst_y, int dst_stride_y,
                 uint16* dst_u, int dst_stride_u,
                 uint16* dst_v, int dst_stride_v,
                 int dst_width, int dst_height,
                 enum FilterMode filtering);

#ifdef __cplusplus
// Legacy API.  Deprecated.
LIBYUV_API
>>>>>>> debd0485
int Scale(const uint8* src_y, const uint8* src_u, const uint8* src_v,
          int src_stride_y, int src_stride_u, int src_stride_v,
          int src_width, int src_height,
          uint8* dst_y, uint8* dst_u, uint8* dst_v,
          int dst_stride_y, int dst_stride_u, int dst_stride_v,
          int dst_width, int dst_height,
          LIBYUV_BOOL interpolate);

// Legacy API.  Deprecated.
LIBYUV_API
int ScaleOffset(const uint8* src_i420, int src_width, int src_height,
                uint8* dst_i420, int dst_width, int dst_height, int dst_yoffset,
                LIBYUV_BOOL interpolate);

// For testing, allow disabling of specialized scalers.
LIBYUV_API
void SetUseReferenceImpl(LIBYUV_BOOL use);
#endif  // __cplusplus

#ifdef __cplusplus
}  // extern "C"
}  // namespace libyuv
#endif

#endif  // INCLUDE_LIBYUV_SCALE_H_  NOLINT<|MERGE_RESOLUTION|>--- conflicted
+++ resolved
@@ -61,19 +61,6 @@
               int dst_width, int dst_height,
               enum FilterMode filtering);
 
-<<<<<<< HEAD
-int I42016Scale(const uint16* src_y, int src_stride_y,
-                const uint16* src_u, int src_stride_u,
-                const uint16* src_v, int src_stride_v,
-                int src_width, int src_height,
-                uint16* dst_y, int dst_stride_y,
-                uint16* dst_u, int dst_stride_u,
-                uint16* dst_v, int dst_stride_v,
-                int dst_width, int dst_height,
-                FilterModeEnum filtering);
-
-// Legacy API.  Deprecated
-=======
 LIBYUV_API
 int I420Scale_16(const uint16* src_y, int src_stride_y,
                  const uint16* src_u, int src_stride_u,
@@ -88,7 +75,6 @@
 #ifdef __cplusplus
 // Legacy API.  Deprecated.
 LIBYUV_API
->>>>>>> debd0485
 int Scale(const uint8* src_y, const uint8* src_u, const uint8* src_v,
           int src_stride_y, int src_stride_u, int src_stride_v,
           int src_width, int src_height,
