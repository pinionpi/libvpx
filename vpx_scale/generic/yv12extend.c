--- conflicted
+++ resolved
@@ -13,11 +13,7 @@
 #include "vpx/vpx_integer.h"
 #include "vpx_mem/vpx_mem.h"
 #include "vpx_scale/yv12config.h"
-<<<<<<< HEAD
-#if CONFIG_VP9_HIGH
-=======
-#if CONFIG_VP9 && CONFIG_VP9_HIGHBITDEPTH
->>>>>>> e59c053e
+#if CONFIG_VP9 && CONFIG_VP9_HIGHBITDEPTH
 #include "vp9/common/vp9_common.h"
 #endif
 
@@ -62,19 +58,11 @@
   }
 }
 
-<<<<<<< HEAD
-#if CONFIG_VP9_HIGH
-static void extend_plane_high(uint8_t *const src8, int src_stride,
-                         int width, int height,
-                         int extend_top, int extend_left,
-                         int extend_bottom, int extend_right) {
-=======
 #if CONFIG_VP9 && CONFIG_VP9_HIGHBITDEPTH
 static void extend_plane_high(uint8_t *const src8, int src_stride,
                               int width, int height,
                               int extend_top, int extend_left,
                               int extend_bottom, int extend_right) {
->>>>>>> e59c053e
   int i;
   const int linesize = extend_left + extend_right + width;
   uint16_t *src = CONVERT_TO_SHORTPTR(src8);
@@ -123,27 +111,6 @@
   assert(ybf->y_height - ybf->y_crop_height >= 0);
   assert(ybf->y_width - ybf->y_crop_width >= 0);
 
-<<<<<<< HEAD
-#if CONFIG_VP9_HIGH
-  if (ybf->flags & YV12_FLAG_HIGHBITDEPTH) {
-    extend_plane_high(ybf->y_buffer, ybf->y_stride,
-                 ybf->y_crop_width, ybf->y_crop_height,
-                 ybf->border, ybf->border,
-                 ybf->border + ybf->y_height - ybf->y_crop_height,
-                 ybf->border + ybf->y_width - ybf->y_crop_width);
-
-    extend_plane_high(ybf->u_buffer, ybf->uv_stride,
-                 (ybf->y_crop_width + 1) / 2, (ybf->y_crop_height + 1) / 2,
-                 ybf->border / 2, ybf->border / 2,
-                 (ybf->border + ybf->y_height - ybf->y_crop_height + 1) / 2,
-                 (ybf->border + ybf->y_width - ybf->y_crop_width + 1) / 2);
-
-    extend_plane_high(ybf->v_buffer, ybf->uv_stride,
-                 (ybf->y_crop_width + 1) / 2, (ybf->y_crop_height + 1) / 2,
-                 ybf->border / 2, ybf->border / 2,
-                 (ybf->border + ybf->y_height - ybf->y_crop_height + 1) / 2,
-                 (ybf->border + ybf->y_width - ybf->y_crop_width + 1) / 2);
-=======
 #if CONFIG_VP9 && CONFIG_VP9_HIGHBITDEPTH
   if (ybf->flags & YV12_FLAG_HIGHBITDEPTH) {
     extend_plane_high(
@@ -166,7 +133,6 @@
         ybf->border / 2, ybf->border / 2,
         (ybf->border + ybf->y_height - ybf->y_crop_height + 1) / 2,
         (ybf->border + ybf->y_width - ybf->y_crop_width + 1) / 2);
->>>>>>> e59c053e
     return;
   }
 #endif
@@ -204,21 +170,7 @@
   assert(ybf->y_width - ybf->y_crop_width < 16);
   assert(ybf->y_height - ybf->y_crop_height >= 0);
   assert(ybf->y_width - ybf->y_crop_width >= 0);
-#if CONFIG_VP9_HIGH
-  if (ybf->flags & YV12_FLAG_HIGHBITDEPTH) {
-    extend_plane_high(ybf->y_buffer, ybf->y_stride,
-               ybf->y_crop_width, ybf->y_crop_height,
-               ext_size, ext_size,
-               ext_size + ybf->y_height - ybf->y_crop_height,
-               ext_size + ybf->y_width - ybf->y_crop_width);
-
-<<<<<<< HEAD
-    extend_plane_high(ybf->u_buffer, ybf->uv_stride,
-                 c_w, c_h, c_et, c_el, c_eb, c_er);
-
-    extend_plane_high(ybf->v_buffer, ybf->uv_stride,
-                 c_w, c_h, c_et, c_el, c_eb, c_er);
-=======
+
 #if CONFIG_VP9_HIGHBITDEPTH
   if (ybf->flags & YV12_FLAG_HIGHBITDEPTH) {
     extend_plane_high(ybf->y_buffer, ybf->y_stride,
@@ -230,7 +182,6 @@
                       c_w, c_h, c_et, c_el, c_eb, c_er);
     extend_plane_high(ybf->v_buffer, ybf->uv_stride,
                       c_w, c_h, c_et, c_el, c_eb, c_er);
->>>>>>> e59c053e
     return;
   }
 #endif
@@ -265,14 +216,6 @@
 }
 #endif  // CONFIG_VP9_HIGHBITDEPTH
 #endif  // CONFIG_VP9
-
-#if CONFIG_VP9_HIGH
-void memcpy_short_addr(uint8_t *dst8, const uint8_t *src8, int num) {
-  uint16_t *dst = CONVERT_TO_SHORTPTR(dst8);
-  uint16_t *src = CONVERT_TO_SHORTPTR(src8);
-  vpx_memcpy(dst, src, num * sizeof(uint16_t));
-}
-#endif
 
 // Copies the source image into the destination image and updates the
 // destination's UMV borders.
@@ -291,11 +234,7 @@
   assert(src_ybc->y_height == dst_ybc->y_height);
 #endif
 
-<<<<<<< HEAD
-#if CONFIG_VP9_HIGH
-=======
-#if CONFIG_VP9 && CONFIG_VP9_HIGHBITDEPTH
->>>>>>> e59c053e
+#if CONFIG_VP9 && CONFIG_VP9_HIGHBITDEPTH
   if (src_ybc->flags & YV12_FLAG_HIGHBITDEPTH) {
     assert(dst_ybc->flags & YV12_FLAG_HIGHBITDEPTH);
     for (row = 0; row < src_ybc->y_height; ++row) {
@@ -362,11 +301,7 @@
   const uint8_t *src = src_ybc->y_buffer;
   uint8_t *dst = dst_ybc->y_buffer;
 
-<<<<<<< HEAD
-#if CONFIG_VP9_HIGH
-=======
-#if CONFIG_VP9 && CONFIG_VP9_HIGHBITDEPTH
->>>>>>> e59c053e
+#if CONFIG_VP9 && CONFIG_VP9_HIGHBITDEPTH
   if (src_ybc->flags & YV12_FLAG_HIGHBITDEPTH) {
     const uint16_t *src16 = CONVERT_TO_SHORTPTR(src);
     uint16_t *dst16 = CONVERT_TO_SHORTPTR(dst);
